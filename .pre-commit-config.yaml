--- conflicted
+++ resolved
@@ -30,23 +30,13 @@
     hooks:
       - id: nbstripout
 
-<<<<<<< HEAD
   - repo: https://github.com/pycqa/flake8.git
     rev: 6.0.0
     hooks:
       - id: flake8
         args: ["--extend-exclude=topostats/_version.py"]
-        additional_dependencies: [flake8-print]
+        additional_dependencies: [flake8-print, Flake8-pyproject]
         types: [python]
-
-=======
-  # - repo: https://github.com/pycqa/flake8.git
-  #   rev: 6.0.0
-  #   hooks:
-  #     - id: flake8
-  #       args: ["--extend-exclude=topostats/_version.py"]
-  #       additional_dependencies: [flake8-print, Flake8-pyproject]
-  #       types: [python]
   # - repo: https://github.com/pycqa/pylint.git
   #   rev: 2.15.9
   #   hooks:
@@ -54,7 +44,6 @@
   #       types: [python]
   #       args: ["--rcfile=.pylintrc"]
   #       files: \.py$
->>>>>>> 08b308ba
   - repo: local
     hooks:
       - id: pylint
