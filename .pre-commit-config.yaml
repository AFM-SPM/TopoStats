repos:
  - repo: https://github.com/pre-commit/pre-commit-hooks
    rev: v4.3.0  # Use the ref you want to point at
    hooks:
      - id: trailing-whitespace
        types: [file, text]
      - id: check-docstring-first
      - id: check-case-conflict
      - id: end-of-file-fixer
        types: [python]
      - id: requirements-txt-fixer
      - id: fix-byte-order-marker
      - id: check-yaml

  - repo: https://github.com/psf/black
    rev: 22.10.0
    hooks:
      - id: black
        types: [python]
        additional_dependencies: ['click==8.0.4']
        args: ["--extend-exclude", "topostats/plotting.py", "topostats", "tests"]

  - repo: https://github.com/pycqa/flake8.git
    rev: 5.0.4
    hooks:
      - id: flake8
<<<<<<< HEAD
        args: ["--extend-exclude=topostats/_version.py", "topostats", "tests"]
=======
        args: ["--exclude=topostats/_version.py", "topostats", "tests"]
>>>>>>> c04f0096
        additional_dependencies: [flake8-print]
        types: [python]
  # - repo: local
  #   hooks:
  #     - id: pylint
  #       name: Pylint
  #       entry: python -m pylint.__main__
  #       language: system
  #       files: \.py$<|MERGE_RESOLUTION|>--- conflicted
+++ resolved
@@ -24,11 +24,7 @@
     rev: 5.0.4
     hooks:
       - id: flake8
-<<<<<<< HEAD
         args: ["--extend-exclude=topostats/_version.py", "topostats", "tests"]
-=======
-        args: ["--exclude=topostats/_version.py", "topostats", "tests"]
->>>>>>> c04f0096
         additional_dependencies: [flake8-print]
         types: [python]
   # - repo: local
