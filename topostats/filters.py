"""Module for filtering 2D Numpy arrays."""

import logging

import numpy as np
import numpy.typing as npt
from scipy.optimize import curve_fit

# pylint: disable=no-name-in-module
from skimage.filters import gaussian

from topostats import scars
from topostats.classes import TopoStats
from topostats.logs.logs import LOGGER_NAME
from topostats.utils import get_mask, get_thresholds

LOGGER = logging.getLogger(LOGGER_NAME)

<<<<<<< HEAD
# ruff: noqa: disable=PLR0913
=======
# noqa: PLR0913
>>>>>>> 0b14cd1e
# pylint: disable=fixme
# pylint: disable=broad-except
# pylint: disable=too-many-instance-attributes
# pylint: disable=too-many-arguments
# pylint: disable=too-many-positional-arguments
# pylint: disable=too-many-branches
# pylint: disable=dangerous-default-value


class Filters:
    """
    Class for filtering scans.

    Parameters
    ----------
    topostats_object : TopoStats
        TopoStats object with a minimum of ''image_original'', ''filename'', ''pixel_to_nm_scaling'' and
        ''img_path'' attributes defined. Typically these will be loaded from scanner output files or existing
        ''.topostats'' files.
    row_alignment_quantile : float
        Quantile (0.0 to 1.0) to be used to determine the average background for the image below values may improve
        flattening of large features.
    threshold_method : str
        Method for thresholding, default 'otsu', valid options 'otsu', 'std_dev' and 'absolute'.
    otsu_threshold_multiplier : float
        Value for scaling the derived Otsu threshold.
    threshold_std_dev : dict
        If using the 'std_dev' threshold method. Dictionary that contains above and below threshold values for the
        number of standard deviations from the mean to threshold.
    threshold_absolute : dict
        If using the 'absolute' threshold method. Dictionary that contains above and below absolute threshold values
        for flattening.
    gaussian_size : float
        If using the 'absolute' threshold method. Dictionary that contains above and below absolute threshold values
        for flattening.
    gaussian_mode : str
        Method passed to 'skimage.filters.gaussian(mode = gaussian_mode)'.
    remove_scars : dict
        Dictionary containing configuration parameters for the scar removal function.
    """  # numpydoc: ignore=PR01

    def __init__(
        self,
        topostats_object: TopoStats,
        row_alignment_quantile: float = 0.5,
        threshold_method: str = "otsu",
        otsu_threshold_multiplier: float = 1.7,
        threshold_std_dev: dict | None = None,
        threshold_absolute: dict | None = None,
        gaussian_size: float = None,
        gaussian_mode: str = "nearest",
        remove_scars: dict = None,
    ):
        """
        Initialise the class.

        Parameters
        ----------
        topostats_object : TopoStats
            TopoStats object with a minimum of ''image_original'', ''filename'', ''pixel_to_nm_scaling'' and
            ''img_path'' attributes defined. Typically these will be loaded from scanner output files or existing
            ''.topostats'' files.
        row_alignment_quantile : float
            Quantile (0.0 to 1.0) to be used to determine the average background for the image below values may improve
            flattening of large features.
        threshold_method : str
            Method for thresholding, default 'otsu', valid options 'otsu', 'std_dev' and 'absolute'.
        otsu_threshold_multiplier : float
            Value for scaling the derived Otsu threshold.
        threshold_std_dev : dict
            If using the 'std_dev' threshold method. Dictionary that contains above and below threshold values for the
            number of standard deviations from the mean to threshold.
        threshold_absolute : dict
            If using the 'absolute' threshold method. Dictionary that contains above and below absolute threshold values
            for flattening.
        gaussian_size : float
            If using the 'absolute' threshold method. Dictionary that contains above and below absolute threshold values
            for flattening.
        gaussian_mode : str
            Method passed to 'skimage.filters.gaussian(mode = gaussian_mode)'.
        remove_scars : dict
            Dictionary containing configuration parameters for the scar removal function.
        """
        self.topostats_object = topostats_object
        self.image = topostats_object.image_original
        self.filename = topostats_object.filename
        self.pixel_to_nm_scaling = topostats_object.pixel_to_nm_scaling
        self.gaussian_size = gaussian_size
        self.gaussian_mode = gaussian_mode
        self.row_alignment_quantile = row_alignment_quantile
        self.threshold_method = threshold_method
        self.otsu_threshold_multiplier = otsu_threshold_multiplier
        # Convert to lists since the thresholding function expects lists of thresholds but
        # we don't want to use more than one value for the filters step.
        if threshold_std_dev is None:
            threshold_std_dev = {"above": 1.0, "below": 1.0}
        else:
            self.threshold_std_dev = {
                "above": [threshold_std_dev["above"]],
                "below": [threshold_std_dev["below"]],
            }
        if threshold_absolute is None:
            threshold_absolute = {"above": 1.0, "below": 10.0}
        else:
            self.threshold_absolute = {
                "above": [threshold_absolute["above"]],
                "below": [threshold_absolute["below"]],
            }
        self.remove_scars_config = remove_scars
        self.images = {
            "pixels": self.image,
            "initial_median_flatten": None,
            "initial_tilt_removal": None,
            "initial_quadratic_removal": None,
            "initial_scar_removal": None,
            "initial_zero_average_background": None,
            "masked_median_flatten": None,
            "masked_tilt_removal": None,
            "masked_quadratic_removal": None,
            "secondary_scar_removal": None,
            "scar_mask": None,
            "mask": None,
            "final_zero_average_background": None,
            "gaussian_filtered": None,
        }
        self.thresholds = None
        self.medians = {"rows": None, "cols": None}
        self.results = {
            "diff": None,
            "median_row_height": None,
            "x_gradient": None,
            "y_gradient": None,
            "threshold": None,
        }

    def median_flatten(
        self, image: npt.NDArray, mask: npt.NDArray = None, row_alignment_quantile: float = 0.5
    ) -> npt.NDArray:
        """
        Flatten images using median differences.

        Flatten the rows of an image, aligning the rows and centering the median around zero. When used with a mask,
        this has the effect of centering the background data on zero.

        Note this function does not handle scars.

        Parameters
        ----------
        image : npt.NDArray
            2-D image of the data to align the rows of.
        mask : npt.NDArray
            Boolean array of points to mask (ignore).
        row_alignment_quantile : float
            Quantile (in the range 0.0 to 1.0) used for defining the average background.

        Returns
        -------
        npt.NDArray
            Copy of the input image with rows aligned.
        """
        image = image.copy()
        if mask is not None:
            read_matrix = np.ma.masked_array(image, mask=mask, fill_value=np.nan).filled()
            LOGGER.debug(f"[{self.filename}] : Median flattening with mask")
        else:
            read_matrix = image
            LOGGER.debug(f"[{self.filename}] : Median flattening without mask")

        for row in range(image.shape[0]):
            # Get the median of the row
            m = np.nanquantile(read_matrix[row, :], row_alignment_quantile)
            if not np.isnan(m):
                image[row, :] -= m
            else:
                LOGGER.warning(
                    """f[{self.filename}] Large grain detected image can not be
processed, please refer to https://github.com/AFM-SPM/TopoStats/discussions for more information."""
                )

        return image

    def remove_tilt(self, image: npt.NDArray, mask: npt.NDArray = None) -> npt.NDArray:
        """
        Remove the planar tilt from an image (linear in 2D spaces).

        Uses a linear fit of the medians of the rows and columns to determine the linear slants in x and y directions
        and then subtracts the fit from the columns.

        Parameters
        ----------
        image : npt.NDArray
            2-D image of the data to remove the planar tilt from.
        mask : npt.NDArray
            Boolean array of points to mask (ignore).

        Returns
        -------
        npt.NDArray
            Numpy array of image with tilt removed.
        """
        image = image.copy()
        if mask is not None:
            read_matrix = np.ma.masked_array(image, mask=mask, fill_value=np.nan).filled()
            LOGGER.debug(f"[{self.filename}] : Plane tilt removal with mask")
        else:
            read_matrix = image
            LOGGER.debug(f"[{self.filename}] : Plane tilt removal without mask")

        # Line of best fit
        # Calculate medians
        medians_x = [np.nanmedian(read_matrix[:, i]) for i in range(read_matrix.shape[1])]
        medians_y = [np.nanmedian(read_matrix[j, :]) for j in range(read_matrix.shape[0])]
        LOGGER.debug(f"[{self.filename}] [remove_tilt] medians_x   : {medians_x}")
        LOGGER.debug(f"[{self.filename}] [remove_tilt] medians_y   : {medians_y}")

        # Fit linear x
        px = np.polyfit(range(0, len(medians_x)), medians_x, 1)
        LOGGER.debug(f"[{self.filename}] : x-polyfit 1st order: {px}")
        py = np.polyfit(range(0, len(medians_y)), medians_y, 1)
        LOGGER.debug(f"[{self.filename}] : y-polyfit 1st order: {py}")

        if px[0] != 0:
            if not np.isnan(px[0]):
                LOGGER.debug(f"[{self.filename}] : Removing x plane tilt")
                for row in range(0, image.shape[0]):
                    for col in range(0, image.shape[1]):
                        image[row, col] -= px[0] * (col)
            else:
                LOGGER.debug(f"[{self.filename}] : x gradient is nan, skipping plane tilt x removal")
        else:
            LOGGER.debug("[{self.filename}] : x gradient is zero, skipping plane tilt x removal")

        if py[0] != 0:
            if not np.isnan(py[0]):
                LOGGER.debug(f"[{self.filename}] : removing y plane tilt")
                for row in range(0, image.shape[0]):
                    for col in range(0, image.shape[1]):
                        image[row, col] -= py[0] * (row)
            else:
                LOGGER.debug("[{self.filename}] : y gradient is nan, skipping plane tilt y removal")
        else:
            LOGGER.debug("[{self.filename}] : y gradient is zero, skipping plane tilt y removal")

        return image

    def remove_nonlinear_polynomial(self, image: npt.NDArray, mask: npt.NDArray | None = None) -> npt.NDArray:
        """
        Fit and remove a "saddle" shaped nonlinear polynomial from the image.

        "Saddles" with the form a + b * x * y - c * x - d * y from the supplied image. AFM images sometimes contain a
        "saddle" shape trend to their background, and so to remove them we fit a nonlinear polynomial of x and y and
        then subtract the fit from the image.

        If these trends are not removed, then the image will not flatten properly and will leave opposite diagonal
        corners raised or lowered.

        Parameters
        ----------
        image : npt.NDArray
            2-D numpy height-map array of floats with a polynomial trend to remove.
        mask : npt.NDArray, optional
            2-D Numpy boolean array used to mask any points in the image that are deemed not to be part of the
            height-map's background data.

        Returns
        -------
        npt.NDArray
            Image with the polynomial trend subtracted.
        """
        # Script has a lot of locals but I feel this is necessary for readability?
        # pylint: disable=too-many-locals

        # Define the polynomial function to fit to the image
        def model_func(x: float, y: float, a: float, b: float, c: float, d: float) -> float:
            """
            Polynomial function to fit to the image.

            Parameters
            ----------
            x : float
                X.
            y : float
                Y.
            a : float
                A.
            b : float
                B.
            c : float
                C.
            d : float
                D.

            Returns
            -------
            float
                Result of applying the polynomial a + (b * x * y) - (c * x) - (d * y).
            """
            return a + b * x * y - c * x - d * y

        image = image.copy()
        if mask is not None:
            read_matrix = np.ma.masked_array(image, mask=mask, fill_value=np.nan).filled()
        else:
            read_matrix = image

        # Construct a meshgrid of x and y points for fitting to the z heights
        xdata, ydata = np.meshgrid(np.arange(read_matrix.shape[1]), np.arange(read_matrix.shape[0]))
        zdata = read_matrix

        # Only use data that is not nan. Nans may be in the image from the
        # masked array. Curve fitting cannot handle nans.
        nan_mask = ~np.isnan(zdata)
        xdata_nans_removed = xdata[nan_mask]
        ydata_nans_removed = ydata[nan_mask]
        zdata_nans_removed = zdata[nan_mask]

        # Convert the z data to a 1D array
        zdata = zdata.ravel()
        zdata_nans_removed = zdata_nans_removed.ravel()

        # Stack the x, y meshgrid data after converting them to 1D
        xy_data_stacked = np.vstack((xdata_nans_removed.ravel(), ydata_nans_removed.ravel()))

        # Fit the model to the data
        # Note: pylint is flagging the tuple unpacking regarding an internal line of scipy.optimize._minpack_py : 910.
        # This isn't actually an issue though as the extended tuple output is only provided if the 'full_output' flag is
        # provided as a kwarg in curve_fit.
        popt, _pcov = curve_fit(  # pylint: disable=unbalanced-tuple-unpacking
            lambda x, a, b, c, d: model_func(x[0], x[1], a, b, c, d),
            xy_data_stacked,
            zdata_nans_removed,
        )

        # Unpack the optimised parameters
        a, b, c, d = popt
        LOGGER.debug(
            f"[{self.filename}] : Nonlinear polynomial removal optimal params: const: {a} xy: {b} x: {c} y: {d}"
        )

        # Use the optimised parameters to construct a prediction of the underlying surface
        z_pred = model_func(xdata, ydata, a, b, c, d)
        # Subtract the fitted nonlinear polynomial from the image
        image -= z_pred

        return image

    def remove_quadratic(self, image: npt.NDArray, mask: npt.NDArray = None) -> npt.NDArray:
        """
        Remove the quadratic bowing that can be seen in some large-scale AFM images.

        Use a simple quadratic fit on the medians of the columns of the image and then subtracts the calculated
        quadratic from the columns.

        Parameters
        ----------
        image : npt.NDArray
            2-D image of the data to remove the quadratic from.
        mask : npt.NDArray
            Boolean array of points to mask (ignore).

        Returns
        -------
        npt.NDArray
            Image with the quadratic bowing removed.
        """
        image = image.copy()
        if mask is not None:
            read_matrix = np.ma.masked_array(image, mask=mask, fill_value=np.nan).filled()
            LOGGER.debug(f"[{self.filename}] : Remove quadratic bow with mask")
        else:
            read_matrix = image
            LOGGER.debug(f"[{self.filename}] : Remove quadratic bow without mask")

        # Calculate medians
        medians_x = [np.nanmedian(read_matrix[:, i]) for i in range(read_matrix.shape[1])]

        # Fit quadratic x
        px = np.polyfit(range(0, len(medians_x)), medians_x, 2)
        LOGGER.debug(f"[{self.filename}] : x polyfit 2nd order: {px}")

        # Handle divide by zero
        if px[0] != 0:
            if not np.isnan(px[0]):
                # Remove quadratic in x
                cx = -px[1] / (2 * px[0])
                for row in range(0, image.shape[0]):
                    for col in range(0, image.shape[1]):
                        image[row, col] -= px[0] * (col - cx) ** 2
            else:
                LOGGER.debug(f"[{self.filename}] : Quadratic polyfit returns nan, skipping quadratic removal")
        else:
            LOGGER.debug(f"[{self.filename}] : Quadratic polyfit returns zero, skipping quadratic removal")

        return image

    @staticmethod
    def calc_diff(array: npt.NDArray) -> npt.NDArray:
        """
        Calculate the difference between the last and first rows of a 2-D array.

        Parameters
        ----------
        array : npt.NDArray
            A Numpy array.

        Returns
        -------
        npt.NDArray
            An array of the difference between the last and first rows of an array.
        """
        return array[-1] - array[0]

    def calc_gradient(self, array: npt.NDArray, shape: int) -> npt.NDArray:
        """
        Calculate the gradient of an array.

        Parameters
        ----------
        array : npt.NDArray
            Array for gradient to be calculated.
        shape : int
            Shape of the array.

        Returns
        -------
        npt.NDArray
            Gradient across the array.
        """
        return self.calc_diff(array) / shape

    def average_background(self, image: npt.NDArray, mask: npt.NDArray = None) -> npt.NDArray:
        """
        Zero the background by subtracting the non-masked mean from all pixels.

        Parameters
        ----------
        image : npt.NDArray
            Numpy array representing the image.
        mask : npt.NDArray
            Mask of the array, should have the same dimensions as image.

        Returns
        -------
        npt.NDArray
            Numpy array of image zero averaged.
        """
        if mask is None:
            mask = np.zeros_like(image)
        mean = np.mean(image[mask == 0])
        LOGGER.debug(f"[{self.filename}] : Zero averaging background : {mean} nm")
        return image - mean

    def gaussian_filter(self, image: npt.NDArray, **kwargs) -> npt.NDArray:
        """
        Apply Gaussian filter to an image.

        Parameters
        ----------
        image : npt.NDArray
            Numpy array representing the image.
        **kwargs
            Keyword arguments passed on to the skimage.filters.gaussian() function.

        Returns
        -------
        npt.NDArray
            Numpy array that represent the image after Gaussian filtering.
        """
        LOGGER.debug(
            f"[{self.filename}] : Applying Gaussian filter (mode : {self.gaussian_mode};"
            f" Gaussian blur (px) : {self.gaussian_size})."
        )
        return gaussian(
            image,
            sigma=(self.gaussian_size),
            mode=self.gaussian_mode,
            **kwargs,
        )

    def filter_image(self) -> None:  # numpydoc: ignore=GL07
        """
        Process a single image, filtering, finding grains and calculating their statistics.

        Returns
        -------
        None
            Does not return anything.

        Examples
        --------
        from topostats.io import LoadScan
        from topostats.filters import Filter
        from topostats.processing import process_scan

        filter = Filter(image=load_scan.image,
        ...             pixel_to_nm_scaling=load_scan.pixel_to_nm_scaling,
        ...             filename=load_scan.filename,
        ...             threshold_method='otsu')
        filter.filter_image()
        """
        self.images["initial_median_flatten"] = self.median_flatten(
            self.images["pixels"], mask=None, row_alignment_quantile=self.row_alignment_quantile
        )
        self.images["initial_tilt_removal"] = self.remove_tilt(self.images["initial_median_flatten"], mask=None)
        self.images["initial_quadratic_removal"] = self.remove_quadratic(self.images["initial_tilt_removal"], mask=None)
        self.images["initial_nonlinear_polynomial_removal"] = self.remove_nonlinear_polynomial(
            self.images["initial_quadratic_removal"], mask=None
        )

        # Remove scars
        run_scar_removal = self.remove_scars_config.pop("run")
        if run_scar_removal:
            LOGGER.debug(f"[{self.filename}] : Initial scar removal")
            self.images["initial_scar_removal"], _ = scars.remove_scars(
                self.images["initial_nonlinear_polynomial_removal"],
                filename=self.filename,
                **self.remove_scars_config,
            )
        else:
            LOGGER.debug(f"[{self.filename}] : Skipping scar removal as requested from config")
            self.images["initial_scar_removal"] = self.images["initial_nonlinear_polynomial_removal"]

        # Zero the data before thresholding, helps with absolute thresholding
        self.images["initial_zero_average_background"] = self.average_background(
            self.images["initial_scar_removal"], mask=None
        )

        # Get the thresholds
        try:
            self.thresholds = get_thresholds(
                image=self.images["initial_zero_average_background"],
                threshold_method=self.threshold_method,
                otsu_threshold_multiplier=self.otsu_threshold_multiplier,
                threshold_std_dev=self.threshold_std_dev,
                absolute=self.threshold_absolute,
            )
        except TypeError as type_error:
            raise type_error
        self.images["mask"] = get_mask(
            image=self.images["initial_zero_average_background"],
            thresholds=self.thresholds,
            img_name=self.filename,
        )
        self.images["masked_median_flatten"] = self.median_flatten(
            self.images["initial_tilt_removal"],
            self.images["mask"],
            row_alignment_quantile=self.row_alignment_quantile,
        )
        self.images["masked_tilt_removal"] = self.remove_tilt(self.images["masked_median_flatten"], self.images["mask"])
        self.images["masked_quadratic_removal"] = self.remove_quadratic(
            self.images["masked_tilt_removal"], self.images["mask"]
        )
        self.images["masked_nonlinear_polynomial_removal"] = self.remove_nonlinear_polynomial(
            self.images["masked_quadratic_removal"], self.images["mask"]
        )
        # Remove scars
        if run_scar_removal:
            LOGGER.debug(f"[{self.filename}] : Secondary scar removal")
            self.images["secondary_scar_removal"], scar_mask = scars.remove_scars(
                self.images["masked_nonlinear_polynomial_removal"],
                filename=self.filename,
                **self.remove_scars_config,
            )
            self.images["scar_mask"] = scar_mask
        else:
            LOGGER.debug(f"[{self.filename}] : Skipping scar removal as requested from config")
            self.images["secondary_scar_removal"] = self.images["masked_nonlinear_polynomial_removal"]
        self.images["final_zero_average_background"] = self.average_background(
            self.images["secondary_scar_removal"], self.images["mask"]
        )
        self.images["gaussian_filtered"] = self.gaussian_filter(self.images["final_zero_average_background"])
        # Add images to TopoStats object
        self.topostats_object.image = self.images["gaussian_filtered"]<|MERGE_RESOLUTION|>--- conflicted
+++ resolved
@@ -16,11 +16,7 @@
 
 LOGGER = logging.getLogger(LOGGER_NAME)
 
-<<<<<<< HEAD
-# ruff: noqa: disable=PLR0913
-=======
 # noqa: PLR0913
->>>>>>> 0b14cd1e
 # pylint: disable=fixme
 # pylint: disable=broad-except
 # pylint: disable=too-many-instance-attributes
