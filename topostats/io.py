"""Functions for reading and writing data."""
import logging
from datetime import datetime
from pathlib import Path
from typing import Union, Dict
import numpy as np

import pySPM
from igor import binarywave
import libasd
import tifffile
from ruamel.yaml import YAML, YAMLError
from ruamel.yaml.main import round_trip_load as yaml_load, round_trip_dump as yaml_dump
from topostats.logs.logs import LOGGER_NAME

LOGGER = logging.getLogger(LOGGER_NAME)


# pylint: disable=broad-except


def read_yaml(filename: Union[str, Path]) -> Dict:
    """Read a YAML file.

    Parameters
    ----------
    filename: Union[str, Path]
        YAML file to read.

    Returns
    -------
    Dict
        Dictionary of the file."""

    with Path(filename).open(encoding="utf-8") as f:
        try:
            yaml_file = YAML(typ="safe")
            return yaml_file.load(f)
        except YAMLError as exception:
            LOGGER.error(exception)
            return {}


def write_yaml(
    config: dict, output_dir: Union[str, Path], config_file: str = "config.yaml", header_message: str = None
) -> None:
    """Write a configuration (stored as a dictionary) to a YAML file.

    Parameters
    ----------
    config: dict
        Configuration dictionary.
    output_dir: Union[str, Path]
        Path to save the dictionary to as a YAML file (it will be called 'config.yaml').
    config_file: str
        Filename to write to.
    header_message: str
        String to write to the header message of the YAML file
    """
    # Save the configuration to output directory
    output_config = Path(output_dir) / config_file
    # Revert PosixPath items to string
    config["base_dir"] = str(config["base_dir"])
    config["output_dir"] = str(config["output_dir"])
    config_yaml = yaml_load(yaml_dump(config))
    if header_message:
        config_yaml.yaml_set_start_comment(f"{header_message} : {datetime.now().strftime('%Y-%m-%d %H:%M:%S')}")
    else:
        config_yaml.yaml_set_start_comment(
            f"Configuration from TopoStats run completed : {datetime.now().strftime('%Y-%m-%d %H:%M:%S')}"
        )
    with output_config.open("w") as f:
        try:
            f.write(yaml_dump(config_yaml))
        except YAMLError as exception:
            LOGGER.error(exception)


# pylint: disable=too-many-instance-attributes
class LoadScans:
    """Load the image and image parameters from a file path."""

    def __init__(
        self,
        img_paths: list,
        channel: str,
    ):

        """Initialise the class.

        Parameters
        ----------
        img_path: Union[str, Path]
            Path to a valid AFM scan to load.
        channel: str
            Image channel to extract from the scan.
        """
        self.img_paths = img_paths
        self.img_path = None
        self.channel = channel
        self.channel_data = None
        self.filename = None
        self.image = None
        self.pixel_to_nm_scaling = None
        self.img_dic = {}

    def load_spm(self) -> tuple:
        """Extract image and pixel to nm scaling from the Bruker .spm file.

        Returns
        -------
        tuple(np.ndarray, float)
            A tuple containing the image and its pixel to nanometre scaling value.
        """
        LOGGER.info(f"Loading image from : {self.img_path}")
        try:
            scan = pySPM.Bruker(self.img_path)
            LOGGER.info(f"[{self.filename}] : Loaded image from : {self.img_path}")
            self.channel_data = scan.get_channel(self.channel)
            LOGGER.info(f"[{self.filename}] : Extracted channel {self.channel}")
            image = np.flipud(np.array(self.channel_data.pixels))
        except FileNotFoundError:
            LOGGER.info(f"[{self.filename}] File not found : {self.img_path}")
            raise
        except Exception:
            # trying to return the error with options of possible channel values
            labels = []
            for channel in [layer[b"@2:Image Data"][0] for layer in scan.layers]:
                channel_name = channel.decode("latin1").split(" ")[1][1:-1]
                # channel_description = channel.decode('latin1').split('"')[1] # incase the blank field raises quesions?
                labels.append(channel_name)
            LOGGER.error(f"[{self.filename}] : {self.channel} not in {self.img_path.suffix} channel list: {labels}")
            raise

        return (image, self._spm_pixel_to_nm_scaling(self.channel_data))

    def _spm_pixel_to_nm_scaling(self, channel_data: pySPM.SPM.SPM_image) -> float:
        """Extract pixel to nm scaling from the SPM image metadata.

        Parameters
        ----------
        channel_data: pySPM.SPM.SPM_image
            Channel data from PySPM.

        Returns
        -------
        float
            Pixel to nm scaling factor.
        """
        unit_dict = {
            "nm": 1,
            "um": 1e3,
        }
        px_to_real = channel_data.pxs()
        # Has potential for non-square pixels but not yet implimented
        pixel_to_nm_scaling = (
            px_to_real[0][0] * unit_dict[px_to_real[0][1]],
            px_to_real[1][0] * unit_dict[px_to_real[1][1]],
        )[0]
        if px_to_real[0][0] == 0 and px_to_real[1][0] == 0:
            pixel_to_nm_scaling = 1
            LOGGER.warning(f"[{self.filename}] : Pixel size not found in metadata, defaulting to 1nm")
        LOGGER.info(f"[{self.filename}] : Pixel to nm scaling : {pixel_to_nm_scaling}")
        return pixel_to_nm_scaling

    def load_ibw(self) -> tuple:
        """Loads image from Asylum Research (Igor) .ibw files

        Returns
        -------
        tuple(np.ndarray, float)
            A tuple containing the image and its pixel to nanometre scaling value.
        """

        LOGGER.info(f"Loading image from : {self.img_path}")
        try:
            scan = binarywave.load(self.img_path)
            LOGGER.info(f"[{self.filename}] : Loaded image from : {self.img_path}")

            labels = []
            for label_list in scan["wave"]["labels"]:
                for label in label_list:
                    if label:
                        labels.append(label.decode())
            channel_idx = labels.index(self.channel)
            image = scan["wave"]["wData"][:, :, channel_idx].T * 1e9  # Looks to be in m
            image = np.flipud(image)
            LOGGER.info(f"[{self.filename}] : Extracted channel {self.channel}")
        except FileNotFoundError:
            LOGGER.info(f"[{self.filename}] File not found : {self.img_path}")
        except ValueError:
            LOGGER.error(f"[{self.filename}] : {self.channel} not in {self.img_path.suffix} channel list: {labels}")
            raise
        except Exception as exception:
            LOGGER.error(f"[{self.filename}] : {exception}")

        return (image, self._ibw_pixel_to_nm_scaling(scan))

    def _ibw_pixel_to_nm_scaling(self, scan: dict) -> float:
        """Extract pixel to nm scaling from the IBW image metadata.

        Parameters
        ----------
        scan: dict
            The loaded binary wave object.

        Returns
        -------
        float
            A value corresponding to the real length of a single pixel.
        """
        # Get metadata
        notes = {}
        for line in str(scan["wave"]["note"]).split("\\r"):
            if line.count(":"):
                key, val = line.split(":", 1)
                notes[key] = val.strip()
        # Has potential for non-square pixels but not yet implimented
        pixel_to_nm_scaling = (
            float(notes["SlowScanSize"]) / scan["wave"]["wData"].shape[0] * 1e9,  # as in m
            float(notes["FastScanSize"]) / scan["wave"]["wData"].shape[1] * 1e9,  # as in m
        )[0]
        LOGGER.info(f"[{self.filename}] : Pixel to nm scaling : {pixel_to_nm_scaling}")
        return pixel_to_nm_scaling

    def load_jpk(self) -> tuple:
        """Loads image from JPK Instruments .jpk files.

        Returns
        -------
        tuple(np.ndarray, float)
            A tuple containing the image and its pixel to nanometre scaling value.
        """
        # Load the file
        img_path = str(self.img_path)
        try:
            tif = tifffile.TiffFile(img_path)
        except FileNotFoundError:
            LOGGER.info(f"[{self.filename}] File not found : {self.img_path}")
            raise
        # Obtain channel list for all channels in file
        channel_list = {}
        for i, page in enumerate(tif.pages[1:]):  # [0] is thumbnail
            available_channel = page.tags["32848"].value  # keys are hexidecimal vals
            if page.tags["32849"].value == 0:  # wether img is trace or retrace
                tr_rt = "trace"
            else:
                tr_rt = "retrace"
            channel_list[f"{available_channel}_{tr_rt}"] = i + 1
        try:
            channel_idx = channel_list[self.channel]
        except KeyError:
            LOGGER.error(f"{self.channel} not in channel list: {channel_list}")
            raise
        # Get image and if applicable, scale it
        channel_page = tif.pages[channel_idx]
        image = channel_page.asarray()
        scaling_type = channel_page.tags["33027"].value
        if scaling_type == "LinearScaling":
            scaling = channel_page.tags["33028"].value
            offset = channel_page.tags["33029"].value
            image = (image * scaling) + offset
        elif scaling_type == "NullScaling":
            pass
        else:
            raise ValueError(f"Scaling type {scaling_type} is not 'NullScaling' or 'LinearScaling'")
        # Get page for common metadata between scans
        metadata_page = tif.pages[0]
        return (image * 1e9, self._jpk_pixel_to_nm_scaling(metadata_page))

    @staticmethod
    def _jpk_pixel_to_nm_scaling(tiff_page: tifffile.tifffile.TiffPage) -> float:
        """Extract pixel to nm scaling from the JPK image metadata.

        Parameters
        ----------
        tiff_page: tifffile.tifffile.TiffPage
            An image file directory (IFD) of .jpk files.

        Returns
        -------
        float
            A value corresponding to the real length of a single pixel.
        """
        length = tiff_page.tags["32834"].value  # Grid-uLength (fast)
        width = tiff_page.tags["32835"].value  # Grid-vLength (slow)
        length_px = tiff_page.tags["32838"].value  # Grid-iLength (fast)
        width_px = tiff_page.tags["32839"].value  # Grid-jLength (slow)

        px_to_nm = (length / length_px, width / width_px)[0]

        LOGGER.info(px_to_nm)

        return px_to_nm * 1e9
        
    def load_asd(self) -> tuple:
        """Extract image and pixel to nm scaling from .asd files.

        Returns
        -------
        tuple(np.ndarray, float)
            A tuple containing the image and its pixel to nanometre scaling value.
        """
        try:
            img_path_str = str(self.img_path)
            scan = libasd.read_asd(img_path_str)
            LOGGER.info(f"[{self.filename}] : Loaded image from : {self.img_path}")
            scan_header = scan.header
        except FileNotFoundError:
            LOGGER.info(f"[{self.filename}] File not found : {self.img_path}")

        try:
            if type(scan_header) == libasd.Header_v0:
                # libasd docs seem like there is only 2 channels i.e. help(scan)
                # libasd.Header_v0 uses "type" func and _v1 uses "kind" func
                ch1_name = str(scan.header.data_type_1ch).split(".")[1]
                ch2_name = str(scan.header.data_type_2ch).split(".")[1]
            elif type(scan_header) == libasd.Header_v1:
                ch1_name = str(scan.header.data_kind_1ch).split(".")[1]
                ch2_name = str(scan.header.data_kind_2ch).split(".")[1]
            else:
                raise AttributeError
        except AttributeError:
            LOGGER.error(
                f"[{self.filename}] : File header not found. Header of type {type(scan_header)}, not [{libasd.Header_v0, libasd.Header_v1}]"
            )
            raise
        try:
            if self.channel == ch1_name:
                channel_data = scan.channels[0]
            elif self.channel == ch2_name:
                channel_data = scan.channels[1]
            else:
                raise ValueError
            LOGGER.info(f"[{self.filename}] : Extracted channel {self.channel} with {len(channel_data)} frames")
            images = [channel_data[i].image() for i in range(len(channel_data))]
        except ValueError:
            LOGGER.error(
                f"[{self.filename}] : {self.channel} not found in {self.img_path.suffix} channel list: [{ch1_name}, {ch2_name}"
            )
            raise ValueError(
                f"[{self.filename}] : {self.channel} not found in {self.img_path.suffix} channel list: [{ch1_name}, {ch2_name}"
            )

        return (images, self._asd_px_to_nm_scaling(scan))

    def _asd_px_to_nm_scaling(self, scan: Union[libasd.Data2ch_v0, libasd.Data2ch_v1]) -> float:
        """Extracts the pixel to nanometre scaling value from an .asd file object.

        Parameters
        ----------
        scan: Union[libasd.Data2ch_v0, libasd.Data2ch_v1]
            The object resulting from loading the filepath via the libasd library.
        Returns
        -------
        px_to_nm_scaling: float
            The length of a single pixel in real length units (nm).

        """
        px_to_nm_scaling = (
            scan.header.x_scanning_range / scan.header.x_pixel,  # scan range always in nm
            scan.header.y_scanning_range / scan.header.y_pixel,
        )[0]
        return px_to_nm_scaling

    def get_data(self) -> None:
        """Method to extract image, filepath and pixel to nm scaling value, and append these to the
        img_dic object.
        """
        for img_path in self.img_paths:
            self.img_path = img_path
            self.filename = img_path.stem
            suffix = img_path.suffix
            LOGGER.info(f"Extracting image from {self.img_path}")
            if suffix == ".spm":
                self.image, self.pixel_to_nm_scaling = self.load_spm()
                self.add_to_dic(
                    self.filename, self.image, self.img_path.with_name(self.filename), self.pixel_to_nm_scaling
                )
            if suffix == ".jpk":
                self.image, self.pixel_to_nm_scaling = self.load_jpk()
                self.add_to_dic(
                    self.filename, self.image, self.img_path.with_name(self.filename), self.pixel_to_nm_scaling
                )
            if suffix == ".ibw":
                self.image, self.pixel_to_nm_scaling = self.load_ibw()
                self.add_to_dic(
                    self.filename, self.image, self.img_path.with_name(self.filename), self.pixel_to_nm_scaling
                )
<<<<<<< HEAD
            if suffix == ".asd":
                self.image, self.pixel_to_nm_scaling = self.load_asd()
                for i, frame in enumerate(self.image):
                    filename = self.filename + f"_frame_{str(i)}"
                    pathname = self.img_path.with_name(filename)
                    self.add_to_dic(filename, frame, pathname, self.pixel_to_nm_scaling)

    def add_to_dict(self, filename: str, image: np.ndarray, img_path: Path, px_2_nm: float) -> None:
        """Adds the image, image path and pixel to nanometre scaling value to the img_dic dictionary under 
=======

    def add_to_dic(self, filename: str, image: np.ndarray, img_path: Path, px_2_nm: float) -> None:
        """Adds the image, image path and pixel to nanometre scaling value to the img_dic dictionary under
>>>>>>> ed84e8dd
        the key filename.

        Parameters
        ----------
        filename: str
            The filename, idealy without an extension.
        image: np.ndarray
            An array of the extracted AFM image.
        img_path: str
            The path to the AFM file (with a frame number if applicable)
        px_2_nm: float
            The length of a pixel in nm.
        """
        self.img_dic[filename] = {"image": image, "img_path": img_path, "px_2_nm": px_2_nm}<|MERGE_RESOLUTION|>--- conflicted
+++ resolved
@@ -387,7 +387,6 @@
                 self.add_to_dic(
                     self.filename, self.image, self.img_path.with_name(self.filename), self.pixel_to_nm_scaling
                 )
-<<<<<<< HEAD
             if suffix == ".asd":
                 self.image, self.pixel_to_nm_scaling = self.load_asd()
                 for i, frame in enumerate(self.image):
@@ -397,11 +396,6 @@
 
     def add_to_dict(self, filename: str, image: np.ndarray, img_path: Path, px_2_nm: float) -> None:
         """Adds the image, image path and pixel to nanometre scaling value to the img_dic dictionary under 
-=======
-
-    def add_to_dic(self, filename: str, image: np.ndarray, img_path: Path, px_2_nm: float) -> None:
-        """Adds the image, image path and pixel to nanometre scaling value to the img_dic dictionary under
->>>>>>> ed84e8dd
         the key filename.
 
         Parameters
