--- conflicted
+++ resolved
@@ -7,19 +7,9 @@
 import pickle as pkl
 import re
 import struct
-<<<<<<< HEAD
-from argparse import Namespace
-from collections.abc import MutableMapping
-=======
->>>>>>> 0b14cd1e
 from datetime import datetime
 from pathlib import Path
-<<<<<<< HEAD
-from pkgutil import get_data
-from typing import Any, TypeVar
-=======
 from typing import Any
->>>>>>> 0b14cd1e
 
 import h5py
 import numpy as np
@@ -29,8 +19,7 @@
 from numpyencoder import NumpyEncoder
 from ruamel.yaml import YAML, YAMLError
 
-<<<<<<< HEAD
-from topostats import TOPOSTATS_COMMIT, TOPOSTATS_VERSION, __release__
+from topostats import CONFIG_DOCUMENTATION_REFERENCE, TOPOSTATS_COMMIT, TOPOSTATS_VERSION, __release__
 from topostats.classes import (
     DisorderedTrace,
     GrainCrop,
@@ -42,18 +31,9 @@
     OrderedTrace,
     TopoStats,
 )
-=======
-from topostats import CONFIG_DOCUMENTATION_REFERENCE, TOPOSTATS_COMMIT, TOPOSTATS_VERSION, __release__, grains
->>>>>>> 0b14cd1e
 from topostats.logs.logs import LOGGER_NAME
 
 LOGGER = logging.getLogger(LOGGER_NAME)
-
-<<<<<<< HEAD
-CONFIG_DOCUMENTATION_REFERENCE = """# For more information on configuration and how to use it:
-# https://afm-spm.github.io/TopoStats/main/configuration.html\n"""
-=======
->>>>>>> 0b14cd1e
 
 # pylint: disable=broad-except
 # pylint: disable=too-many-lines
@@ -244,62 +224,6 @@
             LOGGER.error(exception)
 
 
-<<<<<<< HEAD
-def write_config_with_comments(args: Namespace = None) -> None:
-    """
-    Write a sample configuration with in-line comments.
-
-    This function is not designed to be used interactively but can be, just call it without any arguments and it will
-    write a configuration to './config.yaml'.
-
-    Parameters
-    ----------
-    args : Namespace
-        A Namespace object parsed from argparse with values for 'filename'.
-    """
-    filename = "config" if args.filename is None else args.filename
-    output_dir = Path("./") if args.output_dir is None else Path(args.output_dir)
-    output_dir.mkdir(parents=True, exist_ok=True)
-    logger_msg = "A sample configuration has been written to"
-    # If no config or default is requested we load the default_config.yaml
-    if args.config is None or args.config == "default":
-        if args.simple:
-            config_path = resources.files(__package__) / "simple_config.yaml"
-        else:
-            config_path = resources.files(__package__) / "default_config.yaml"
-        config = config_path.read_text()
-    elif args.config == "topostats.mplstyle":
-        config = (resources.files(__package__) / "topostats.mplstyle").read_text()
-        logger_msg = "A sample matplotlibrc parameters file has been written to"
-    # Otherwise we have scope for loading different configs based on the argument, add future dictionaries to
-    # topostats/<sample_type>_config.yaml
-    else:
-        try:
-            config = get_data(package=args.config, resource="default_config.yaml")
-        except FileNotFoundError as e:
-            raise UserWarning(f"There is no configuration for samples of type : {args.config}") from e
-
-    if ".yaml" not in str(filename) and ".yml" not in str(filename) and ".mplstyle" not in str(filename):
-        config_path = output_dir / f"{filename}.yaml"
-    else:
-        config_path = output_dir / filename
-
-    if config is None:
-        raise TypeError(
-            f"Configuration for {args.config} module does not appear to exist.\n"
-            f"Check that package {args.config} is installed in your environment."
-        )
-
-    with config_path.open("w", encoding="utf-8") as f:
-        f.write(f"# Config file generated {get_date_time()}\n")
-        f.write(f"# {CONFIG_DOCUMENTATION_REFERENCE}")
-        f.write(str(config))
-
-    LOGGER.info(f"{logger_msg} : {str(config_path)}")
-
-
-=======
->>>>>>> 0b14cd1e
 def save_array(array: npt.NDArray, outpath: Path, filename: str, array_type: str) -> None:
     """
     Save a Numpy array to disk.
