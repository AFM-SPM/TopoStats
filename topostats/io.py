--- conflicted
+++ resolved
@@ -10,11 +10,8 @@
 from pathlib import Path
 from typing import Any
 
-<<<<<<< HEAD
 from topofileformats import asd
-=======
 import h5py
->>>>>>> 3df029ac
 import numpy as np
 import pandas as pd
 import pySPM
