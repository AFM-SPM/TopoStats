"""Functions for reading and writing data."""
from __future__ import annotations
import os
import logging
from datetime import datetime
import io
import struct
from pathlib import Path
import pickle as pkl
from typing import Any

from topofileformats import asd
import numpy as np
import pandas as pd
import pySPM
from igor import binarywave
import tifffile
import h5py
from ruamel.yaml import YAML, YAMLError
from ruamel.yaml.main import round_trip_load as yaml_load, round_trip_dump as yaml_dump

from topostats.logs.logs import LOGGER_NAME

LOGGER = logging.getLogger(LOGGER_NAME)


CONFIG_DOCUMENTATION_REFERENCE = """For more information on configuration and how to use it:
# https://afm-spm.github.io/TopoStats/main/configuration.html\n"""

# pylint: disable=broad-except
# pylint: disable=too-many-lines


def read_yaml(filename: str | Path) -> dict:
    """Read a YAML file.

    Parameters
    ----------
    filename: Union[str, Path]
        YAML file to read.

    Returns
    -------
    Dict
        Dictionary of the file.
    """
    with Path(filename).open(encoding="utf-8") as f:
        try:
            yaml_file = YAML(typ="safe")
            return yaml_file.load(f)
        except YAMLError as exception:
            LOGGER.error(exception)
            return {}


def get_date_time() -> str:
    """
    Get a date and time for adding to generated files or logging.

    Parameters
    ----------
    None

    Returns
    -------
    str
        A string of the current date and time, formatted appropriately.
    """
    return datetime.now().strftime("%Y-%m-%d %H:%M:%S")


def write_yaml(
    config: dict, output_dir: str | Path, config_file: str = "config.yaml", header_message: str = None
) -> None:
    """Write a configuration (stored as a dictionary) to a YAML file.

    Parameters
    ----------
    config: dict
        Configuration dictionary.
    output_dir: Union[str, Path]
        Path to save the dictionary to as a YAML file (it will be called 'config.yaml').
    config_file: str
        Filename to write to.
    header_message: str
        String to write to the header message of the YAML file
    """
    # Save the configuration to output directory
    output_config = Path(output_dir) / config_file
    # Revert PosixPath items to string
    config = path_to_str(config)
    config_yaml = yaml_load(yaml_dump(config))

    if header_message:
        config_yaml.yaml_set_start_comment(f"{header_message} : {get_date_time()}\n" + CONFIG_DOCUMENTATION_REFERENCE)
    else:
        config_yaml.yaml_set_start_comment(
            f"Configuration from TopoStats run completed : {get_date_time()}\n" + CONFIG_DOCUMENTATION_REFERENCE
        )
    with output_config.open("w") as f:
        try:
            f.write(yaml_dump(config_yaml))
        except YAMLError as exception:
            LOGGER.error(exception)


def write_config_with_comments(config: str, output_dir: Path, filename: str = "config.yaml") -> None:
    """
    Write a sample configuration with in-line comments.

    Parameters
    ----------
    config: str
        A string of the entire configuration file to be saved.
    output_dir: Path
        A pathlib path of where to create the config file.
    filename: str
        A name for the configuration file. Can have a ".yaml" on the end.
    """
    if ".yaml" not in filename and ".yml" not in filename:
        create_config_path = output_dir / f"{filename}.yaml"
    else:
        create_config_path = output_dir / filename

    with create_config_path.open("w", encoding="utf-8") as f:
        f.write(f"# Config file generated {get_date_time()}\n")
        f.write(f"# {CONFIG_DOCUMENTATION_REFERENCE}")
        f.write(config)
    LOGGER.info(f"A sample configuration has been written to : {str(create_config_path)}")
    LOGGER.info(CONFIG_DOCUMENTATION_REFERENCE)


def save_array(array: np.ndarray, outpath: Path, filename: str, array_type: str) -> None:
    """Save a Numpy array to disk.

    Parameters
    ----------
    array : np.ndarray
        Numpy array to be saved.
    outpath : Path
        Location array should be saved
    filename : str
        Filename of the current image from which the array is derived.
    array_type : str
        Short string describing the array type e.g. z_threshold. Ideally should not have periods or spaces in (use
    underscores '_' instead).
    """
    np.save(outpath / f"{filename}_{array_type}.npy", array)
    LOGGER.info(f"[{filename}] Numpy array saved to : {outpath}/{filename}_{array_type}.npy")


def load_array(array_path: str | Path) -> np.ndarray:
    """Load a Numpy array from file.

    Should have been saved using save_array() or numpy.save().

    Parameters
    ----------
    array_path : Union[str, Path]
        Path to the Numpy array on disk.

    Returns
    -------
    np.ndarray
        Returns the loaded Numpy array.
    """
    try:
        return np.load(Path(array_path))
    except FileNotFoundError as e:
        raise e


def path_to_str(config: dict) -> dict:
    """Recursively traverse a dictionary and convert any Path() objects to strings for writing to YAML.

    Parameters
    ----------
    config: dict
        Dictionary to be converted.

    Returns
    -------
    Dict:
        The same dictionary with any Path() objects converted to string.
    """
    for key, value in config.items():
        if isinstance(value, dict):
            path_to_str(value)
        elif isinstance(value, Path):
            config[key] = str(value)

    return config


def get_out_path(image_path: str | Path = None, base_dir: str | Path = None, output_dir: str | Path = None) -> Path:
    """Add the image path relative to the base directory to the output directory.

    Parameters
    ----------
    image_path: Path
        The path of the current image.
    base_dir: Path
        Directory to recursively search for files.
    output_dir: Path
        The output directory specified in the configuration file.

    Returns
    -------
    Path
        The output path that mirrors the input path structure.
    """
    # If image_path is relative and doesn't include base_dir then a ValueError is raised, in which
    # case we just want to append the image_path to the output_dir
    try:
        # Remove the filename if there is a suffix, not always the case as
        # get_out_path is called from save_folder_grainstats()
        if image_path.suffix:
            return output_dir / image_path.relative_to(base_dir).parent / image_path.stem
        return output_dir / image_path.relative_to(base_dir)
    except ValueError:
        if image_path.suffix:
            return output_dir / image_path.parent / image_path.stem
        return Path(str(output_dir) + "/" + str(image_path))
    # AttributeError is raised if image_path is a string (since it isn't a Path() object with a .suffix)
    except AttributeError:
        LOGGER.error("A string form of a Path has been passed to 'get_out_path()' for image_path")
        raise


def find_files(base_dir: str | Path = None, file_ext: str = ".spm") -> list:
    """Recursively scan the specified directory for images with the given file extension.

    Parameters
    ----------
    base_dir: Union[str, Path]
        Directory to recursively search for files, if not specified the current directory is scanned.
    file_ext: str
        File extension to search for.

    Returns
    -------
    List
        List of files found with the extension in the given directory.
    """
    base_dir = Path("./") if base_dir is None else Path(base_dir)
    return list(base_dir.glob("**/*" + file_ext))


def save_folder_grainstats(output_dir: str | Path, base_dir: str | Path, all_stats_df: pd.DataFrame) -> None:
    """Save a data frame of grain and tracing statictics at the folder level.

    Parameters
    ----------
    output_dir: Union[str, Path]
        Path of the output directory head.
    base_dir: Union[str, Path]
        Path of the base directory where files were found.
    all_stats_df: pd.DataFrame
        The dataframe containing all sample statistics run.

    Returns
    -------
    None
        This only saves the dataframes and does not retain them.
    """
    dirs = set(all_stats_df["basename"].values)
    LOGGER.debug(f"Statistics :\n{all_stats_df}")
    for _dir in dirs:
        LOGGER.debug(f"Statistics ({_dir}) :\n{all_stats_df}")
        try:
            out_path = get_out_path(Path(_dir), base_dir, output_dir)
            # Ensure "processed" directory exists at the stem of out_path, creating if needed
            if out_path.stem != "processed":
                out_path_processed = out_path / "processed"
                out_path_processed.mkdir(parents=True, exist_ok=True)
            all_stats_df[all_stats_df["basename"] == _dir].to_csv(
                out_path / "processed" / "folder_grainstats.csv", index=True
            )
            LOGGER.info(f"Folder-wise statistics saved to: {str(out_path)}/folder_grainstats.csv")
        except TypeError:
            LOGGER.info(f"No folder-wise statistics for directory {_dir}, no grains detected in any images.")


def read_null_terminated_string(open_file: io.TextIOWrapper) -> str:
    """Read an open file from the current position in the open binary file, until the next null value.

    Parameters
    ----------
    open_file: io.TextIOWrapper
        An open file object.

    Returns
    -------
    str
        String of the ASCII decoded bytes before the next null byte.
    """
    byte = open_file.read(1)
    value = b""
    while byte != b"\x00":
        value += byte
        byte = open_file.read(1)
    return str(value.decode("utf-8"))


def read_u32i(open_file: io.TextIOWrapper) -> str:
    """Read an unsigned 32 bit integer from an open binary file (in little-endian form).

    Parameters
    ----------
    open_file: io.TextIOWrapper
        An open file object.

    Returns
    -------
    int
        Python integer type cast from the unsigned 32 bit integer.
    """
    return int(struct.unpack("<i", open_file.read(4))[0])


def read_64d(open_file: io.TextIOWrapper) -> str:
    """Read a 64-bit double from an open binary file.

    Parameters
    ----------
    open_file:
        An open file object.

    Returns
    -------
    float
        Python float type cast from the double.
    """
    return float(struct.unpack("d", open_file.read(8))[0])


def read_char(open_file: io.TextIOWrapper) -> str:
    """Read a character from an open binary file.

    Parameters
    ----------
    open_file: io.TextIOWrapper
        An open file object.

    Returns
    -------
    str
        A string type cast from the decoded character.
    """
    return open_file.read(1).decode("ascii")


def read_gwy_component_dtype(open_file: io.TextIOWrapper) -> str:
    """Read the data type of a `.gwy` file component.

    Possible data types are as follows:

    - 'b': boolean
    - 'c': character
    - 'i': 32-bit integer
    - 'q': 64-bit integer
    - 'd': double
    - 's': string
    - 'o': `.gwy` format object

    Capitalised versions of some of these data types represent arrays of values of that data type. Arrays are stored as
    an unsigned 32 bit integer, describing the size of the array, followed by the unseparated array values:

    - 'C': array of characters
    - 'I': array of 32-bit integers
    - 'Q': array of 64-bit integers
    - 'D': array of doubles
    - 'S': array of strings
    - 'O': array of objects.

    Parameters
    ----------
    open_file: io.TextIOWrapper
        An open file object.

    Returns
    -------
    str
        Python string (one character long) of the data type of the
        component's value.
    """
    return open_file.read(1).decode("ascii")


def get_relative_paths(paths: list[Path]) -> list[str]:
    """Extract a list of relative paths, removing the common suffix.

    From a list of paths, create a list where each path is relative to all path's closest common parent. For
    example, ['a/b/c', 'a/b/d', 'a/b/e/f'] would return ['c', 'd', 'e/f'].

    Parameters
    ----------
    paths: list
        List of string or pathlib paths.

    Returns
    -------
    relative_paths: list
        List of string paths, relative to the common parent.
    """
    # Ensure paths are all pathlib paths, and not strings
    paths = [Path(path) for path in paths]

    # If the paths list consists of all the same path, then the relative path will
    # be '.', which we don't want. we want the relative path to be the full path probably.
    # len(set(my_list)) == 1 determines if all the elements in a list are the same.
    if len(set(paths)) == 1:
        return [str(path.as_posix()) for path in paths]

    deepest_common_path = os.path.commonpath(paths)
    # Have to convert to strings else the dataframe values will be slightly different
    # to what is expected.
    return [str(path.relative_to(deepest_common_path).as_posix()) for path in paths]


def convert_basename_to_relative_paths(df: pd.DataFrame):
    """Convert paths in the 'basename' column of a dataframe to relative paths.

    If the 'basename' column has the following paths: ['/usr/topo/data/a/b', '/usr/topo/data/c/d'], the output will be:
    ['a/b', 'c/d'].

    Parameters
    ----------
    df: pd.DataFrame
        A pandas dataframe containing a column 'basename' which contains the paths
        indicating the locations of the image data files.

    Returns
    -------
    df: pd.DataFrame
        A pandas dataframe where the 'basename' column has paths relative to a common
        parent.
    """
    paths = df["basename"].tolist()
    paths = [Path(path) for path in paths]
    relative_paths = get_relative_paths(paths=paths)
    df["basename"] = relative_paths

    return df


# pylint: disable=too-many-instance-attributes
class LoadScans:
    """Load the image and image parameters from a file path."""

    def __init__(
        self,
        img_paths: list,
        channel: str,
    ):
        """Initialise the class.

        Parameters
        ----------
        img_path: Union[str, Path]
            Path to a valid AFM scan to load.
        channel: str
            Image channel to extract from the scan.
        """
        self.img_paths = img_paths
        self.img_path = None
        self.channel = channel
        self.channel_data = None
        self.filename = None
        self.image = None
        self.pixel_to_nm_scaling = None
        self.grain_masks = {}
        self.img_dict = {}
        self.MINIMUM_IMAGE_SIZE = 10

    def load_spm(self) -> tuple:
        """Extract image and pixel to nm scaling from the Bruker .spm file.

        Returns
        -------
        tuple(np.ndarray, float)
            A tuple containing the image and its pixel to nanometre scaling value.
        """
        LOGGER.info(f"Loading image from : {self.img_path}")
        try:
            scan = pySPM.Bruker(self.img_path)
            LOGGER.info(f"[{self.filename}] : Loaded image from : {self.img_path}")
            self.channel_data = scan.get_channel(self.channel)
            LOGGER.info(f"[{self.filename}] : Extracted channel {self.channel}")
            image = np.flipud(np.array(self.channel_data.pixels))
        except FileNotFoundError:
            LOGGER.info(f"[{self.filename}] File not found : {self.img_path}")
            raise
        except Exception as e:
            # trying to return the error with options of possible channel values
            labels = []
            for channel in [layer[b"@2:Image Data"][0] for layer in scan.layers]:
                channel_description = channel.decode("latin1").split('"')[1]  # incase the blank field raises quesions?
                labels.append(channel_description)
            LOGGER.error(f"[{self.filename}] : {self.channel} not in {self.img_path.suffix} channel list: {labels}")
            raise e

        return (image, self._spm_pixel_to_nm_scaling(self.channel_data))

    def _spm_pixel_to_nm_scaling(self, channel_data: pySPM.SPM.SPM_image) -> float:
        """Extract pixel to nm scaling from the SPM image metadata.

        Parameters
        ----------
        channel_data: pySPM.SPM.SPM_image
            Channel data from PySPM.

        Returns
        -------
        float
            Pixel to nm scaling factor.
        """
        unit_dict = {
            "nm": 1,
            "um": 1e3,
        }
        px_to_real = channel_data.pxs()
        # Has potential for non-square pixels but not yet implimented
        pixel_to_nm_scaling = (
            px_to_real[0][0] * unit_dict[px_to_real[0][1]],
            px_to_real[1][0] * unit_dict[px_to_real[1][1]],
        )[0]
        if px_to_real[0][0] == 0 and px_to_real[1][0] == 0:
            pixel_to_nm_scaling = 1
            LOGGER.warning(f"[{self.filename}] : Pixel size not found in metadata, defaulting to 1nm")
        LOGGER.info(f"[{self.filename}] : Pixel to nm scaling : {pixel_to_nm_scaling}")
        return pixel_to_nm_scaling

    def load_topostats(self) -> tuple:
        """Load a .topostats file (hdf5 format).

        Loads and extracts the image, pixel to nanometre scaling factor and any grain masks.

        Note that grain masks are stored via self.grain_masks rather than returned due to how we extract information for
        all other file loading functions.

        Returns
        -------
        tuple(np.ndarray, float)
            A tuple containing the image and its pixel to nanometre scaling value.
        """
        LOGGER.info(f"Loading image from : {self.img_path}")
        try:
            with h5py.File(self.img_path, "r") as f:
                keys = f.keys()
                file_version = f["topostats_file_version"][()]
                LOGGER.info(f"TopoStats file version: {file_version}")
                image = f["image"][:]
                pixel_to_nm_scaling = f["pixel_to_nm_scaling"][()]
                if "grain_masks" in keys:
                    grain_masks_keys = f["grain_masks"].keys()
                    if "above" in grain_masks_keys:
                        LOGGER.info(f"[{self.filename}] : Found grain mask for above direction")
                        self.grain_masks["above"] = f["grain_masks"]["above"][:]
                    if "below" in grain_masks_keys:
                        LOGGER.info(f"[{self.filename}] : Found grain mask for below direction")
                        self.grain_masks["below"] = f["grain_masks"]["below"][:]
        except OSError as e:
            if "Unable to open file" in str(e):
                LOGGER.info(f"[{self.filename}] File not found: {self.img_path}")
            raise e

        return (image, pixel_to_nm_scaling)

    def load_asd(self) -> tuple:
        """Extract image and pixel to nm scaling from .asd files.

        Returns
        -------
        tuple: (np.ndarray, float)
            A tuple containing the image and its pixel to nanometre scaling value.
        """

        try:
            frames: np.ndarray
            pixel_to_nm_scaling: float
            _: dict
            frames, pixel_to_nm_scaling, _ = asd.load_asd(file_path=self.img_path, channel=self.channel)
            LOGGER.info(f"[{self.filename}] : Loaded image from : {self.img_path}")
        except FileNotFoundError:
            LOGGER.info(f"[{self.filename}] : File not found. Path: {self.img_path}")
            raise

        return (frames, pixel_to_nm_scaling)

    def load_ibw(self) -> tuple:
        """Load image from Asylum Research (Igor) .ibw files.

        Returns
        -------
        tuple(np.ndarray, float)
            A tuple containing the image and its pixel to nanometre scaling value.
        """
        LOGGER.info(f"Loading image from : {self.img_path}")
        try:
            scan = binarywave.load(self.img_path)
            LOGGER.info(f"[{self.filename}] : Loaded image from : {self.img_path}")

            labels = []
            for label_list in scan["wave"]["labels"]:
                for label in label_list:
                    if label:
                        labels.append(label.decode())
            channel_idx = labels.index(self.channel)
            image = scan["wave"]["wData"][:, :, channel_idx].T * 1e9  # Looks to be in m
            image = np.flipud(image)
            LOGGER.info(f"[{self.filename}] : Extracted channel {self.channel}")
        except FileNotFoundError:
            LOGGER.info(f"[{self.filename}] File not found : {self.img_path}")
        except ValueError:
            LOGGER.error(f"[{self.filename}] : {self.channel} not in {self.img_path.suffix} channel list: {labels}")
            raise
        except Exception as exception:
            LOGGER.error(f"[{self.filename}] : {exception}")

        return (image, self._ibw_pixel_to_nm_scaling(scan))

    def _ibw_pixel_to_nm_scaling(self, scan: dict) -> float:
        """Extract pixel to nm scaling from the IBW image metadata.

        Parameters
        ----------
        scan: dict
            The loaded binary wave object.

        Returns
        -------
        float
            A value corresponding to the real length of a single pixel.
        """
        # Get metadata
        notes = {}
        for line in str(scan["wave"]["note"]).split("\\r"):
            if line.count(":"):
                key, val = line.split(":", 1)
                notes[key] = val.strip()
        # Has potential for non-square pixels but not yet implimented
        pixel_to_nm_scaling = (
            float(notes["SlowScanSize"]) / scan["wave"]["wData"].shape[0] * 1e9,  # as in m
            float(notes["FastScanSize"]) / scan["wave"]["wData"].shape[1] * 1e9,  # as in m
        )[0]
        LOGGER.info(f"[{self.filename}] : Pixel to nm scaling : {pixel_to_nm_scaling}")
        return pixel_to_nm_scaling

    def load_jpk(self) -> tuple:
        """Load image from JPK Instruments .jpk files.

        Returns
        -------
        tuple(np.ndarray, float)
            A tuple containing the image and its pixel to nanometre scaling value.
        """
        # Load the file
        img_path = str(self.img_path)
        try:
            tif = tifffile.TiffFile(img_path)
        except FileNotFoundError:
            LOGGER.info(f"[{self.filename}] File not found : {self.img_path}")
            raise
        # Obtain channel list for all channels in file
        channel_list = {}
        for i, page in enumerate(tif.pages[1:]):  # [0] is thumbnail
            available_channel = page.tags["32848"].value  # keys are hexidecimal vals
            if page.tags["32849"].value == 0:  # wether img is trace or retrace
                tr_rt = "trace"
            else:
                tr_rt = "retrace"
            channel_list[f"{available_channel}_{tr_rt}"] = i + 1
        try:
            channel_idx = channel_list[self.channel]
        except KeyError:
            LOGGER.error(f"{self.channel} not in channel list: {channel_list}")
            raise
        # Get image and if applicable, scale it
        channel_page = tif.pages[channel_idx]
        image = channel_page.asarray()
        scaling_type = channel_page.tags["33027"].value
        if scaling_type == "LinearScaling":
            scaling = channel_page.tags["33028"].value
            offset = channel_page.tags["33029"].value
            image = (image * scaling) + offset
        elif scaling_type == "NullScaling":
            pass
        else:
            raise ValueError(f"Scaling type {scaling_type} is not 'NullScaling' or 'LinearScaling'")
        # Get page for common metadata between scans
        metadata_page = tif.pages[0]
        return (image * 1e9, self._jpk_pixel_to_nm_scaling(metadata_page))

    @staticmethod
    def _jpk_pixel_to_nm_scaling(tiff_page: tifffile.tifffile.TiffPage) -> float:
        """Extract pixel to nm scaling from the JPK image metadata.

        Parameters
        ----------
        tiff_page: tifffile.tifffile.TiffPage
            An image file directory (IFD) of .jpk files.

        Returns
        -------
        float
            A value corresponding to the real length of a single pixel.
        """
        length = tiff_page.tags["32834"].value  # Grid-uLength (fast)
        width = tiff_page.tags["32835"].value  # Grid-vLength (slow)
        length_px = tiff_page.tags["32838"].value  # Grid-iLength (fast)
        width_px = tiff_page.tags["32839"].value  # Grid-jLength (slow)

        px_to_nm = (length / length_px, width / width_px)[0]

        LOGGER.info(px_to_nm)

        return px_to_nm * 1e9

    @staticmethod
    def _gwy_read_object(open_file: io.TextIOWrapper, data_dict: dict) -> None:
        """Parse and extract data from a `.gwy` file object, starting at the current open file read position.

        Parameters
        ----------
        open_file: io.TextIOWrapper
            An open file object.
        data_dict: dict
            Dictionary of `.gwy` file image properties.

        Returns
        -------
        None
        """
        object_name = read_null_terminated_string(open_file=open_file)
        data_size = read_u32i(open_file)
        LOGGER.debug(f"OBJECT | name: {object_name} | data_size: {data_size}")
        # Read components
        read_data_size = 0
        while read_data_size < data_size:
            component_data_size = LoadScans._gwy_read_component(
                open_file=open_file,
                initial_byte_pos=open_file.tell(),
                data_dict=data_dict,
            )
            read_data_size += component_data_size

    @staticmethod
    def _gwy_read_component(open_file: io.TextIOWrapper, initial_byte_pos: int, data_dict: dict) -> int:
        """Parse and extract data from a `.gwy` file object, starting at the current open file read position.

        Parameters
        ----------
        open_file: io.TextIOWrapper,
            An open file object.
        data_dict: dict
            Dictionary of `.gwy` file image properties.

        Returns
        -------
        int
            Size of the component in bytes.
        """
        component_name = read_null_terminated_string(open_file=open_file)
        data_type = read_gwy_component_dtype(open_file=open_file)

        if data_type == "o":
            LOGGER.debug(f"component name: {component_name} | dtype: {data_type} |")
            sub_dict = {}
            LoadScans._gwy_read_object(open_file=open_file, data_dict=sub_dict)
            data_dict[component_name] = sub_dict
        elif data_type == "c":
            value = read_char(open_file=open_file)
            LOGGER.debug(f"component name: {component_name} | dtype: {data_type} | value: {value}")
            data_dict[component_name] = value
        elif data_type == "i":
            value = read_u32i(open_file=open_file)
            LOGGER.debug(f"component name: {component_name} | dtype: {data_type} | value: {value}")
            data_dict[component_name] = value
        elif data_type == "d":
            value = read_64d(open_file=open_file)
            LOGGER.debug(f"component name: {component_name} | dtype: {data_type} | value: {value}")
            data_dict[component_name] = value
        elif data_type == "s":
            value = read_null_terminated_string(open_file=open_file)
            LOGGER.debug(f"component name: {component_name} | dtype: {data_type} | value: {value}")
            data_dict[component_name] = value
        elif data_type == "D":
            array_size = read_u32i(open_file=open_file)
            LOGGER.debug(f"component name: {component_name} | dtype: {data_type}")
            LOGGER.debug(f"array size: {array_size}")
            data = np.zeros(array_size)
            for index in range(array_size):
                data[index] = read_64d(open_file=open_file)
            if "xres" in data_dict and "yres" in data_dict:
                data = data.reshape((data_dict["xres"], data_dict["yres"]))
            data_dict["data"] = data

        return open_file.tell() - initial_byte_pos

    @staticmethod
    def _gwy_print_dict(gwy_file_dict: dict, pre_string: str) -> None:
        """Print the nested object / component structure.

        Can be used to find labels and values of objects / components in the `.gwy` file.

        Parameters
        ----------
        gwy_file_dict: dict
            Dictionary of the nested object / component structure of a `.gwy` file.
        """
        for key, value in gwy_file_dict.items():
            if isinstance(value, dict):
                print(pre_string + f"OBJECT: {key}")
                pre_string += "  "
                LoadScans._gwy_print_dict(gwy_file_dict=value, pre_string=pre_string)
                pre_string = pre_string[:-2]
            else:
                print(pre_string + f"component: {key} | value: {value}")

    @staticmethod
    def _gwy_print_dict_wrapper(gwy_file_dict: dict) -> None:
        """Print dictionaries.

        This is a wrapper for the _gwy_print_dict() method.

        Parameters
        ----------
        gwy_file_dict: dict
            Dictionary of the nested object / component structure of a `.gwy` file.
        """
        pre_string = ""
        LoadScans._gwy_print_dict(gwy_file_dict=gwy_file_dict, pre_string=pre_string)

    def load_gwy(self) -> tuple:
        """Extract image and pixel to nm scaling from the Gwyddion .gwy file.

        Returns
        -------
        tuple(np.ndarray, float)
            A tuple containing the image and its pixel to nanometre scaling value.
        """
        LOGGER.info(f"Loading image from : {self.img_path}")
        try:
            image_data_dict = {}
            with Path.open(self.img_path, "rb") as open_file:  # pylint: disable=unspecified-encoding
                # Read header
                header = open_file.read(4)
                LOGGER.debug(f"Gwy file header: {header}")

                LoadScans._gwy_read_object(open_file, data_dict=image_data_dict)

            # For development - uncomment to have an indentation based nested
            # dictionary output showing the object - component structure and
            # available keys:
            # LoadScans._gwy_print_dict_wrapper(gwy_file_dict=image_data_dict)

            if "/0/data" in image_data_dict:
                image = image_data_dict["/0/data"]["data"]
                units = image_data_dict["/0/data"]["si_unit_xy"]["unitstr"]
                px_to_nm = image_data_dict["/0/data"]["xreal"] * 1e9 / image.shape[1]
            elif "/1/data" in image_data_dict:
                image = image_data_dict["/1/data"]["data"]
                px_to_nm = image_data_dict["/1/data"]["xreal"] * 1e9 / image.shape[1]
                units = image_data_dict["/1/data"]["si_unit_xy"]["unitstr"]
            else:
                raise KeyError(
                    "Data location not defined in the .gwy file. Please locate it and add to the load_gwy() function."
                )

            # Convert image heights to nanometresQ
            if units == "m":
                image = image * 1e9
            else:
                raise ValueError(
                    f"Units '{units}' have not been added for .gwy files. Please add \
                    an SI to nanometre conversion factor for these units in _gwy_read_component in \
                    io.py."
                )

        except FileNotFoundError:
            LOGGER.info(f"[{self.filename}] File not found : {self.img_path}")
            raise

        return (image, px_to_nm)

    def get_data(self) -> None:
        """Extract image, filepath and pixel to nm scaling value, and append these to the img_dic object."""
        suffix_to_loader = {
            ".spm": self.load_spm,
            ".jpk": self.load_jpk,
            ".ibw": self.load_ibw,
            ".gwy": self.load_gwy,
            ".topostats": self.load_topostats,
            ".asd": self.load_asd,
        }

        for img_path in self.img_paths:
            self.img_path = img_path
            self.filename = img_path.stem
            suffix = img_path.suffix
            LOGGER.info(f"Extracting image from {self.img_path}")
            LOGGER.debug(f"File extension : {suffix}")

            # Check that the file extension is supported
            if suffix in suffix_to_loader:
                try:
                    self.image, self.pixel_to_nm_scaling = suffix_to_loader[suffix]()
                except Exception as e:
                    if "Channel" in str(e) and "not found" in str(e):
                        LOGGER.warning(f"[{self.filename}] Channel {self.channel} not found, skipping image.")
                    else:
                        raise
                else:
                    if suffix == ".asd":
                        for index, frame in enumerate(self.image):
                            self._check_image_size_and_add_to_dict(image=frame, filename=f"{self.filename}_{index}")
                    else:
                        self._check_image_size_and_add_to_dict(image=self.image, filename=self.filename)
            else:
                raise ValueError(
                    f"File type {suffix} not yet supported. Please make an issue at \
                https://github.com/AFM-SPM/TopoStats/issues, or email topostats@sheffield.ac.uk to request support for \
                this file type."
                )

    def _check_image_size_and_add_to_dict(self, image: np.ndarray, filename: str) -> None:
        """Check the image is above a minimum size in both dimensions.

        Images that do not meet the minimum size are not included for processing.

        Parameters
        ----------
        image: np.ndarray
            An array of the extracted AFM image.
        filename: str
            The name of the file
        """
        if image.shape[0] < self.MINIMUM_IMAGE_SIZE or image.shape[1] < self.MINIMUM_IMAGE_SIZE:
            LOGGER.warning(f"[{filename}] Skipping, image too small: {image.shape}")
        else:
            self.add_to_dict(image=image, filename=filename)
            LOGGER.info(f"[{filename}] Image added to processing.")

<<<<<<< HEAD
    def add_to_dict(self, image: np.ndarray, filename: str) -> None:
        """Adds the image, image path and pixel to nanometre scaling value to the img_dic dictionary under
        the key filename.
=======
    def add_to_dict(self) -> None:
        """Add image, image path and pixel to nanometre scaling to the img_dic dictionary under key filename.
>>>>>>> da58094a

        Parameters
        ----------
        image: np.ndarray
            An array of the extracted AFM image.
        filename: str
            The name of the file
        """
        self.img_dict[filename] = {
            "filename": filename,
            "img_path": self.img_path.with_name(filename),
            "pixel_to_nm_scaling": self.pixel_to_nm_scaling,
            "image_original": image,
            "image_flattened": None,
            "grain_masks": self.grain_masks,
        }


def save_topostats_file(output_dir: Path, filename: str, topostats_object: dict) -> None:
    """Save a topostats dictionary object to a .topostats (hdf5 format) file.

    Parameters
    ----------
    output_dir: Path
        Directory to save the .topostats file in.
    filename: str
        File name of the .topostats file.
    topostats_object: dict
        Dictionary of the topostats data to save. Must include a flattened image and
        pixel to nanometre scaling factor. May also include grain masks.
    """
    LOGGER.info(f"[{filename}] : Saving image to .topostats file")

    if ".topostats" not in filename:
        save_file_path = output_dir / f"{filename}.topostats"
    else:
        save_file_path = output_dir / filename

    with h5py.File(save_file_path, "w") as f:
        # It may be possible for topostats_object["image_flattened"] to be None.
        # Make sure that this is not the case.
        if topostats_object["image_flattened"] is not None:
            f["topostats_file_version"] = 0.1
            f["image"] = topostats_object["image_flattened"]
            # It should not be possible for topostats_object["pixel_to_nm_scaling"] to be None
            f["pixel_to_nm_scaling"] = topostats_object["pixel_to_nm_scaling"]
            if topostats_object["grain_masks"]:
                if "above" in topostats_object["grain_masks"].keys():
                    if topostats_object["grain_masks"]["above"] is not None:
                        f["grain_masks/above"] = topostats_object["grain_masks"]["above"]
                if "below" in topostats_object["grain_masks"].keys():
                    if topostats_object["grain_masks"]["below"] is not None:
                        f["grain_masks/below"] = topostats_object["grain_masks"]["below"]
        else:
            raise ValueError(
                "TopoStats object dictionary does not contain an 'image_flattened'. \
                 TopoStats objects must be saved with a flattened image."
            )


def save_pkl(outfile: Path, to_pkl: dict) -> None:
    """Pickle objects for working with later.

    Parameters
    ----------
    outfile: Path
        Path and filename to save pickle to.
    to_pkl: dict
        Object to be picled.

    Returns
    -------
    None
    """
    with outfile.open(mode="wb", encoding=None) as f:
        pkl.dump(to_pkl, f)


def load_pkl(infile: Path) -> Any:
    """Load data from a pickle.

    Parameters
    ----------
    infile: Path
        Path to a valid pickle.

    Returns
    -------
    dict:
        Dictionary of generated images.

    Example
    -------

    from pathlib import Path

    from topostats.io import load_plots

    pkl_path = "output/distribution_plots.pkl"
    my_plots = load_pkl(pkl_path)
    # Show the type of my_plots which is a dictionary of nested dictionaries
    type(my_plots)
    # Show the keys are various levels of nesting.
    my_plots.keys()
    my_plots["area"].keys()
    my_plots["area"]["dist"].keys()
    # Get the figure and axis object for a given metrics distribution plot
    figure, axis = my_plots["area"]["dist"].values()
    # Get the figure and axis object for a given metrics violin plot
    figure, axis = my_plots["area"]["violin"].values()

    """
    with infile.open("rb", encoding=None) as f:
        return pkl.load(f)  # noqa: S301<|MERGE_RESOLUTION|>--- conflicted
+++ resolved
@@ -942,14 +942,9 @@
             self.add_to_dict(image=image, filename=filename)
             LOGGER.info(f"[{filename}] Image added to processing.")
 
-<<<<<<< HEAD
     def add_to_dict(self, image: np.ndarray, filename: str) -> None:
-        """Adds the image, image path and pixel to nanometre scaling value to the img_dic dictionary under
+        """Add the image, image path and pixel to nanometre scaling value to the img_dic dictionary under
         the key filename.
-=======
-    def add_to_dict(self) -> None:
-        """Add image, image path and pixel to nanometre scaling to the img_dic dictionary under key filename.
->>>>>>> da58094a
 
         Parameters
         ----------
