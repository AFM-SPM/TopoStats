"""Functions for reading and writing data."""
import logging
from datetime import datetime
from pathlib import Path
from typing import Union, Dict
import numpy as np

from pySPM.Bruker import Bruker
from afmformats import load_data
<<<<<<< HEAD
import libasd
=======
from afmformats.mod_creep_compliance import AFMCreepCompliance
>>>>>>> 28c3f230
from ruamel.yaml import YAML, YAMLError
from ruamel.yaml.main import round_trip_load as yaml_load, round_trip_dump as yaml_dump
from topostats.logs.logs import LOGGER_NAME

LOGGER = logging.getLogger(LOGGER_NAME)

# pylint: disable=broad-except


def read_yaml(filename: Union[str, Path]) -> Dict:
    """Read a YAML file.

    Parameters
    ----------
    filename: Union[str, Path]
        YAML file to read.

    Returns
    -------
    Dict
        Dictionary of the file."""

    with Path(filename).open(encoding="utf-8") as f:
        try:
            yaml_file = YAML(typ="safe")
            return yaml_file.load(f)
        except YAMLError as exception:
            LOGGER.error(exception)
            return {}


def write_yaml(config: dict, output_dir: Union[str, Path]) -> None:
    """Write a configuration (stored as a dictionary) to a YAML file.

    Parameters
    ----------
    config: dict
        Configuration dictionary.
    output_dir: Union[str, Path]
        Path to save the dictionary to as a YAML file (it will be called 'config.yaml').
    """
    # Save the configuration to output directory
    output_config = Path(output_dir) / "config.yaml"
    # Revert PosixPath items to string
    config["base_dir"] = str(config["base_dir"])
    config["output_dir"] = str(config["output_dir"])
    config_yaml = yaml_load(yaml_dump(config))
    config_yaml.yaml_set_start_comment(
        f"Configuration from TopoStats run completed : {datetime.now().strftime('%Y-%m-%d %H:%M:%S')}"
    )
    with output_config.open("w") as f:
        try:
            f.write(yaml_dump(config_yaml))
        except YAMLError as exception:
            LOGGER.error(exception)


class LoadScan:
    """Load the image and image parameters from a file path."""

    def __init__(
        self,
        img_path: Union[str, Path],
        channel: str,
    ):

        """Initialise the class.

        Parameters
        ----------
        img_path: Union[str, Path]
            Path to a valid AFM scan to load.
        channel: str
            Image channel to extract from the scan.
        """
        self.img_path = Path(img_path)
        self.channel = channel
        self.channel_data = None
        self.file_path = self.img_path
        self.filename = self.img_path.stem
        self.suffix = self.img_path.suffix
        self.image = None
        self.pixel_to_nm_scaling = None

    def load_spm(self) -> tuple:
        """Extract image and pixel to nm scaling from the Bruker .spm file."""
        LOGGER.info(f"Loading image from : {self.img_path}")
        try:
            scan = Bruker(self.img_path)
            LOGGER.info(f"[{self.filename}] : Loaded image from : {self.img_path}")
            self.channel_data = scan.get_channel(self.channel)
            LOGGER.info(f"[{self.filename}] : Extracted channel {self.channel}")
            image = np.flipud(np.array(self.channel_data.pixels))
        except FileNotFoundError:
            LOGGER.info(f"[{self.filename}] File not found : {self.img_path}")
        # check exception of channel not found and return channel list
        except Exception as exception:
            LOGGER.error(f"[{self.filename}] : {exception}")

        return (image, self._spm_pixel_to_nm_scaling(self.channel_data))

    def _spm_pixel_to_nm_scaling(self, channel_data) -> float:
        """Extract pixel to nm scaling from the SPM image metadata.

        Parameters
        ----------
        channel_data:
            Channel data

        Returns
        -------
        float
            Pixel to nm scaling factor.
        """
        unit_dict = {
            "nm": 1,
            "um": 1e3,
        }
        px_to_real = channel_data.pxs()
        # Has potential for non-square pixels but not yet implimented
        pixel_to_nm_scaling = (
            px_to_real[0][0] * unit_dict[px_to_real[0][1]],
            px_to_real[1][0] * unit_dict[px_to_real[1][1]],
        )[0]
        LOGGER.info(f"[{self.filename}] : Pixel to nm scaling : {pixel_to_nm_scaling}")
        return pixel_to_nm_scaling

    # def load_jpk(self) -> None:
    #     """Load and extract image from .jpk files."""
    #     jpk = self._load_jpk()
    #     data = self._extract_jpk(jpk)
    #     return (jpk, None)

    def _load_jpk(self) -> None:
        try:
            jpk = load_data(self.img_path)
        except FileNotFoundError:
            LOGGER.info(f"[{self.filename}] File not found : {self.img_path}")
        except Exception as exception:
            LOGGER.error(f"[{self.filename}] : {exception}")
        return jpk

    @staticmethod
    def _extract_jpk(jpk: AFMCreepCompliance) -> np.ndarray:
        """Extract data from jpk object"""

    def extract_asd(self) -> tuple:
        """Extract image and pixel to nm scaling from .asd files"""
        # asd files are like movies so may want this outside of process scan?
        try:
            scan = libasd.read_asd(self.img_path)
            LOGGER.info(f"[{self.filename}] : Loaded image from : {self.img_path}")
            # libasd docs seem like there is only 2 channels i.e. help(scan)
            ch1_name = str(scan.header.data_kind_1ch).split('.')[1]
            ch2_name = str(scan.header.data_kind_2ch).split('.')[1]
            if self.channel == ch1_name:
                channel_data = scan.channels[0]
            elif self.channel == ch2_name:
                channel_data = scan.channels[1]
            else:
                raise ValueError
            LOGGER.info(f"[{self.filename}] : Extracted channel {self.channel}")
            image = channel_data[0].image() # 0 index is first frame of movie
        except FileNotFoundError:
            LOGGER.info(f"[{self.filename}] File not found : {self.img_path}")
        except ValueError:
            LOGGER.info(f"[{self.filename}] : Channel '{self.channel}' not found. Available channels are: '{ch1_name}' and '{ch2_name}'")

        px_to_m_scaling = (
            scan.header.x_scanning_range / scan.header.x_pixel, # scan range always in nm
            scan.header.y_scanning_range / scan.header.y_pixel,
        )[0]
        return (image, px_to_nm_scaling)


    def get_data(self) -> None:
        """Method to extract image and pixel to nm scaling."""
        LOGGER.info(f"Extracting image from {self.suffix}")
        if self.suffix == ".spm":
            self.image, self.pixel_to_nm_scaling = self.load_spm()
        if self.suffix == ".jpk":
            self.image, self.pixel_to_nm_scaling = self.load_jpk()
        if self.suffix == ".ibw":
            self.image, self.pixel_to_nm_scaling = self.load_ibw()<|MERGE_RESOLUTION|>--- conflicted
+++ resolved
@@ -7,11 +7,8 @@
 
 from pySPM.Bruker import Bruker
 from afmformats import load_data
-<<<<<<< HEAD
-import libasd
-=======
 from afmformats.mod_creep_compliance import AFMCreepCompliance
->>>>>>> 28c3f230
+
 from ruamel.yaml import YAML, YAMLError
 from ruamel.yaml.main import round_trip_load as yaml_load, round_trip_dump as yaml_dump
 from topostats.logs.logs import LOGGER_NAME
