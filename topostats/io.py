--- conflicted
+++ resolved
@@ -73,11 +73,7 @@
     """
     Recursively check if two dictionaries are almost equal with a given absolute tolerance.
 
-<<<<<<< HEAD
     This should really just be iterative and is an affront to memory usage.
-=======
-    If the values of a dictionary are lists pairwise comparisons are made.
->>>>>>> 025cc6e8
 
     Parameters
     ----------
@@ -125,20 +121,9 @@
                 if not np.isclose(dict1[key], dict2[key], atol=abs_tol):
                     LOGGER.debug(f"Key {key} type: {type(dict1[key])} not equal: {dict1[key]} != {dict2[key]}")
                     return False
-<<<<<<< HEAD
         elif isinstance(dict1[key], list):
             if not lists_almost_equal(dict1[key], dict2[key], abs_tol=abs_tol):
                 return False
-=======
-        elif isinstance(dict1[key], list) and isinstance(dict2[key], list):
-            for idx, _ in enumerate(dict1[key]):
-                if not np.isclose(dict1[key][idx], dict2[key][idx], atol=abs_tol):
-                    print(
-                        f"Key {key} type: {type(dict1[key])} not equal at element {idx} : "
-                        f"{dict1[key][idx]} != {dict2[key][idx]}"
-                    )
-                    return False
->>>>>>> 025cc6e8
         elif dict1[key] != dict2[key]:
             LOGGER.debug(f"Key {key} not equal: {dict1[key]} != {dict2[key]}")
             return False
