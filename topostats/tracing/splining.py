"""Order single pixel skeletons with or without NodeStats Statistics."""

from __future__ import annotations

import logging
import math

import numpy as np
import numpy.typing as npt
import pandas as pd
from scipy import interpolate as interp

from topostats.logs.logs import LOGGER_NAME

LOGGER = logging.getLogger(LOGGER_NAME)


class splineTrace:
    """
    Smooth the ordered trace via an average of splines.

    Parameters
    ----------
    image : npt.NDArray
        Whole image containing all molecules and grains.
    mol_ordered_tracing_data : dict
        Molecule ordered trace dictionary containing Nx2 ordered coords and molecule statistics.
    pixel_to_nm_scaling : float
        The pixel to nm scaling factor, by default 1.
    spline_step_size : float
        Step length in meters to use a coordinate for splining.
    spline_linear_smoothing : float
        Amount of linear spline smoothing.
    spline_circular_smoothing : float
        Amount of circular spline smoothing.
    spline_degree : int
        Degree of the spline. Cubic splines are recommended. Even values of k should be avoided especially with a
        small s-value.
    """

    def __init__(
        self,
        image: npt.NDArray,
        mol_ordered_tracing_data: dict,
        pixel_to_nm_scaling: float,
        spline_step_size: float,
        spline_linear_smoothing: float,
        spline_circular_smoothing: float,
        spline_degree: int,
    ) -> None:
        """
        Initialise the splineTrace class.

        Parameters
        ----------
        image : npt.NDArray
            Whole image containing all molecules and grains.
        mol_ordered_tracing_data : dict
            Nx2 ordered trace coordinates.
        pixel_to_nm_scaling : float
            The pixel to nm scaling factor, by default 1.
        spline_step_size : float
            Step length in meters to use a coordinate for splining.
        spline_linear_smoothing : float
            Amount of linear spline smoothing.
        spline_circular_smoothing : float
            Amount of circular spline smoothing.
        spline_degree : int
            Degree of the spline. Cubic splines are recommended. Even values of k should be avoided especially with a
            small s-value.
        """
        self.image = image
        self.number_of_rows, self.number_of_columns = image.shape
        self.mol_ordered_trace = mol_ordered_tracing_data["ordered_coords"]
        self.mol_is_circular = mol_ordered_tracing_data["mol_stats"]["circular"]
        self.pixel_to_nm_scaling = pixel_to_nm_scaling
        self.spline_step_size = spline_step_size
        self.spline_linear_smoothing = spline_linear_smoothing
        self.spline_circular_smoothing = spline_circular_smoothing
        self.spline_degree = spline_degree

        self.tracing_stats = {
            "contour_length": None,
            "end_to_end_distance": None,
        }

    def get_splined_traces(
        self,
        fitted_trace: npt.NDArray,
    ) -> npt.NDArray:
        """
        Get a splined version of the fitted trace - useful for finding the radius of gyration etc.

        This function actually calculates the average of several splines which is important for getting a good fit on
        the lower resolution data.

        Parameters
        ----------
        fitted_trace : npt.NDArray
            Numpy array of the fitted trace.

        Returns
        -------
        npt.NDArray
            Splined (smoothed) array of trace.
        """
        # Calculate the step size in pixels from the step size in metres.
        # Should always be at least 1.
        # Note that step_size_m is in m and pixel_to_nm_scaling is in m because of the legacy code which seems to almost
        # always have pixel_to_nm_scaling be set in metres using the flag convert_nm_to_m. No idea why this is the case.
        step_size_px = max(int(self.spline_step_size / (self.pixel_to_nm_scaling * 1e-9)), 1)
        # Splines will be totalled and then divived by number of splines to calculate the average spline
        spline_sum = None

        # Get the length of the fitted trace
        fitted_trace_length = fitted_trace.shape[0]

        # If the fitted trace is less than the degree plus one, then there is no
        # point in trying to spline it, just return the fitted trace
        if fitted_trace_length < self.spline_degree + 1:
            LOGGER.warning(
                f"Fitted trace for grain {step_size_px} too small ({fitted_trace_length}), returning fitted trace"
            )

            return fitted_trace

        # There cannot be fewer than degree + 1 points in the spline
        # Decrease the step size to ensure more than this number of points
        while fitted_trace_length / step_size_px < self.spline_degree + 1:
            # Step size cannot be less than 1
            if step_size_px <= 1:
                step_size_px = 1
                break
            step_size_px = -1

        # Set smoothness and periodicity appropriately for linear / circular molecules.
        spline_smoothness, spline_periodicity = (
            (self.spline_circular_smoothing, 2) if self.mol_is_circular else (self.spline_linear_smoothing, 0)
        )

        # Create an array of evenly spaced points between 0 and 1 for the splines to be evaluated at.
        # This is needed to ensure that the splines are all the same length as the number of points
        # in the spline is controlled by the ev_array variable.
        ev_array = np.linspace(0, 1, fitted_trace_length * step_size_px)

        # Find as many splines as there are steps in step size, this allows for a better spline to be obtained
        # by averaging the splines. Think of this like weaving a lot of splines together along the course of
        # the trace. Example spline coordinate indexes: [1, 2, 3, 4, 1, 2, 3, 4, 1, 2, 3, 4], where spline
        # 1 takes every 4th coordinate, starting at position 0, then spline 2 takes every 4th coordinate
        # starting at position 1, etc...
        for i in range(step_size_px):
            # Sample the fitted trace at every step_size_px pixels
            sampled = [fitted_trace[j, :] for j in range(i, fitted_trace_length, step_size_px)]

            # Scipy.splprep cannot handle duplicate consecutive x, y tuples, so remove them.
            # Get rid of any consecutive duplicates in the sampled coordinates
            sampled = self.remove_duplicate_consecutive_tuples(tuple_list=sampled)

            x_sampled = sampled[:, 0]
            y_sampled = sampled[:, 1]

            # Use scipy's B-spline functions
            # tck is a tuple, (t,c,k) containing the vector of knots, the B-spline coefficients
            # and the degree of the spline.
            # s is the smoothing factor, per is the periodicity, k is the degree of the spline
            tck = interp.splprep(
                [x_sampled, y_sampled],
                s=spline_smoothness,
                per=spline_periodicity,
                # quiet=self.spline_quiet,
                k=self.spline_degree,
            )[0]
            # splev returns a tuple (x_coords ,y_coords) containing the smoothed coordinates of the
            # spline, constructed from the B-spline coefficients and knots. The number of points in
            # the spline is controlled by the ev_array variable.
            # ev_array is an array of evenly spaced points between 0 and 1.
            # This is to ensure that the splines are all the same length.
            # Tck simply provides the coefficients for the spline.
            out = interp.splev(ev_array, tck)
            splined_trace = np.column_stack((out[0], out[1]))

            # Add the splined trace to the spline_sum array for averaging later
            if spline_sum is None:
                spline_sum = np.array(splined_trace)
            else:
                spline_sum = np.add(spline_sum, splined_trace)

        # Find the average spline between the set of splines
        # This is an attempt to find a better spline by averaging our candidates

        return np.divide(spline_sum, [step_size_px, step_size_px])

    @staticmethod
    # Perhaps we need a module for array functions?
    def remove_duplicate_consecutive_tuples(tuple_list: list[tuple | npt.NDArray]) -> list[tuple]:
        """
        Remove duplicate consecutive tuples from a list.

        Parameters
        ----------
        tuple_list : list[tuple | npt.NDArray]
            List of tuples or numpy ndarrays to remove consecutive duplicates from.

        Returns
        -------
        list[Tuple]
            List of tuples with consecutive duplicates removed.

        Examples
        --------
        For the list of tuples [(1, 2), (1, 2), (1, 2), (2, 3), (2, 3), (3, 4)], this function will return
        [(1, 2), (2, 3), (3, 4)]
        """
        duplicates_removed = []
        for index, tup in enumerate(tuple_list):
            if index == 0 or not np.array_equal(tuple_list[index - 1], tup):
                duplicates_removed.append(tup)
        return np.array(duplicates_removed)

    def run_spline_trace(self) -> tuple[npt.NDArray, dict]:
        """
        Pipeline to run the splining smoothing and obtaining smoothing stats.

        Returns
        -------
        tuple[npt.NDArray, dict]
            Tuple of Nx2 smoothed trace coordinates, and smoothed trace statistics.
        """
        # fitted trace
        # fitted_trace = self.get_fitted_traces(self.ordered_trace, mol_is_circular)
        # splined trace
        splined_trace = self.get_splined_traces(self.mol_ordered_trace)
        # compile CL & E2E distance
        self.tracing_stats["contour_length"] = measure_contour_length(
            splined_trace, self.mol_is_circular, self.pixel_to_nm_scaling
        )
        self.tracing_stats["end_to_end_distance"] = measure_end_to_end_distance(
            splined_trace, self.mol_is_circular, self.pixel_to_nm_scaling
        )

        return splined_trace, self.tracing_stats


class windowTrace:
    """
    Obtain a smoothed trace of a molecule.

    Parameters
    ----------
    mol_ordered_tracing_data : dict
        Molecule ordered trace dictionary containing Nx2 ordered coords and molecule statistics.
    pixel_to_nm_scaling : float, optional
        The pixel to nm scaling factor, by default 1.
    rolling_window_size : np.float64, optional
        The length of the rolling window too average over, by default 6.0.
    """

    def __init__(
        self,
        mol_ordered_tracing_data: dict,
        pixel_to_nm_scaling: float,
        rolling_window_size: float,
    ) -> None:
        """
        Initialise the windowTrace class.

        Parameters
        ----------
        mol_ordered_tracing_data : dict
            Molecule ordered trace dictionary containing Nx2 ordered coords and molecule statistics.
        pixel_to_nm_scaling : float, optional
            The pixel to nm scaling factor, by default 1.
        rolling_window_size : np.float64, optional
            The length of the rolling window too average over, by default 6.0.
        """
        self.mol_ordered_trace = mol_ordered_tracing_data["ordered_coords"]
        self.mol_is_circular = mol_ordered_tracing_data["mol_stats"]["circular"]
        self.pixel_to_nm_scaling = pixel_to_nm_scaling
        self.rolling_window_size = rolling_window_size / 1e-9  # for nm scaling factor

        self.tracing_stats = {
            "contour_length": None,
            "end_to_end_distance": None,
        }

    @staticmethod
    def pool_trace_circular(
        pixel_trace: npt.NDArray[np.int32], rolling_window_size: np.float64 = 6.0, pixel_to_nm_scaling: float = 1
    ) -> npt.NDArray[np.float64]:
        """
        Smooth a pixelwise ordered trace of circular molecules via a sliding window.

        Parameters
        ----------
        pixel_trace : npt.NDArray[np.int32]
            Nx2 ordered trace coordinates.
        rolling_window_size : np.float64, optional
            The length of the rolling window too average over, by default 6.0.
        pixel_to_nm_scaling : float, optional
            The pixel to nm scaling factor, by default 1.

        Returns
        -------
        npt.NDArray[np.float64]
            MxN Smoothed ordered trace coordinates.
        """
        # Pool the trace points
        pooled_trace = []

        for i in range(len(pixel_trace)):
            binned_points = []
            current_length = 0
            j = 1

            # compile rolling window
            while current_length < rolling_window_size:
                current_index = i + j
                previous_index = i + j - 1
                while current_index >= len(pixel_trace):
                    current_index -= len(pixel_trace)
                while previous_index >= len(pixel_trace):
                    previous_index -= len(pixel_trace)
                current_length += (
                    np.linalg.norm(pixel_trace[current_index] - pixel_trace[previous_index]) * pixel_to_nm_scaling
                )
                binned_points.append(pixel_trace[current_index])
                j += 1

            # Get the mean of the binned points
            pooled_trace.append(np.mean(binned_points, axis=0))

        return np.array(pooled_trace)

    @staticmethod
    def pool_trace_linear(
        pixel_trace: npt.NDArray[np.int32], rolling_window_size: np.float64 = 6.0, pixel_to_nm_scaling: float = 1
    ) -> npt.NDArray[np.float64]:
        """
        Smooth a pixelwise ordered trace of linear molecules via a sliding window.

        Parameters
        ----------
        pixel_trace : npt.NDArray[np.int32]
            Nx2 ordered trace coordinates.
        rolling_window_size : np.float64, optional
            The length of the rolling window too average over, by default 6.0.
        pixel_to_nm_scaling : float, optional
            The pixel to nm scaling factor, by default 1.

        Returns
        -------
        npt.NDArray[np.float64]
            MxN Smoothed ordered trace coordinates.
        """
        pooled_trace = [pixel_trace[0]]  # Add first coord as to not cut it off

        # Get average point for trace in rolling window
        for i in range(1, len(pixel_trace) - 1):
            binned_points = []
            current_length = 0
            j = 1
            # Compile rolling window
            while current_length < rolling_window_size:
                current_index = i + j
                previous_index = i + j - 1
                if current_index + 1 >= len(pixel_trace):  # exit if exceeding the trace
                    break
                current_length += (
                    np.linalg.norm(pixel_trace[current_index] - pixel_trace[previous_index]) * pixel_to_nm_scaling
                )
                binned_points.append(pixel_trace[current_index])
                j += 1
            else:
                # Get the mean of the binned points
                pooled_trace.append(np.mean(binned_points, axis=0))

            # Exit if reached the end of the trace
            if current_index + 1 >= len(pixel_trace):
                break

        pooled_trace.append(pixel_trace[-1])  # Add last coord as to not cut it off

        return np.array(pooled_trace)

    def run_window_trace(self) -> tuple[npt.NDArray, dict]:
        """
        Pipeline to run the rolling window smoothing and obtaining smoothing stats.

        Returns
        -------
        tuple[npt.NDArray, dict]
            Tuple of Nx2 smoothed trace coordinates, and smoothed trace statistics.
        """
        # fitted trace
        # fitted_trace = self.get_fitted_traces(self.ordered_trace, mol_is_circular)
        # splined trace
        if self.mol_is_circular:
            splined_trace = self.pool_trace_circular(
                self.mol_ordered_trace, self.rolling_window_size, self.pixel_to_nm_scaling
            )
        else:
            splined_trace = self.pool_trace_linear(
                self.mol_ordered_trace, self.rolling_window_size, self.pixel_to_nm_scaling
            )
        # compile CL & E2E distance
        self.tracing_stats["contour_length"] = measure_contour_length(
            splined_trace, self.mol_is_circular, self.pixel_to_nm_scaling
        )
        self.tracing_stats["end_to_end_distance"] = measure_end_to_end_distance(
            splined_trace, self.mol_is_circular, self.pixel_to_nm_scaling
        )

        return splined_trace, self.tracing_stats


def measure_contour_length(splined_trace: npt.NDArray, mol_is_circular: bool, pixel_to_nm_scaling: float) -> float:
    """
    Contour length for each of the splined traces accounting  for whether the molecule is circular or linear.

    Contour length units are nm.

    Parameters
    ----------
    splined_trace : npt.NDArray
        The splined trace.
    mol_is_circular : bool
        Whether the molecule is circular or not.
    pixel_to_nm_scaling : float
        Scaling factor from pixels to nanometres.

    Returns
    -------
    float
        Length of molecule in nanometres (nm).
    """
    if mol_is_circular:
        for num in range(len(splined_trace)):
            x1 = splined_trace[num - 1, 0]
            y1 = splined_trace[num - 1, 1]
            x2 = splined_trace[num, 0]
            y2 = splined_trace[num, 1]

            try:
                hypotenuse_array.append(math.hypot((x1 - x2), (y1 - y2)))
            except NameError:
                hypotenuse_array = [math.hypot((x1 - x2), (y1 - y2))]

        contour_length = np.sum(np.array(hypotenuse_array)) * pixel_to_nm_scaling
        del hypotenuse_array

    else:
        for num in range(len(splined_trace)):
            try:
                x1 = splined_trace[num, 0]
                y1 = splined_trace[num, 1]
                x2 = splined_trace[num + 1, 0]
                y2 = splined_trace[num + 1, 1]

                try:
                    hypotenuse_array.append(math.hypot((x1 - x2), (y1 - y2)))
                except NameError:
                    hypotenuse_array = [math.hypot((x1 - x2), (y1 - y2))]
            except IndexError:  # IndexError happens at last point in array
                contour_length = np.sum(np.array(hypotenuse_array)) * pixel_to_nm_scaling
                del hypotenuse_array
                break
    return contour_length


def measure_end_to_end_distance(splined_trace, mol_is_circular, pixel_to_nm_scaling: float):
    """
    Euclidean distance between the start and end of linear molecules.

    The hypotenuse is calculated between the start ([0,0], [0,1]) and end ([-1,0], [-1,1]) of linear
    molecules. If the molecule is circular then the distance is set to zero (0).

    Parameters
    ----------
    splined_trace : npt.NDArray
        The splined trace.
    mol_is_circular : bool
        Whether the molecule is circular or not.
    pixel_to_nm_scaling : float
        Scaling factor from pixels to nanometres.

    Returns
    -------
    float
        Length of molecule in nanometres (nm).
    """
    if not mol_is_circular:
        return (
            math.hypot((splined_trace[0, 0] - splined_trace[-1, 0]), (splined_trace[0, 1] - splined_trace[-1, 1]))
            * pixel_to_nm_scaling
        )
    return 0


def splining_image(
    image: npt.NDArray,
    ordered_tracing_direction_data: dict,
    pixel_to_nm_scaling: float,
    filename: str,
    method: str,
    rolling_window_size: float,
    spline_step_size: float,
    spline_linear_smoothing: float,
    spline_circular_smoothing: float,
    spline_degree: int,
) -> tuple[dict, pd.DataFrame]:
    """
    Obtain smoothed traces of pixel-wise ordered traces for molecules in an image.

    Parameters
    ----------
    image : npt.NDArray
        Whole image containing all molecules and grains.
    ordered_tracing_direction_data : dict
        Dictionary result from the ordered traces.
    pixel_to_nm_scaling : float
        Scaling factor from pixels to nanometres.
    filename : str
        Name of the image file.
    method : str
        Method of trace smoothing, options are 'splining' and 'rolling_window'.
    rolling_window_size : float
        Length in meters to average coordinates over in the rolling window.
    spline_step_size : float
        Step length in meters to use a coordinate for splining.
    spline_linear_smoothing : float
        Amount of linear spline smoothing.
    spline_circular_smoothing : float
        Amount of circular spline smoothing.
    spline_degree : int
        Degree of the spline. Cubic splines are recommended. Even values of k should be avoided especially with a
        small s-value.

    Returns
    -------
    tuple[dict, pd.DataFrame]
        A spline data dictionary for all molecules, and a grainstats dataframe additions dataframe.
    """
    grainstats_additions = {}
    molstats = {}
    all_splines_data = {}

    # iterate through disordered_tracing_dict
    for grain_no, ordered_grain_data in ordered_tracing_direction_data.items():
        grain_trace_stats = {"total_contour_length": 0, "average_end_to_end_distance": 0}
        all_splines_data[grain_no] = {}
        for mol_no, mol_trace_data in ordered_grain_data.items():
            try:
                LOGGER.info(f"[{filename}] : Splining {grain_no} - {mol_no}")
                # check if want to do nodestats tracing or not
                if method == "rolling_window":
                    splined_data, tracing_stats = windowTrace(
                        mol_ordered_tracing_data=mol_trace_data,
                        pixel_to_nm_scaling=pixel_to_nm_scaling,
                        rolling_window_size=rolling_window_size,
                    ).run_window_trace()

                # if not doing nodestats ordering, do original TS ordering
                else:  # method == "spline":
                    splined_data, tracing_stats = splineTrace(
                        image=image,
                        mol_ordered_tracing_data=mol_trace_data,
                        pixel_to_nm_scaling=pixel_to_nm_scaling,
                        spline_step_size=spline_step_size,
                        spline_linear_smoothing=spline_linear_smoothing,
                        spline_circular_smoothing=spline_circular_smoothing,
                        spline_degree=spline_degree,
                    ).run_spline_trace()

                # get combined stats for the grains
                grain_trace_stats["total_contour_length"] += tracing_stats["contour_length"]
                grain_trace_stats["average_end_to_end_distance"] += tracing_stats["end_to_end_distance"]

                # get individual mol stats
                all_splines_data[grain_no][mol_no] = {
                    "spline_coords": splined_data,
                    "bbox": mol_trace_data["bbox"],
                    "tracing_stats": tracing_stats,
                }
<<<<<<< HEAD
                molstats[grain_no.split("_")[-1] + "_" + mol_no.split("_")[-1]] = {
                    "image": filename,
                    "grain_number": grain_no.split("_")[-1],
                }
                molstats[grain_no.split("_")[-1] + "_" + mol_no.split("_")[-1]].update(tracing_stats)
=======
                unique_key = f"{mol_no.split('_')[-1]}_{grain_no.split('_')[-1]}"
                molstats[unique_key] = {
                    "image": filename,
                    "grain_number": grain_no.split("_")[-1],
                    "mol_number": mol_no.split("_")[-1],  # Adding mol_no as a separate column
                }
                molstats[unique_key].update(tracing_stats)
>>>>>>> a1b61a1f
                LOGGER.info(f"[{filename}] : Finished splining {grain_no} - {mol_no}")

            except Exception as e:
                LOGGER.error(f"[{filename}] : Ordered tracing for {grain_no} failed with - {e}")
                all_splines_data[grain_no] = {}

        # average the e2e dists -> mol_no should always be in the grain dict
        grain_trace_stats["average_end_to_end_distance"] /= int(mol_no.split("_")[-1]) + 1

        # compile metrics
        grainstats_additions[grain_no] = {
            "image": filename,
            "grain_number": int(grain_no.split("_")[-1]),
        }
        grainstats_additions[grain_no].update(grain_trace_stats)

    # convert grainstats metrics to dataframe
    grainstats_additions_df = pd.DataFrame.from_dict(grainstats_additions, orient="index")
    molstats_df = pd.DataFrame.from_dict(molstats, orient="index")
    molstats_df.reset_index(drop=True, inplace=True)
    return all_splines_data, grainstats_additions_df, molstats_df<|MERGE_RESOLUTION|>--- conflicted
+++ resolved
@@ -581,21 +581,11 @@
                     "bbox": mol_trace_data["bbox"],
                     "tracing_stats": tracing_stats,
                 }
-<<<<<<< HEAD
                 molstats[grain_no.split("_")[-1] + "_" + mol_no.split("_")[-1]] = {
                     "image": filename,
                     "grain_number": grain_no.split("_")[-1],
                 }
                 molstats[grain_no.split("_")[-1] + "_" + mol_no.split("_")[-1]].update(tracing_stats)
-=======
-                unique_key = f"{mol_no.split('_')[-1]}_{grain_no.split('_')[-1]}"
-                molstats[unique_key] = {
-                    "image": filename,
-                    "grain_number": grain_no.split("_")[-1],
-                    "mol_number": mol_no.split("_")[-1],  # Adding mol_no as a separate column
-                }
-                molstats[unique_key].update(tracing_stats)
->>>>>>> a1b61a1f
                 LOGGER.info(f"[{filename}] : Finished splining {grain_no} - {mol_no}")
 
             except Exception as e:
