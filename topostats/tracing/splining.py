"""Order single pixel skeletons with or without NodeStats Statistics."""

from __future__ import annotations

import logging
import math

import numpy as np
import numpy.typing as npt
import pandas as pd
from scipy import interpolate as interp

from topostats.logs.logs import LOGGER_NAME

LOGGER = logging.getLogger(LOGGER_NAME)

# pylint: disable=too-many-arguments
# pylint: disable=too-many-instance-attributes
# pylint: disable=too-many-locals


class splineTrace:
    # pylint: disable=too-many-instance-attributes
    """
    Smooth the ordered trace via an average of splines.

    Parameters
    ----------
    image : npt.NDArray
        Whole image containing all molecules and grains.
    mol_ordered_tracing_data : dict
        Molecule ordered trace dictionary containing Nx2 ordered coords and molecule statistics.
    pixel_to_nm_scaling : float
        The pixel to nm scaling factor, by default 1.
    spline_step_size : float
        Step length in meters to use a coordinate for splining.
    spline_linear_smoothing : float
        Amount of linear spline smoothing.
    spline_circular_smoothing : float
        Amount of circular spline smoothing.
    spline_degree : int
        Degree of the spline. Cubic splines are recommended. Even values of k should be avoided especially with a
        small s-value.
    """

    def __init__(
        self,
        image: npt.NDArray,
        mol_ordered_tracing_data: dict,
        pixel_to_nm_scaling: float,
        spline_step_size: float,
        spline_linear_smoothing: float,
        spline_circular_smoothing: float,
        spline_degree: int,
    ) -> None:
        # pylint: disable=too-many-arguments
        """
        Initialise the splineTrace class.

        Parameters
        ----------
        image : npt.NDArray
            Whole image containing all molecules and grains.
        mol_ordered_tracing_data : dict
            Nx2 ordered trace coordinates.
        pixel_to_nm_scaling : float
            The pixel to nm scaling factor, by default 1.
        spline_step_size : float
            Step length in meters to use a coordinate for splining.
        spline_linear_smoothing : float
            Amount of linear spline smoothing.
        spline_circular_smoothing : float
            Amount of circular spline smoothing.
        spline_degree : int
            Degree of the spline. Cubic splines are recommended. Even values of k should be avoided especially with a
            small s-value.
        """
        self.image = image
        self.number_of_rows, self.number_of_columns = image.shape
        self.mol_ordered_trace = mol_ordered_tracing_data["ordered_coords"]
        self.mol_is_circular = mol_ordered_tracing_data["mol_stats"]["circular"]
        self.pixel_to_nm_scaling = pixel_to_nm_scaling
        self.spline_step_size = spline_step_size
        self.spline_linear_smoothing = spline_linear_smoothing
        self.spline_circular_smoothing = spline_circular_smoothing
        self.spline_degree = spline_degree

        self.tracing_stats = {
            "contour_length": None,
            "end_to_end_distance": None,
        }

    def get_splined_traces(
        self,
        fitted_trace: npt.NDArray,
    ) -> npt.NDArray:
        """
        Get a splined version of the fitted trace - useful for finding the radius of gyration etc.

        This function actually calculates the average of several splines which is important for getting a good fit on
        the lower resolution data.

        Parameters
        ----------
        fitted_trace : npt.NDArray
            Numpy array of the fitted trace.

        Returns
        -------
        npt.NDArray
            Splined (smoothed) array of trace.
        """
        # Calculate the step size in pixels from the step size in metres.
        # Should always be at least 1.
        # Note that step_size_m is in m and pixel_to_nm_scaling is in m because of the legacy code which seems to almost
        # always have pixel_to_nm_scaling be set in metres using the flag convert_nm_to_m. No idea why this is the case.
        step_size_px = max(int(self.spline_step_size / (self.pixel_to_nm_scaling * 1e-9)), 1)
        # Splines will be totalled and then divived by number of splines to calculate the average spline
        spline_sum = None

        # Get the length of the fitted trace
        fitted_trace_length = fitted_trace.shape[0]

        # If the fitted trace is less than the degree plus one, then there is no
        # point in trying to spline it, just return the fitted trace
        if fitted_trace_length < self.spline_degree + 1:
            LOGGER.warning(
                f"Fitted trace for grain {step_size_px} too small ({fitted_trace_length}), returning fitted trace"
            )

            return fitted_trace

        # There cannot be fewer than degree + 1 points in the spline
        # Decrease the step size to ensure more than this number of points
        while fitted_trace_length / step_size_px < self.spline_degree + 1:
            # Step size cannot be less than 1
            if step_size_px <= 1:
                step_size_px = 1
                break
            step_size_px = -1

        # Set smoothness and periodicity appropriately for linear / circular molecules.
        spline_smoothness, spline_periodicity = (
            (self.spline_circular_smoothing, 2) if self.mol_is_circular else (self.spline_linear_smoothing, 0)
        )

        # Create an array of evenly spaced points between 0 and 1 for the splines to be evaluated at.
        # This is needed to ensure that the splines are all the same length as the number of points
        # in the spline is controlled by the ev_array variable.
        ev_array = np.linspace(0, 1, fitted_trace_length * step_size_px)

        # Find as many splines as there are steps in step size, this allows for a better spline to be obtained
        # by averaging the splines. Think of this like weaving a lot of splines together along the course of
        # the trace. Example spline coordinate indexes: [1, 2, 3, 4, 1, 2, 3, 4, 1, 2, 3, 4], where spline
        # 1 takes every 4th coordinate, starting at position 0, then spline 2 takes every 4th coordinate
        # starting at position 1, etc...
        for i in range(step_size_px):
            # Sample the fitted trace at every step_size_px pixels
            sampled = [fitted_trace[j, :] for j in range(i, fitted_trace_length, step_size_px)]

            # Scipy.splprep cannot handle duplicate consecutive x, y tuples, so remove them.
            # Get rid of any consecutive duplicates in the sampled coordinates
            sampled = self.remove_duplicate_consecutive_tuples(tuple_list=sampled)

            x_sampled = sampled[:, 0]
            y_sampled = sampled[:, 1]

            # Use scipy's B-spline functions
            # tck is a tuple, (t,c,k) containing the vector of knots, the B-spline coefficients
            # and the degree of the spline.
            # s is the smoothing factor, per is the periodicity, k is the degree of the spline
            tck = interp.splprep(
                [x_sampled, y_sampled],
                s=spline_smoothness,
                per=spline_periodicity,
                # quiet=self.spline_quiet,
                k=self.spline_degree,
            )[0]
            # splev returns a tuple (x_coords ,y_coords) containing the smoothed coordinates of the
            # spline, constructed from the B-spline coefficients and knots. The number of points in
            # the spline is controlled by the ev_array variable.
            # ev_array is an array of evenly spaced points between 0 and 1.
            # This is to ensure that the splines are all the same length.
            # Tck simply provides the coefficients for the spline.
            out = interp.splev(ev_array, tck)
            splined_trace = np.column_stack((out[0], out[1]))

            # Add the splined trace to the spline_sum array for averaging later
            if spline_sum is None:
                spline_sum = np.array(splined_trace)
            else:
                spline_sum = np.add(spline_sum, splined_trace)

        # Find the average spline between the set of splines
        # This is an attempt to find a better spline by averaging our candidates

        return np.divide(spline_sum, [step_size_px, step_size_px])

    @staticmethod
    # Perhaps we need a module for array functions?
    def remove_duplicate_consecutive_tuples(tuple_list: list[tuple | npt.NDArray]) -> list[tuple]:
        """
        Remove duplicate consecutive tuples from a list.

        Parameters
        ----------
        tuple_list : list[tuple | npt.NDArray]
            List of tuples or numpy ndarrays to remove consecutive duplicates from.

        Returns
        -------
        list[Tuple]
            List of tuples with consecutive duplicates removed.

        Examples
        --------
        For the list of tuples [(1, 2), (1, 2), (1, 2), (2, 3), (2, 3), (3, 4)], this function will return
        [(1, 2), (2, 3), (3, 4)]
        """
        duplicates_removed = []
        for index, tup in enumerate(tuple_list):
            if index == 0 or not np.array_equal(tuple_list[index - 1], tup):
                duplicates_removed.append(tup)
        return np.array(duplicates_removed)

    def run_spline_trace(self) -> tuple[npt.NDArray, dict]:
        """
        Pipeline to run the splining smoothing and obtaining smoothing stats.

        Returns
        -------
        tuple[npt.NDArray, dict]
            Tuple of Nx2 smoothed trace coordinates, and smoothed trace statistics.
        """
        # fitted trace
        # fitted_trace = self.get_fitted_traces(self.ordered_trace, mol_is_circular)
        # splined trace
        splined_trace = self.get_splined_traces(self.mol_ordered_trace)
        # compile CL & E2E distance
        self.tracing_stats["contour_length"] = measure_contour_length(
            splined_trace, self.mol_is_circular, self.pixel_to_nm_scaling
        )
        self.tracing_stats["end_to_end_distance"] = measure_end_to_end_distance(
            splined_trace, self.mol_is_circular, self.pixel_to_nm_scaling
        )

        return splined_trace, self.tracing_stats


class windowTrace:
    """
    Obtain a smoothed trace of a molecule.

    Parameters
    ----------
    mol_ordered_tracing_data : dict
        Molecule ordered trace dictionary containing Nx2 ordered coords and molecule statistics.
    pixel_to_nm_scaling : float, optional
        The pixel to nm scaling factor, by default 1.
    rolling_window_size : np.float64, optional
        The length of the rolling window too average over, by default 6.0.
    """

    def __init__(
        self,
        mol_ordered_tracing_data: dict,
        pixel_to_nm_scaling: float,
        rolling_window_size: float,
    ) -> None:
        """
        Initialise the windowTrace class.

        Parameters
        ----------
        mol_ordered_tracing_data : dict
            Molecule ordered trace dictionary containing Nx2 ordered coords and molecule statistics.
        pixel_to_nm_scaling : float, optional
            The pixel to nm scaling factor, by default 1.
        rolling_window_size : np.float64, optional
            The length of the rolling window too average over, by default 6.0.
        """
        self.mol_ordered_trace = mol_ordered_tracing_data["ordered_coords"]
        self.mol_is_circular = mol_ordered_tracing_data["mol_stats"]["circular"]
        self.pixel_to_nm_scaling = pixel_to_nm_scaling
        self.rolling_window_size = rolling_window_size / 1e-9  # for nm scaling factor

        self.tracing_stats = {
            "contour_length": None,
            "end_to_end_distance": None,
        }

    @staticmethod
    def pool_trace_circular(
        pixel_trace: npt.NDArray[np.int32], rolling_window_size: np.float64 = 6.0, pixel_to_nm_scaling: float = 1
    ) -> npt.NDArray[np.float64]:
        """
        Smooth a pixelwise ordered trace of circular molecules via a sliding window.

        Parameters
        ----------
        pixel_trace : npt.NDArray[np.int32]
            Nx2 ordered trace coordinates.
        rolling_window_size : np.float64, optional
            The length of the rolling window too average over, by default 6.0.
        pixel_to_nm_scaling : float, optional
            The pixel to nm scaling factor, by default 1.

        Returns
        -------
        npt.NDArray[np.float64]
            MxN Smoothed ordered trace coordinates.
        """
        # Pool the trace points
        pooled_trace = []

        for i in range(len(pixel_trace)):
            binned_points = []
            current_length = 0
            j = 1

            # compile rolling window
            while current_length < rolling_window_size:
                current_index = i + j
                previous_index = i + j - 1
                while current_index >= len(pixel_trace):
                    current_index -= len(pixel_trace)
                while previous_index >= len(pixel_trace):
                    previous_index -= len(pixel_trace)
                current_length += (
                    np.linalg.norm(pixel_trace[current_index] - pixel_trace[previous_index]) * pixel_to_nm_scaling
                )
                binned_points.append(pixel_trace[current_index])
                j += 1

            # Get the mean of the binned points
            pooled_trace.append(np.mean(binned_points, axis=0))

        return np.array(pooled_trace)

    @staticmethod
    def pool_trace_linear(
        pixel_trace: npt.NDArray[np.int32], rolling_window_size: np.float64 = 6.0, pixel_to_nm_scaling: float = 1
    ) -> npt.NDArray[np.float64]:
        """
        Smooth a pixelwise ordered trace of linear molecules via a sliding window.

        Parameters
        ----------
        pixel_trace : npt.NDArray[np.int32]
            Nx2 ordered trace coordinates.
        rolling_window_size : np.float64, optional
            The length of the rolling window too average over, by default 6.0.
        pixel_to_nm_scaling : float, optional
            The pixel to nm scaling factor, by default 1.

        Returns
        -------
        npt.NDArray[np.float64]
            MxN Smoothed ordered trace coordinates.
        """
        pooled_trace = [pixel_trace[0]]  # Add first coord as to not cut it off

        # Get average point for trace in rolling window
        for i in range(1, len(pixel_trace) - 1):
            binned_points = []
            current_length = 0
            j = 1
            # Compile rolling window
            while current_length < rolling_window_size:
                current_index = i + j
                previous_index = i + j - 1
                if current_index + 1 >= len(pixel_trace):  # exit if exceeding the trace
                    break
                current_length += (
                    np.linalg.norm(pixel_trace[current_index] - pixel_trace[previous_index]) * pixel_to_nm_scaling
                )
                binned_points.append(pixel_trace[current_index])
                j += 1
            else:
                # Get the mean of the binned points
                pooled_trace.append(np.mean(binned_points, axis=0))

            # Exit if reached the end of the trace
            if current_index + 1 >= len(pixel_trace):
                break

        pooled_trace.append(pixel_trace[-1])  # Add last coord as to not cut it off

        return np.array(pooled_trace)

    def run_window_trace(self) -> tuple[npt.NDArray, dict]:
        """
        Pipeline to run the rolling window smoothing and obtaining smoothing stats.

        Returns
        -------
        tuple[npt.NDArray, dict]
            Tuple of Nx2 smoothed trace coordinates, and smoothed trace statistics.
        """
        # fitted trace
        # fitted_trace = self.get_fitted_traces(self.ordered_trace, mol_is_circular)
        # splined trace
        if self.mol_is_circular:
            splined_trace = self.pool_trace_circular(
                self.mol_ordered_trace, self.rolling_window_size, self.pixel_to_nm_scaling
            )
        else:
            splined_trace = self.pool_trace_linear(
                self.mol_ordered_trace, self.rolling_window_size, self.pixel_to_nm_scaling
            )
        # compile CL & E2E distance
        self.tracing_stats["contour_length"] = measure_contour_length(
            splined_trace, self.mol_is_circular, self.pixel_to_nm_scaling
        )
        self.tracing_stats["end_to_end_distance"] = measure_end_to_end_distance(
            splined_trace, self.mol_is_circular, self.pixel_to_nm_scaling
        )

        return splined_trace, self.tracing_stats


def measure_contour_length(splined_trace: npt.NDArray, mol_is_circular: bool, pixel_to_nm_scaling: float) -> float:
    """
    Contour length for each of the splined traces accounting  for whether the molecule is circular or linear.

    Contour length units are nm.

    Parameters
    ----------
    splined_trace : npt.NDArray
        The splined trace.
    mol_is_circular : bool
        Whether the molecule is circular or not.
    pixel_to_nm_scaling : float
        Scaling factor from pixels to nanometres.

    Returns
    -------
    float
        Length of molecule in nanometres (nm).
    """
    if mol_is_circular:
        for num in range(len(splined_trace)):
            x1 = splined_trace[num - 1, 0]
            y1 = splined_trace[num - 1, 1]
            x2 = splined_trace[num, 0]
            y2 = splined_trace[num, 1]

            try:
                hypotenuse_array.append(math.hypot((x1 - x2), (y1 - y2)))
            except NameError:
                hypotenuse_array = [math.hypot((x1 - x2), (y1 - y2))]

        contour_length = np.sum(np.array(hypotenuse_array)) * pixel_to_nm_scaling
        del hypotenuse_array

    else:
        for num in range(len(splined_trace)):
            try:
                x1 = splined_trace[num, 0]
                y1 = splined_trace[num, 1]
                x2 = splined_trace[num + 1, 0]
                y2 = splined_trace[num + 1, 1]

                try:
                    hypotenuse_array.append(math.hypot((x1 - x2), (y1 - y2)))
                except NameError:
                    hypotenuse_array = [math.hypot((x1 - x2), (y1 - y2))]
            except IndexError:  # IndexError happens at last point in array
                contour_length = np.sum(np.array(hypotenuse_array)) * pixel_to_nm_scaling
                del hypotenuse_array
                break
    return contour_length


def measure_end_to_end_distance(splined_trace, mol_is_circular, pixel_to_nm_scaling: float):
    """
    Euclidean distance between the start and end of linear molecules.

    The hypotenuse is calculated between the start ([0,0], [0,1]) and end ([-1,0], [-1,1]) of linear
    molecules. If the molecule is circular then the distance is set to zero (0).

    Parameters
    ----------
    splined_trace : npt.NDArray
        The splined trace.
    mol_is_circular : bool
        Whether the molecule is circular or not.
    pixel_to_nm_scaling : float
        Scaling factor from pixels to nanometres.

    Returns
    -------
    float
        Length of molecule in nanometres (nm).
    """
    if not mol_is_circular:
        return (
            math.hypot((splined_trace[0, 0] - splined_trace[-1, 0]), (splined_trace[0, 1] - splined_trace[-1, 1]))
            * pixel_to_nm_scaling
        )
    return 0


def splining_image(
    image: npt.NDArray,
    ordered_tracing_direction_data: dict,
    pixel_to_nm_scaling: float,
    filename: str,
    method: str,
    rolling_window_size: float,
    spline_step_size: float,
    spline_linear_smoothing: float,
    spline_circular_smoothing: float,
    spline_degree: int,
) -> tuple[dict, pd.DataFrame]:
    # pylint: disable=too-many-arguments
    # pylint: disable=too-many-locals
    """
    Obtain smoothed traces of pixel-wise ordered traces for molecules in an image.

    Parameters
    ----------
    image : npt.NDArray
        Whole image containing all molecules and grains.
    ordered_tracing_direction_data : dict
        Dictionary result from the ordered traces.
    pixel_to_nm_scaling : float
        Scaling factor from pixels to nanometres.
    filename : str
        Name of the image file.
    method : str
        Method of trace smoothing, options are 'splining' and 'rolling_window'.
    rolling_window_size : float
        Length in meters to average coordinates over in the rolling window.
    spline_step_size : float
        Step length in meters to use a coordinate for splining.
    spline_linear_smoothing : float
        Amount of linear spline smoothing.
    spline_circular_smoothing : float
        Amount of circular spline smoothing.
    spline_degree : int
        Degree of the spline. Cubic splines are recommended. Even values of k should be avoided especially with a
        small s-value.

    Returns
    -------
    tuple[dict, pd.DataFrame]
        A spline data dictionary for all molecules, and a grainstats dataframe additions dataframe.
    """
    grainstats_additions = {}
    molstats = {}
    all_splines_data = {}

    # iterate through disordered_tracing_dict
    for grain_no, ordered_grain_data in ordered_tracing_direction_data.items():
        grain_trace_stats = {"total_contour_length": 0, "average_end_to_end_distance": 0}
        all_splines_data[grain_no] = {}
        for mol_no, mol_trace_data in ordered_grain_data.items():
            try:
                LOGGER.info(f"[{filename}] : Splining {grain_no} - {mol_no}")
                # check if want to do nodestats tracing or not
                if method == "rolling_window":
                    splined_data, tracing_stats = windowTrace(
                        mol_ordered_tracing_data=mol_trace_data,
                        pixel_to_nm_scaling=pixel_to_nm_scaling,
                        rolling_window_size=rolling_window_size,
                    ).run_window_trace()

                # if not doing nodestats ordering, do original TS ordering
                else:  # method == "spline":
                    splined_data, tracing_stats = splineTrace(
                        image=image,
                        mol_ordered_tracing_data=mol_trace_data,
                        pixel_to_nm_scaling=pixel_to_nm_scaling,
                        spline_step_size=spline_step_size,
                        spline_linear_smoothing=spline_linear_smoothing,
                        spline_circular_smoothing=spline_circular_smoothing,
                        spline_degree=spline_degree,
                    ).run_spline_trace()

                # get combined stats for the grains
                grain_trace_stats["total_contour_length"] += tracing_stats["contour_length"]
                grain_trace_stats["average_end_to_end_distance"] += tracing_stats["end_to_end_distance"]

                # get individual mol stats
                all_splines_data[grain_no][mol_no] = {
                    "spline_coords": splined_data,
                    "bbox": mol_trace_data["bbox"],
                    "tracing_stats": tracing_stats,
                }
                molstats[grain_no.split("_")[-1] + "_" + mol_no.split("_")[-1]] = {
                    "image": filename,
                    "grain_number": int(grain_no.split("_")[-1]),
                }
                molstats[grain_no.split("_")[-1] + "_" + mol_no.split("_")[-1]].update(tracing_stats)
                LOGGER.info(f"[{filename}] : Finished splining {grain_no} - {mol_no}")

            except Exception as e:  # pylint: disable=broad-exception-caught
<<<<<<< HEAD
                LOGGER.error(f"[{filename}] : Splining for {grain_no} failed with - {e}")
=======
                LOGGER.error(f"[{filename}] : Ordered tracing for {grain_no} failed with - {e}")
>>>>>>> 4b050dd1
                all_splines_data[grain_no] = {}

        # average the e2e dists -> mol_no should always be in the grain dict
        grain_trace_stats["average_end_to_end_distance"] /= len(ordered_grain_data)

        # compile metrics
        grainstats_additions[grain_no] = {
            "image": filename,
            "grain_number": int(grain_no.split("_")[-1]),
        }
        grainstats_additions[grain_no].update(grain_trace_stats)

    # convert grainstats metrics to dataframe
    splining_stats_df = pd.DataFrame.from_dict(grainstats_additions, orient="index")
    molstats_df = pd.DataFrame.from_dict(molstats, orient="index")
    molstats_df.reset_index(drop=True, inplace=True)
    return all_splines_data, splining_stats_df, molstats_df<|MERGE_RESOLUTION|>--- conflicted
+++ resolved
@@ -597,11 +597,7 @@
                 LOGGER.info(f"[{filename}] : Finished splining {grain_no} - {mol_no}")
 
             except Exception as e:  # pylint: disable=broad-exception-caught
-<<<<<<< HEAD
                 LOGGER.error(f"[{filename}] : Splining for {grain_no} failed with - {e}")
-=======
-                LOGGER.error(f"[{filename}] : Ordered tracing for {grain_no} failed with - {e}")
->>>>>>> 4b050dd1
                 all_splines_data[grain_no] = {}
 
         # average the e2e dists -> mol_no should always be in the grain dict
