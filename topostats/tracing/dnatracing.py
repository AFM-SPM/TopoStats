--- conflicted
+++ resolved
@@ -1404,11 +1404,6 @@
 
     return results, images, dnatrace.node_image_dict
 
-<<<<<<< HEAD
-    return results, images, dnatrace.node_image_dict
-
-=======
->>>>>>> 30b20d8b
 
 def crop_array(array: np.ndarray, bounding_box: tuple, pad_width: int = 0) -> np.ndarray:
     """Crop an array.
