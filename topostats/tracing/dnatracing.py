"""Perform DNA Tracing"""
from collections import OrderedDict
from functools import partial
from itertools import repeat
import logging
import math
from multiprocessing import Pool
import os
from pathlib import Path
from typing import Dict, Union, Tuple
import warnings
import time

import numpy as np
import networkx as nx
import pandas as pd
import matplotlib.pyplot as plt
import seaborn as sns
from scipy import ndimage, spatial, optimize, interpolate as interp
from scipy.signal import argrelextrema
from skimage.morphology import label, binary_dilation
from skimage.filters import gaussian, threshold_otsu
from skimage.feature import hessian_matrix, hessian_matrix_eigvals
from topoly import jones, homfly, params, reduce_structure, translate_code
import skimage.measure as skimage_measure
from tqdm import tqdm
import math as math

from topostats.logs.logs import LOGGER_NAME
from topostats.tracing.tracingfuncs import genTracingFuncs, reorderTrace
from topostats.tracing.skeletonize import getSkeleton, pruneSkeleton
from topostats.utils import convolve_skelly, ResolutionError

LOGGER = logging.getLogger(LOGGER_NAME)

OUTPUT_DIR = Path("/Users/laurawiggins/Desktop/")


class dnaTrace:
    """
    This class gets all the useful functions from the old tracing code and staples
    them together to create an object that contains the traces for each DNA molecule
    in an image and functions to calculate stats from those traces.

    The traces are stored in dictionaries labelled by their gwyddion defined grain
    number and are represented as numpy arrays.

    The object also keeps track of the skeletonised plots and other intermediates
    in case these are useful for other things in the future.

    2023-06-09 : This class has undergone some refactoring so that it works with a single grain. The `trace_grain()`
    helper function runs the class and returns the expected statistics whilst the `trace_image()` function handles
    processing all detected grains within an image. The original methods of skeletonisation are available along with
    additional methods from scikit-image.

    Some bugs have been identified and corrected see commits for further details...

    236750b2
    2a79c4ff
    """

    def __init__(
        self,
        image: np.ndarray,
        grain: np.ndarray,
        filename: str,
        pixel_to_nm_scaling: float,
        min_skeleton_size: int = 10,
        convert_nm_to_m: bool = True,
        skeletonisation_params={"skeletonisation_method": "zhang"},
        pruning_params={"pruning_method": "joe"},
        n_grain: int = None,
    ):
        """Initialise the class.

        Parameters
        ==========
        image: np.ndarray,
            Cropped image, typically padded beyond the bounding box.
        grain: np.ndarray,
            Labelled mask for the grain, typically padded beyond the bounding box.
        filename: str
            Filename being processed
        pixel_to_nm_scaling: float,
            Pixel to nm scaling
        min_skeleton_size: int = 10,
            Minimum skeleton size below which tracing statistics are not calculated.
        convert_nm_to_m: bool = True,
            Convert nanometers to metres.
        skeletonisation_params: dict
            Any parameters associated with the method of skeletonisation.
        pruning_params: dict
            Any parameters associated with the method of pruning.
        n_grain: int
            Grain number being processed (only  used in logging).
        """
        self.image = image  # if convert_nm_to_m else image
        self.grain = grain
        self.filename = filename
        self.pixel_to_nm_scaling = pixel_to_nm_scaling * 1e-9 if convert_nm_to_m else pixel_to_nm_scaling
        self.min_skeleton_size = min_skeleton_size
        self.skeletonisation_params = skeletonisation_params
        self.pruning_params = pruning_params
        self.n_grain = n_grain
        self.number_of_rows = self.image.shape[0]
        self.number_of_columns = self.image.shape[1]
        self.sigma = 0  # 0.7 / (self.pixel_to_nm_scaling * 1e9)

        self.gauss_image = gaussian(self.image, self.sigma)
        self.smoothed_grain = np.zeros_like(image)
        self.skeleton = np.zeros_like(image)
        self.pruned_skeleton = np.zeros_like(image)
        self.disordered_trace = None
        self.node_image = np.zeros_like(image)
        self.node_dict = None
        self.node_image_dict = None
        self.ordered_trace = None
        self.ordered_trace_img = np.zeros_like(image)
        self.num_crossings = None
        self.avg_crossing_confidence = None
        self.min_crossing_confidence = None
        self.topology = [None]
        self.topology2 = [None]
        self.fitted_traces = []
        self.fitted_trace_img = np.zeros_like(image)
        self.splined_traces = []
        self.splined_trace_img = np.zeros_like(image)
        self.contour_lengths = []
        self.end_to_end_distances = []
        self.mol_is_circulars = []
        self.curvatures = []
        self.num_mols = 1

        self.visuals = np.zeros_like(image)

        self.neighbours = 5  # The number of neighbours used for the curvature measurement
        self.step_size = 7e-9

        # supresses scipy splining warnings
        warnings.filterwarnings("ignore")

        LOGGER.debug(f"[{self.filename}] Performing DNA Tracing")

    def trace_dna(self):
        """Perform DNA tracing."""
        self.get_disordered_trace()
        if self.disordered_trace is None:
            LOGGER.info(f"[{self.filename}] : Grain {self.n_grain} failed to Skeletonise")
        elif len(self.disordered_trace) >= self.min_skeleton_size:
            self.linear_or_circular(self.disordered_trace)
            nodes = nodeStats(
                filename=self.filename,
                image=self.image,
                grain=self.grain,
                smoothed_grain=self.smoothed_grain,
                skeleton=self.pruned_skeleton,
                px_2_nm=self.pixel_to_nm_scaling,
                n_grain=self.n_grain,
            )
            self.node_dict, self.node_image_dict = nodes.get_node_stats()
            self.test2 = nodes.test2
            self.avg_crossing_confidence = self.average_crossing_confs(self.node_dict)
            self.min_crossing_confidence = self.minimum_crossing_confs(self.node_dict)
            self.node_image = nodes.connected_nodes
            self.num_crossings = nodes.num_crossings  # len(self.node_dict)

            # try: # try to order using nodeStats
            if nodes.check_node_errorless():
                ordered_traces, self.visuals, self.topology = nodes.compile_trace()
                _, _, self.topology2 = nodes.compile_trace(reverse_min_conf_crossing=True)
                self.test3 = nodes.test3
                self.num_mols = len(ordered_traces)
                LOGGER.info(f"[{self.filename}] : Grain {self.n_grain} ordered via nodeStats.")
                LOGGER.info(f"[{self.filename}] : Grain {self.n_grain} has {len(ordered_traces)} molecules.")
                self.ordered_trace = ordered_traces
            else:
                LOGGER.info(
                    f"[{self.filename}] : Grain {self.n_grain} couldn't be traced due to errors in analysing the nodes."
                )
                raise ValueError
            """
            except ValueError: # if nodestats fails, use default ordering method
                LOGGER.info(f"[{self.filename}] : Grain {self.n_grain} failed to order through nodeStats, trying standard ordering.")
                self.get_ordered_traces()
            """
            for trace in self.ordered_trace:
                self.ordered_trace_img += self.coords_2_img(trace, self.image, ordered=True)
                if len(trace) >= self.min_skeleton_size:
                    mol_is_circular = self.linear_or_circular(trace)
                    self.mol_is_circulars.append(mol_is_circular)
                    fitted_trace = self.get_fitted_traces(trace, mol_is_circular)
                    fitted_trace = trace
                    self.fitted_trace_img += self.coords_2_img(fitted_trace, self.image)
                    # Propper cleanup needed - ordered trace instead of fitted trace
                    splined_trace = self.get_splined_traces(trace, trace, mol_is_circular)
                    self.splined_traces.append(np.array(splined_trace))
                    self.splined_trace_img += self.coords_2_img(np.array(splined_trace, dtype=np.int32), self.image)
                    # self.find_curvature()
                    # self.saveCurvature()
                    self.contour_lengths.append(self.measure_contour_length(splined_trace, mol_is_circular))
                    self.end_to_end_distances.append(self.measure_end_to_end_distance(splined_trace, mol_is_circular))
                else:  # fill the row with nothing so it can still be joined to grainstats
                    self.num_mols -= 1  # remove this from the num mols indexer
                    LOGGER.info(
                        f"[{self.filename}] [grain {self.n_grain}] : Grain ordered trace pixels < {self.min_skeleton_size}"
                    )
                    self.contour_lengths.append(None)
                    self.mol_is_circulars.append(None)
                    self.end_to_end_distances.append(None)

        else:
            LOGGER.info(f"[{self.filename}] [{self.n_grain}] : Grain skeleton pixels < {self.min_skeleton_size}")
            self.contour_lengths.append([])
            self.mol_is_circulars.append([])
            self.end_to_end_distances.append([])

    @staticmethod
    def average_crossing_confs(node_dict):
        sum_conf = 0
        valid_confs = 0
        for i, (_, values) in enumerate(node_dict.items()):
            conf = values["confidence"]
            if conf is not None:
                sum_conf += conf
                valid_confs += 1
            try:
                return sum_conf / (i + 1)
            except ZeroDivisionError:
                return None

    @staticmethod
    def minimum_crossing_confs(node_dict):
        confs = []
        valid_confs = 0
        for i, (_, values) in enumerate(node_dict.items()):
            conf = values["confidence"]
            if conf is not None:
                confs.append(conf)
                valid_confs += 1
        try:
            return min(confs)
        except ValueError:
            return None

    def smooth_grains(self, grain: np.ndarray) -> None:
        """Smoothes grains based on the lower number added from dilation or gaussian.
        (makes sure gaussian isnt too agressive."""
        dilation = ndimage.binary_dilation(grain, iterations=2).astype(np.int32)
        gauss = gaussian(grain, sigma=max(grain.shape) / 256)
        gauss[gauss > threshold_otsu(gauss) * 1.3] = 1
        gauss[gauss != 1] = 0
        gauss = gauss.astype(np.int32)
        if dilation.sum() - grain.sum() > gauss.sum() - grain.sum():
            print(f"gaussian: {gauss.sum()-grain.sum()}px")
            gauss = self.re_add_holes(grain, gauss)
            return gauss
        else:
            print(f"dilation: {dilation.sum()-grain.sum()}px")
            dilation = self.re_add_holes(grain, dilation)
            return dilation

    def re_add_holes(self, orig_mask, new_mask, holearea_min_max=[4, np.inf]):
        """As gaussian and dilation smoothing methods can close holes in the original mask,
        this function obtains those holes (based on the general background being the first due
        to padding) and adds them back into the smoothed mask. When paired, this essentailly
        just smooths the outer edge of the grains.

        Parameters:
        -----------
            orig_mask (_type_): _description_
            new_mask (_type_): _description_
            holearea_min_max (_type_): _description_
        """
        holesize_min_px = holearea_min_max[0] / ((self.pixel_to_nm_scaling / 1e-9) ** 2)
        holesize_max_px = holearea_min_max[1] / ((self.pixel_to_nm_scaling / 1e-9) ** 2)
        holes = 1 - orig_mask
        holes = label(holes)
        sizes = [holes[holes == i].size for i in range(1, holes.max() + 1)]
        holes[holes == 1] = 0  # set background to 0

        for i, size in enumerate(sizes):
            if size < holesize_min_px or size > holesize_max_px:  # small holes may be fake are left out
                holes[holes == i + 1] = 0
        holes[holes != 0] = 1

        # compare num holes in each mask
        holey_smooth = new_mask.copy()
        holey_smooth[holes == 1] = 0

        return holey_smooth

    def get_disordered_trace(self):
        # self.smoothed_grain = self.smooth_grains(self.grain)
        self.skeleton = getSkeleton(self.gauss_image, self.grain).get_skeleton(self.skeletonisation_params.copy())
        # np.savetxt(OUTPUT_DIR / "skel.txt", self.skeleton)
        # np.savetxt(OUTPUT_DIR / "image.txt", self.image)
        # np.savetxt(OUTPUT_DIR / "smooth.txt", self.smoothed_grain)
        self.pruned_skeleton = pruneSkeleton(self.gauss_image, self.skeleton).prune_skeleton(self.pruning_params.copy())
        self.pruned_skeleton = self.remove_touching_edge(self.pruned_skeleton)
        self.disordered_trace = np.argwhere(self.pruned_skeleton == 1)

    @staticmethod
    def remove_touching_edge(skeleton: np.ndarray):
        """Removes any skeletons touching the boarder (to prevent errors later).

        Parameters
        ----------
        skeleton: np.ndarray
            A binary array where touching clusters of 1's become 0's if touching the edge of the array.
        """
        for edge in [skeleton[0, :-1], skeleton[:-1, -1], skeleton[-1, 1:], skeleton[1:, 0]]:
            uniques = np.unique(edge)
            for i in uniques:
                skeleton[skeleton == i] = 0
        return skeleton

    # FIXME : It is straight-forward to get bounding boxes for grains, need to then have a dictionary of original image
    #         and label for each grain to then be processed.
    def _get_bounding_box(array: np.ndarray) -> np.ndarray:
        """Calculate bounding box for each grain."""
        rows = grain_array.any(axis=1)
        LOGGER.info(f"[{self.filename}] : Cropping grain")
        if rows.any():
            m, n = grain_array.shape
            cols = grain_array.any(0)
            return (rows.argmax(), m - rows[::-1].argmax(), cols.argmax(), n - cols[::-1].argmax())
            return grain_array[rows.argmax() : m - rows[::-1].argmax(), cols.argmax() : n - cols[::-1].argmax()]
        return np.empty((0, 0), dtype=bool)

    @staticmethod
    def coords_2_img(coords, image, ordered=False):
        comb = np.zeros_like(image)
        if ordered:
            comb[coords[:, 0].astype(np.int32), coords[:, 1].astype(np.int32)] = np.arange(1, len(coords) + 1)
        else:
            comb[np.floor(coords[:, 0]).astype(np.int32), np.floor(coords[:, 1]).astype(np.int32)] = 1
        return comb

    @staticmethod
    def concat_images_in_dict(image_size, image_dict: dict):
        """Concatonates the skeletons in the skeleton dictionary onto one image"""
        skeletons = np.zeros(image_size)
        for skeleton in image_dict.values():
            skeletons += skeleton
        return skeletons

    def linear_or_circular(self, traces: np.ndarray):
        """Determines whether each molecule is circular or linear based on the local environment of each pixel from the trace

        This function is sensitive to branches from the skeleton so might need to implement a function to remove them

        Parameters
        ----------
        traces: dict
            A dictionary of the molecule_number and points within the skeleton.
        """

        """
        points_with_one_neighbour = 0
        fitted_trace_list = traces.tolist()

        # For loop determines how many neighbours a point has - if only one it is an end
        for x, y in fitted_trace_list:
            if genTracingFuncs.count_and_get_neighbours(x, y, fitted_trace_list)[0] == 1:
                points_with_one_neighbour += 1
            else:
                pass

        if points_with_one_neighbour == 0:
            return True
        else:
            return False
        """

        dist = np.sqrt((traces[0][0] - traces[-1][0]) ** 2 + (traces[0][1] - traces[-1][1]) ** 2)
        if dist > np.sqrt(2):
            return False
        else:
            return True

    def get_ordered_traces(self):
        """Depending on whether the mol is circular or linear, order the traces so the points follow."""
        if self.mol_is_circular:
            self.ordered_trace, trace_completed = reorderTrace.circularTrace(self.disordered_trace)

            if not trace_completed:
                self.mol_is_circular = False
                try:
                    self.ordered_trace = reorderTrace.linearTrace(self.ordered_trace.tolist())
                except UnboundLocalError:
                    pass

        elif not self.mol_is_circular:
            self.ordered_trace = reorderTrace.linearTrace(self.disordered_trace.tolist())

    def get_fitted_traces(self, ordered_trace, mol_is_circular):
        """Create trace coordinates (for each identified molecule) that are adjusted to lie
        along the highest points of each traced molecule
        """

        individual_skeleton = ordered_trace
        # This indexes a 3 nm height profile perpendicular to DNA backbone
        # note that this is a hard coded parameter
        index_width = int(3e-9 / (self.pixel_to_nm_scaling))
        if index_width < 2:
            index_width = 2

        for coord_num, trace_coordinate in enumerate(individual_skeleton):
            height_values = None

            # Block of code to prevent indexing outside image limits
            # e.g. indexing self.gauss_image[130, 130] for 128x128 image
            if trace_coordinate[0] < 0:
                # prevents negative number indexing
                # i.e. stops (trace_coordinate - index_width) < 0
                trace_coordinate[0] = index_width
            elif trace_coordinate[0] >= (self.number_of_rows - index_width):
                # prevents indexing above image range causing IndexError
                trace_coordinate[0] = self.number_of_rows - index_width
            # do same for y coordinate
            elif trace_coordinate[1] < 0:
                trace_coordinate[1] = index_width
            elif trace_coordinate[1] >= (self.number_of_columns - index_width):
                trace_coordinate[1] = self.number_of_columns - index_width

            # calculate vector to n - 2 coordinate in trace
            if mol_is_circular:
                nearest_point = individual_skeleton[coord_num - 2]
                vector = np.subtract(nearest_point, trace_coordinate)
                vector_angle = math.degrees(math.atan2(vector[1], vector[0]))
            else:
                try:
                    nearest_point = individual_skeleton[coord_num + 2]
                except IndexError:
                    nearest_point = individual_skeleton[coord_num - 2]
                vector = np.subtract(nearest_point, trace_coordinate)
                vector_angle = math.degrees(math.atan2(vector[1], vector[0]))

            if vector_angle < 0:
                vector_angle += 180

            # if  angle is closest to 45 degrees
            if 67.5 > vector_angle >= 22.5:
                perp_direction = "negative diaganol"
                # positive diagonal (change in x and y)
                # Take height values at the inverse of the positive diaganol
                # (i.e. the negative diaganol)
                y_coords = np.arange(trace_coordinate[1] - index_width, trace_coordinate[1] + index_width)[::-1]
                x_coords = np.arange(trace_coordinate[0] - index_width, trace_coordinate[0] + index_width)

            # if angle is closest to 135 degrees
            elif 157.5 >= vector_angle >= 112.5:
                perp_direction = "positive diaganol"
                y_coords = np.arange(trace_coordinate[1] - index_width, trace_coordinate[1] + index_width)
                x_coords = np.arange(trace_coordinate[0] - index_width, trace_coordinate[0] + index_width)

            # if angle is closest to 90 degrees
            if 112.5 > vector_angle >= 67.5:
                perp_direction = "horizontal"
                x_coords = np.arange(trace_coordinate[0] - index_width, trace_coordinate[0] + index_width)
                y_coords = np.full(len(x_coords), trace_coordinate[1])

            elif 22.5 > vector_angle:  # if angle is closest to 0 degrees
                perp_direction = "vertical"
                y_coords = np.arange(trace_coordinate[1] - index_width, trace_coordinate[1] + index_width)
                x_coords = np.full(len(y_coords), trace_coordinate[0])

            elif vector_angle >= 157.5:  # if angle is closest to 180 degrees
                perp_direction = "vertical"
                y_coords = np.arange(trace_coordinate[1] - index_width, trace_coordinate[1] + index_width)
                x_coords = np.full(len(y_coords), trace_coordinate[0])

            # Use the perp array to index the guassian filtered image
            perp_array = np.column_stack((x_coords, y_coords))
            try:
                height_values = self.gauss_image[perp_array[:, 0], perp_array[:, 1]]
            except IndexError:
                perp_array[:, 0] = np.where(
                    perp_array[:, 0] > self.gauss_image.shape[0], self.gauss_image.shape[0], perp_array[:, 0]
                )
                perp_array[:, 1] = np.where(
                    perp_array[:, 1] > self.gauss_image.shape[1], self.gauss_image.shape[1], perp_array[:, 1]
                )
                height_values = self.image[perp_array[:, 1], perp_array[:, 0]]

            # Grab x,y coordinates for highest point
            # fine_coords = np.column_stack((fine_x_coords, fine_y_coords))
            sorted_array = perp_array[np.argsort(height_values)]
            highest_point = sorted_array[-1]

            try:
                # could use np.append() here
                fitted_coordinate_array = np.vstack((fitted_coordinate_array, highest_point))
            except UnboundLocalError:
                fitted_coordinate_array = highest_point

        return fitted_coordinate_array
        del fitted_coordinate_array  # cleaned up by python anyway?

    def get_splined_traces(self, fitted_trace, ordered_trace, mol_is_circular):
        """Gets a splined version of the fitted trace - useful for finding the radius of gyration etc

        This function actually calculates the average of several splines which is important for getting a good fit on
        the lower res data"""

        step_size_px = int(self.step_size / (self.pixel_to_nm_scaling))  # 3 nm step size
        step_size_px = 2 if step_size_px == 0 else step_size_px
        # Lets see if we just got with the pixel_to_nm_scaling
        # step_size = self.pixel_to_nm_scaling
        # interp_step = self.pixel_to_nm_scaling

        splining_success = True
        nbr = len(fitted_trace[:, 0])

        # Hard to believe but some traces have less than 4 coordinates in total
        if len(fitted_trace[:, 1]) < 4:
            splined_trace = fitted_trace
            # continue

        # The degree of spline fit used is 3 so there cannot be less than 3 points in the splined trace
        while nbr / step_size_px < 4:
            if step_size_px <= 1:
                step_size_px = 1
                break
            step_size_px = -1
        if mol_is_circular:
            smoothness = 2
            periodicity = 2
        else:
            smoothness = 5
            periodicity = 0
        # if nbr/step_size > 4: #the degree of spline fit is 3 so there cannot be less than 3 points in splined trace

        # ev_array = np.linspace(0, 1, nbr * step_size)
        ev_array = np.linspace(0, 1, int(nbr * step_size_px))

        for i in range(step_size_px):
            x_sampled = np.array([fitted_trace[:, 0][j] for j in range(i, len(fitted_trace[:, 0]), step_size_px)])
            y_sampled = np.array([fitted_trace[:, 1][j] for j in range(i, len(fitted_trace[:, 1]), step_size_px)])

            try:
                tck, u = interp.splprep([x_sampled, y_sampled], s=smoothness, per=periodicity, quiet=1, k=3)
                out = interp.splev(ev_array, tck)
                splined_trace = np.column_stack((out[0], out[1]))
            except ValueError:
                # Value error occurs when the "trace fitting" really messes up the traces

                x = np.array([ordered_trace[:, 0][j] for j in range(i, len(ordered_trace[:, 0]), step_size_px)])
                y = np.array([ordered_trace[:, 1][j] for j in range(i, len(ordered_trace[:, 1]), step_size_px)])

                try:
                    tck, u = interp.splprep([x, y], s=smoothness, per=periodicity, quiet=1)
                    out = interp.splev(np.linspace(0, 1, nbr * step_size_px), tck)
                    splined_trace = np.column_stack((out[0], out[1]))
                except ValueError:  # sometimes even the ordered_traces are too bugged out so just delete these traces
                    print("ValueError")
                    # self.mol_is_circular.pop(dna_num)
                    # self.disordered_trace.pop(dna_num)
                    # self.grain.pop(dna_num)
                    # self.ordered_trace.pop(dna_num)
                    splining_success = False
                    try:
                        del spline_running_total
                    except UnboundLocalError:  # happens if splining fails immediately
                        break
                    break

            try:
                spline_running_total = np.add(spline_running_total, splined_trace)
            except NameError:
                spline_running_total = np.array(splined_trace)

        # if not splining_success:
        #     continue

        spline_average = np.divide(spline_running_total, [step_size_px, step_size_px])
        del spline_running_total
        # ensure spline lies within bounds
        spline_average = spline_average[spline_average[:, 0] > 0]
        spline_average = spline_average[spline_average[:, 1] > 0]
        spline_average = spline_average[spline_average[:, 0] < self.image.shape[0]]
        spline_average = spline_average[spline_average[:, 1] < self.image.shape[1]]

        return spline_average

    def show_traces(self):
        plt.pcolormesh(self.image, vmax=-3e-9, vmin=3e-9)
        plt.colorbar()
        plt.plot(self.ordered_trace[:, 0], self.ordered_trace[:, 1], markersize=1)
        plt.plot(self.fitted_trace[:, 0], self.fitted_trace[:, 1], markersize=1)
        plt.plot(self.splined_trace[:, 0], self.splined_trace[:, 1], markersize=1)

        plt.show()
        plt.close()

    def saveTraceFigures(
        self, filename: Union[str, Path], channel_name: str, vmaxval, vminval, output_dir: Union[str, Path] = None
    ):
        if output_dir:
            filename = self._checkForSaveDirectory(filename, output_dir)

        # save_file = filename[:-4]

        vmaxval = 20e-9
        vminval = -10e-9

        plt.pcolormesh(self.image, vmax=vmaxval, vmin=vminval)
        plt.colorbar()
        # plt.savefig("%s_%s_originalImage.png" % (save_file, channel_name))
        plt.savefig(output_dir / filename / f"{channel_name}_original.png")
        plt.close()

        plt.pcolormesh(self.image, vmax=vmaxval, vmin=vminval)
        plt.colorbar()
        # disordered_trace_list = self.ordered_trace[dna_num].tolist()
        # less_dense_trace = np.array([disordered_trace_list[i] for i in range(0,len(disordered_trace_list),5)])
        plt.plot(self.splined_trace[:, 0], self.splined_trace[:, 1], color="c", linewidth=1.0)
        if self.mol_is_circular:
            starting_point = 0
        else:
            starting_point = self.neighbours
        length = len(self.curvature)
        plt.plot(
            self.splined_trace[starting_point, 0],
            self.splined_trace[starting_point, 1],
            color="#D55E00",
            markersize=3.0,
            marker=5,
        )
        plt.plot(
            self.splined_trace[starting_point + int(length / 6), 0],
            self.splined_trace[starting_point + int(length / 6), 1],
            color="#E69F00",
            markersize=3.0,
            marker=5,
        )
        plt.plot(
            self.splined_trace[starting_point + int(length / 6 * 2), 0],
            self.splined_trace[starting_point + int(length / 6 * 2), 1],
            color="#F0E442",
            markersize=3.0,
            marker=5,
        )
        plt.plot(
            self.splined_trace[starting_point + int(length / 6 * 3), 0],
            self.splined_trace[starting_point + int(length / 6 * 3), 1],
            color="#009E74",
            markersize=3.0,
            marker=5,
        )
        plt.plot(
            self.splined_trace[starting_point + int(length / 6 * 4), 0],
            self.splined_trace[starting_point + int(length / 6 * 4), 1],
            color="#0071B2",
            markersize=3.0,
            marker=5,
        )
        plt.plot(
            self.splined_trace[starting_point + int(length / 6 * 5), 0],
            self.splined_trace[starting_point + int(length / 6 * 5), 1],
            color="#CC79A7",
            markersize=3.0,
            marker=5,
        )
        plt.savefig(f"{save_file}_{channel_name}_splinedtrace_with_markers.png")
        plt.close()

        plt.pcolormesh(self.image, vmax=vmaxval, vmin=vminval)
        plt.colorbar()
        plt.plot(self.splined_trace[:, 0], self.splined_trace[:, 1], color="c", linewidth=1.0)
        # plt.savefig("%s_%s_splinedtrace.png" % (save_file, channel_name))
        plt.savefig(output_dir / filename / f"{channel_name}_splinedtrace.png")
        LOGGER.info(f"Splined Trace image saved to : {str(output_dir / filename / f'{channel_name}_splinedtrace.png')}")
        plt.close()

        # plt.pcolormesh(self.image, vmax=vmaxval, vmin=vminval)
        # plt.colorbar()
        # LOOP REMOVED
        # for dna_num in sorted(self.disordered_trace.keys()):
        # disordered_trace_list = self.disordered_trace[dna_num].tolist()
        # less_dense_trace = np.array([disordered_trace_list[i] for i in range(0,len(disordered_trace_list),5)])
        plt.plot(
            self.disordered_trace[:, 0],
            self.disordered_trace[:, 1],
            "o",
            markersize=1.0,
            color="c",
        )
        # plt.savefig("%s_%s_disorderedtrace.png" % (save_file, channel_name))
        # plt.savefig(output_dir / filename / f"{channel_name}_disordered_trace.png")
        plt.savefig(output_dir / f"{filename}.png")
        plt.close()
        LOGGER.info(
            f"Disordered trace image saved to : {str(output_dir / filename / f'{channel_name}_disordered_trace.png')}"
        )

        # plt.pcolormesh(self.image, vmax=vmaxval, vmin=vminval)
        # plt.colorbar()
        # for dna_num in sorted(self.grain.keys()):
        #    grain_plt = np.argwhere(self.grain[dna_num] == 1)
        #    plt.plot(grain_plt[:, 0], grain_plt[:, 1], "o", markersize=2, color="c")
        # plt.savefig("%s_%s_grains.png" % (save_file, channel_name))
        # plt.savefig(output_dir / filename / f"{channel_name}_grains.png")
        # plt.savefig(output_dir / f"{filename}_grain.png")
        # plt.close()
        LOGGER.info(f"Grains image saved to : {str(output_dir / filename / f'{channel_name}_grains.png')}")

    # FIXME : Replace with Path() (.mkdir(parent=True, exists=True) negate need to handle errors.)
    def _checkForSaveDirectory(self, filename, new_output_dir):
        split_directory_path = os.path.split(filename)

        try:
            os.mkdir(os.path.join(split_directory_path[0], new_output_dir))
        except OSError:  # OSError happens if the directory already exists
            pass

        updated_filename = os.path.join(split_directory_path[0], new_output_dir, split_directory_path[1])

        return updated_filename

    def find_curvature(self):
        curve = []
        contour = 0
        coordinates = np.zeros([2, self.neighbours * 2 + 1])
        for i, (x, y) in enumerate(self.splined_trace):
            # Extracts the coordinates for the required number of points and puts them in an array
            if self.mol_is_circular or (self.neighbours < i < len(self.splined_trace) - self.neighbours):
                for j in range(self.neighbours * 2 + 1):
                    coordinates[0][j] = self.splined_trace[i - j][0]
                    coordinates[1][j] = self.splined_trace[i - j][1]

                # Calculates the angles for the tangent lines to the left and the right of the point
                theta1 = math.atan(
                    (coordinates[1][self.neighbours] - coordinates[1][0])
                    / (coordinates[0][self.neighbours] - coordinates[0][0])
                )
                theta2 = math.atan(
                    (coordinates[1][-1] - coordinates[1][self.neighbours])
                    / (coordinates[0][-1] - coordinates[0][self.neighbours])
                )

                left = coordinates[:, : self.neighbours + 1]
                right = coordinates[:, -(self.neighbours + 1) :]

                xa = np.mean(left[0])
                ya = np.mean(left[1])

                xb = np.mean(right[0])
                yb = np.mean(right[1])

                # Calculates the curvature using the change in angle divided by the distance
                dist = math.hypot((xb - xa), (yb - ya))
                dist_real = dist * self.pixel_to_nm_scaling
                curve.append([i, contour, (theta2 - theta1) / dist_real])

                contour = contour + math.hypot(
                    (coordinates[0][self.neighbours] - coordinates[0][self.neighbours - 1]),
                    (coordinates[1][self.neighbours] - coordinates[1][self.neighbours - 1]),
                )
            self.curvature = curve

    def saveCurvature(self):
        # FIXME : Iterate directly over self.splined_trace.values() or self.splined_trace.items()
        # roc_array = np.zeros(shape=(1, 3))
        for i, [n, contour, c] in enumerate(self.curvature):
            try:
                roc_array = np.append(roc_array, np.array([[i, contour, c]]), axis=0)
                # oc_array.append([dna_num, i, contour, c])
            except NameError:
                roc_array = np.array([[i, contour, c]])
            # roc_array = np.vstack((roc_array, np.array([dna_num, i, c])))
        # roc_array = np.delete(roc_array, 0, 0)
        roc_stats = pd.DataFrame(roc_array)

        if not os.path.exists(os.path.join(os.path.dirname(self.filename), "Curvature")):
            os.mkdir(os.path.join(os.path.dirname(self.filename), "Curvature"))
        directory = os.path.join(os.path.dirname(self.filename), "Curvature")
        savename = os.path.join(directory, os.path.basename(self.filename)[:-4])
        roc_stats.to_json(savename + ".json")
        roc_stats.to_csv(savename + ".csv")

    def plotCurvature(self, dna_num):
        """Plot the curvature of the chosen molecule as a function of the contour length (in metres)"""

        curvature = np.array(self.curvature[dna_num])
        length = len(curvature)
        # FIXME : Replace with Path()
        if not os.path.exists(os.path.join(os.path.dirname(self.filename), "Curvature")):
            os.mkdir(os.path.join(os.path.dirname(self.filename), "Curvature"))
        directory = os.path.join(os.path.dirname(self.filename), "Curvature")
        savename = os.path.join(directory, os.path.basename(self.filename)[:-4])

        plt.figure()
        sns.lineplot(curvature[:, 1] * self.pixel_to_nm_scaling, curvature[:, 2], color="k")
        plt.ylim(-1e9, 1e9)
        plt.ticklabel_format(axis="both", style="sci", scilimits=(0, 0))
        plt.axvline(curvature[0][1], color="#D55E00")
        plt.axvline(curvature[int(length / 6)][1] * self.pixel_to_nm_scaling, color="#E69F00")
        plt.axvline(curvature[int(length / 6 * 2)][1] * self.pixel_to_nm_scaling, color="#F0E442")
        plt.axvline(curvature[int(length / 6 * 3)][1] * self.pixel_to_nm_scaling, color="#009E74")
        plt.axvline(curvature[int(length / 6 * 4)][1] * self.pixel_to_nm_scaling, color="#0071B2")
        plt.axvline(curvature[int(length / 6 * 5)][1] * self.pixel_to_nm_scaling, color="#CC79A7")
        plt.savefig(f"{savename}_{dna_num}_curvature.png")
        plt.close()

    def measure_contour_length(self, splined_trace, mol_is_circular):
        """Measures the contour length for each of the splined traces taking into
        account whether the molecule is circular or linear

        Contour length units are nm"""
        if mol_is_circular:
            for num, i in enumerate(splined_trace):
                x1 = splined_trace[num - 1, 0]
                y1 = splined_trace[num - 1, 1]
                x2 = splined_trace[num, 0]
                y2 = splined_trace[num, 1]

                try:
                    hypotenuse_array.append(math.hypot((x1 - x2), (y1 - y2)))
                except NameError:
                    hypotenuse_array = [math.hypot((x1 - x2), (y1 - y2))]

            contour_length = np.sum(np.array(hypotenuse_array)) * self.pixel_to_nm_scaling
            del hypotenuse_array
            return contour_length

        else:
            for num, i in enumerate(splined_trace):
                try:
                    x1 = splined_trace[num, 0]
                    y1 = splined_trace[num, 1]
                    x2 = splined_trace[num + 1, 0]
                    y2 = splined_trace[num + 1, 1]

                    try:
                        hypotenuse_array.append(math.hypot((x1 - x2), (y1 - y2)))
                    except NameError:
                        hypotenuse_array = [math.hypot((x1 - x2), (y1 - y2))]
                except IndexError:  # IndexError happens at last point in array
                    contour_length = np.sum(np.array(hypotenuse_array)) * self.pixel_to_nm_scaling
                    del hypotenuse_array
                    return contour_length

    def measure_end_to_end_distance(self, splined_trace, mol_is_circular):
        """Calculate the Euclidean distance between the start and end of linear molecules.
        The hypotenuse is calculated between the start ([0,0], [0,1]) and end ([-1,0], [-1,1]) of linear
        molecules. If the molecule is circular then the distance is set to zero (0).
        """
        if mol_is_circular:
            return 0
        else:
            x1 = splined_trace[0, 0]
            y1 = splined_trace[0, 1]
            x2 = splined_trace[-1, 0]
            y2 = splined_trace[-1, 1]
            return math.hypot((x1 - x2), (y1 - y2)) * self.pixel_to_nm_scaling


def trace_image(
    image: np.ndarray,
    grains_mask: np.ndarray,
    filename: str,
    pixel_to_nm_scaling: float,
    min_skeleton_size: int,
    skeletonisation_params: dict,
    pruning_params: dict,
    pad_width: int = 10,
    cores: int = 1,
) -> pd.DataFrame:
    """Processor function for tracing grains individually.

    Parameters
    ----------
    image : np.ndarray
        Full image as Numpy Array.
    grains_mask : np.ndarray
        Full image as Grains that are labelled.
    filename: str
        File being processed
    pixel_to_nm_scaling: float
        Pixel to nm scaling.
    min_skeleton_size: int
        Minimum size of grain in pixels after skeletonisation.
    skeletonisation_params: dict
        Any parameters associated with the method of skeletonisation.
    pruning_params: dict
        Any parameters associated with the method of pruning.
    pad_width: int
        Number of cells to pad arrays by, required to handle instances where grains touch the bounding box edges.
    cores : int
        Number of cores to process with.

    Returns
    -------
    pd.DataFrame
        Statistics from skeletonising and tracing the grains in the image.

    """
    # Check both arrays are the same shape
    assert image.shape == grains_mask.shape

    cropped_images, cropped_masks, bboxs = prep_arrays(image, grains_mask, pad_width)
    n_grains = len(cropped_images)
    LOGGER.info(f"[{filename}] : Calculating statistics for {n_grains} grains.")
    # results = {}
    full_node_dict = {}
    full_node_image_dict = {}
    img_base = np.zeros_like(image)
    # want to get each cropped image, use some anchor coords to match them onto the image,
    #   and compile all the grain images onto a single image
    all_images = {
        "grain": img_base.copy(),
        "smoothed_grain": img_base.copy(),
        "skeleton": img_base.copy(),
        "pruned_skeleton": img_base.copy(),
        "node_img": img_base.copy(),
        "ordered_traces": img_base.copy(),
        "fitted_traces": img_base.copy(),
        "visual": img_base.copy(),
    }
    all_traces = []

    for n_grain, (cropped_image, cropped_mask) in enumerate(zip(cropped_images, cropped_masks)):
        result, node_dict, node_image_dict, images, trace, test2 = trace_grain(
            cropped_image,
            cropped_mask,
            pixel_to_nm_scaling,
            skeletonisation_params,
            pruning_params,
            filename,
            min_skeleton_size,
            n_grain,
        )
        LOGGER.info(f"[{filename}] : Traced grain {n_grain + 1} of {n_grains}")
        full_node_dict[f"mol_{n_grain}"] = node_dict
        full_node_image_dict[f"mol_{n_grain}"] = node_image_dict
        # results[n_grain] = result
        try:
            pd_result = pd.DataFrame.from_dict(result, orient="index")
            grains_results = pd.concat([grains_results, pd_result])
        except NameError:  # if grain results not present
            grains_results = pd.DataFrame.from_dict(result, orient="index")

        for key, value in all_images.items():
            crop = images[key]
            bbox = bboxs[n_grain]
            value[bbox[0] : bbox[2], bbox[1] : bbox[3]] += crop[pad_width:-pad_width, pad_width:-pad_width]

        all_traces.append([mol_trace + [bbox[0] - pad_width, bbox[1] - pad_width] for mol_trace in trace])

    print(grains_results)

    return grains_results, full_node_dict, full_node_image_dict, all_images, all_traces, test2


def prep_arrays(image: np.ndarray, labelled_grains_mask: np.ndarray, pad_width: int) -> Tuple[list, list]:
    """Takes an image and labelled mask and crops individual grains and original heights to a list.

    Parameters
    ==========
    image: np.ndarray
        Gaussian filtered image. Typically filtered_image.images["gaussian_filtered"].
    labelled_grains_mask: np.ndarray
        2D Numpy array of labelled grain masks, with each mask being comprised solely of unique integer (not
    zero). Typically this will be output from grains.directions[<direction>["labelled_region_02].
    pad_width: int
        Cells by which to pad cropped regions by.

    Returns
    =======
    Tuple
        Returns a tuple of two lists, each consisting of cropped arrays.
    """
    # Get bounding boxes for each grain
    region_properties = skimage_measure.regionprops(labelled_grains_mask)
    # Subset image and grains then zip them up
    cropped_images = [crop_array(image, grain.bbox, pad_width) for grain in region_properties]
    cropped_images = [np.pad(grain, pad_width=pad_width) for grain in cropped_images]
    cropped_masks = [
        crop_array(np.where(labelled_grains_mask == i + 1, 1, 0), grain.bbox, pad_width)
        for i, grain in enumerate(region_properties)
    ]
    cropped_masks = [np.pad(grain, pad_width=pad_width) for grain in cropped_masks]
    # Flip every labelled region to be 1 instead of its label
    cropped_masks = [np.where(grain == 0, 0, 1) for grain in cropped_masks]
    # Get BBOX coords to remap crops to images
    bboxs = [pad_bounding_box(image.shape, list(grain.bbox), pad_width=pad_width) for grain in region_properties]

    return (cropped_images, cropped_masks, bboxs)


def trace_grain(
    cropped_image: np.ndarray,
    cropped_mask: np.ndarray,
    pixel_to_nm_scaling: float,
    skeletonisation_params: dict,
    pruning_params: dict,
    filename: str = None,
    min_skeleton_size: int = 10,
    n_grain: int = None,
) -> Dict:
    """Trace an individual grain.

    Tracing involves multiple steps...

    1. Skeletonisation
    2. Pruning of side branch artefacts from skeletonisation.
    3. Ordering of the skeleton.
    4. Determination of molecule shape.
    5. Jiggling/Fitting
    6. Splining to improve resolution of image.

    Pararmeters
    ===========
    cropped_image: np.ndarray
        Cropped array from the original image defined as the bounding box from the labelled mask.
    cropped_mask: np.ndarray
        Cropped array from the labelled image defined as the bounding box from the labelled mask. This should have been
        converted to a binary mask.
    filename: str
        File being processed
    pixel_to_nm_scaling: float
        Pixel to nm scaling.
    min_skeleton_size: int
        Minimum size of grain in pixels after skeletonisation.
    skeletonisation_params: dict
        Any parameters associated with the method of skeletonisation.
    pruning_params: dict
        Any parameters associated with the method of pruning.
    n_grain: int
        Grain number being processed.

    Returns
    =======
    Dictionary
        Dictionary of the contour length, whether the image is circular or linear, the end-to-end distance and an array
    of co-ordinates.
    """
    dnatrace = dnaTrace(
        image=cropped_image,
        grain=cropped_mask,
        skeletonisation_params=skeletonisation_params,
        pruning_params=pruning_params,
        filename=filename,
        pixel_to_nm_scaling=pixel_to_nm_scaling,
        min_skeleton_size=min_skeleton_size,
        n_grain=n_grain,
    )
    dnatrace.trace_dna()
    results = {}

    if dnatrace.num_mols == 0:  # incase no mols could be traced
        results[0] = {
            "image": dnatrace.filename,
            "grain_number": n_grain,
            "contour_length": None,
            "circular": None,
            "end_to_end_distance": None,
            "num_crossings": None,
            "topology": None,
            "num_mols": None,
        }
    else:
        for i in range(dnatrace.num_mols):
            results[i] = {
                "image": dnatrace.filename,
                "grain_number": n_grain,
                "contour_length": dnatrace.contour_lengths[i],
                "circular": dnatrace.mol_is_circulars[i],
                "end_to_end_distance": dnatrace.end_to_end_distances[i],
                "num_crossings": dnatrace.num_crossings,
                "grain_avg_crossing_confidence": dnatrace.avg_crossing_confidence,
                "grain_min_crossing_confidence": dnatrace.min_crossing_confidence,
                "topology": dnatrace.topology[i],
                "topology2": dnatrace.topology2[i],
                "num_mols": dnatrace.num_mols,
            }

    images = {
        "image": dnatrace.image,
        "grain": dnatrace.grain,
        "smoothed_grain": dnatrace.smoothed_grain,
        "skeleton": dnatrace.skeleton,
        "pruned_skeleton": dnatrace.pruned_skeleton,
        "node_img": dnatrace.node_image,
        "ordered_traces": dnatrace.ordered_trace_img,
        "fitted_traces": dnatrace.fitted_trace_img,
        "visual": dnatrace.visuals,
    }
    return results, dnatrace.node_dict, dnatrace.node_image_dict, images, dnatrace.splined_traces, [dnatrace.test2, dnatrace.test3]


def crop_array(array: np.ndarray, bounding_box: tuple, pad_width: int = 0) -> np.ndarray:
    """Crop an array.

    Ideally we pad the array that is being cropped so that we have heights outside of the grains bounding box. However,
    in some cases, if an grain is near the edge of the image scan this results in requesting indexes outside of the
    existing image. In which case we get as much of the image padded as possible.

    Parameters
    ----------
    array: np.ndarray
        2D Numpy array to be cropped.
    bounding_box: Tuple
        Tuple of co-ordinates to crop, should be of form (min_row, min_col, max_row, max_col).
    pad_width: int
        Padding to apply to bounding box.

    Returns
    -------
    np.ndarray()
        Cropped array
    """
    bounding_box = list(bounding_box)
    bounding_box = pad_bounding_box(array.shape, bounding_box, pad_width)
    return array[
        bounding_box[0] : bounding_box[2],
        bounding_box[1] : bounding_box[3],
    ]


def pad_bounding_box(array_shape: tuple, bounding_box: list, pad_width: int) -> list:
    """Pad coordinates, if they extend beyond image boundaries stop at boundary.

    Parameters
    ==========
    array_shape: tuple
        Shape of original image
    bounding_box: list
        List of coordinates min_row, min_col, max_row, max_col
    pad_width: int
        Cells to pad arrays by.

    Returns
    =======
    list
       List of padded coordinates
    """
    # Top Row : Make this the first column if too close
    bounding_box[0] = 0 if bounding_box[0] - pad_width < 0 else bounding_box[0] - pad_width
    # Left Column : Make this the first column if too close
    bounding_box[1] = 0 if bounding_box[1] - pad_width < 0 else bounding_box[1] - pad_width
    # Bottom Row : Make this the last row if too close
    bounding_box[2] = array_shape[0] if bounding_box[2] + pad_width > array_shape[0] else bounding_box[2] + pad_width
    # Right Column : Make this the last column if too close
    bounding_box[3] = array_shape[1] if bounding_box[3] + pad_width > array_shape[1] else bounding_box[3] + pad_width
    return bounding_box


# 2023-06-09 - Code that runs dnatracing in parallel across grains, left deliberately for use when we remodularise the
#              entry-points/workflow. Will require that the gaussian filtered array is saved and passed in along with
#              the labelled regions. @ns-rse
#
#
# if __name__ == "__main__":
#     cropped_images, cropped_masks = prep_arrays(image, grains_mask, pad_width)
#     n_grains = len(cropped_images)
#     LOGGER.info(f"[{filename}] : Calculating statistics for {n_grains} grains.")
#     # Process in parallel
#     with Pool(processes=cores) as pool:
#         results = {}
#         with tqdm(total=n_grains) as pbar:
#             x = 0
#             for result in pool.starmap(
#                 trace_grain,
#                 zip(
#                     cropped_images,
#                     cropped_masks,
#                     repeat(pixel_to_nm_scaling),
#                     repeat(filename),
#                     repeat(min_skeleton_size),
#                     repeat(skeletonisation_method),
#                 ),
#             ):
#                 LOGGER.info(f"[{filename}] : Traced grain {x + 1} of {n_grains}")
#                 results[x] = result
#                 x += 1
#                 pbar.update()
#     try:
#         results = pd.DataFrame.from_dict(results, orient="index")
#         results.index.name = "molecule_number"
#     except ValueError as error:
#         LOGGER.error("No grains found in any images, consider adjusting your thresholds.")
#         LOGGER.error(error)
#     return results


class nodeStats:
    """Class containing methods to find and analyse the nodes/crossings within a grain"""

    def __init__(
        self,
        filename,
        image: np.ndarray,
        grain: np.ndarray,
        smoothed_grain: np.ndarray,
        skeleton: np.ndarray,
        px_2_nm: float,
        n_grain: int,
    ) -> None:
        self.filename = filename
        self.image = image

        # np.savetxt(OUTPUT_DIR / "image.txt", image)
        # np.savetxt(OUTPUT_DIR / "hess.txt", self.hess)
        self.grain = grain
        self.smoothed_grain = smoothed_grain
        self.skeleton = skeleton
        self.px_2_nm = px_2_nm
        self.n_grain = n_grain

        sigma = (-3.5 / 3) * self.px_2_nm * 1e9 + 15.5 / 3
        self.hess = self.detect_ridges(self.image * 1e9, 4)
        # np.savetxt(OUTPUT_DIR / "hess.txt", self.hess)

        """
        a = np.zeros((100,100))
        a[21:80, 20] = 1
        a[21:80, 50] = 1
        a[21:80, 80] = 1
        a[20, 21:80] = 1
        a[80, 21:80] = 1
        a[20, 50] = 0
        a[80, 50] = 0
        self.grain = ndimage.binary_dilation(a, iterations=3)
        self.image = np.ones((100,100))
        self.skeleton = a
        self.px_2_nm = 1
        """
        """
        a = np.zeros((100,100))
        a[20:80, 50] = 1
        a[50, 20:80] = 1
        self.grain = ndimage.binary_dilation(a, iterations=3)
        self.image = np.ones((100,100))
        self.skeleton = a
        self.px_2_nm = 1
        """
        self.conv_skelly = np.zeros_like(self.skeleton)
        self.connected_nodes = np.zeros_like(self.skeleton)
        self.all_connected_nodes = self.skeleton.copy()
        self.whole_skel_graph = None

        self.node_centre_mask = None
        self.num_crossings = 0
        self.node_dict = {}
        self.image_dict = {
            "nodes": {},
            "grain": {
                "grain_image": self.image,
                "grain_mask": self.grain,
                "grain_visual_crossings": None,
            },
        }
        # self.grain_image_dict = {}
        self.test = None
        self.test2 = None
        self.test3 = None
        self.test4 = None
        self.test5 = None
        self.full_dict = {}
        self.mol_coords = {}
        self.visuals = {}
        self.all_visuals_img = None

    def get_node_stats(self) -> tuple:
        """The workflow for obtaining the node statistics.

        Returns:
        --------
        dict
            Key structure:  <grain_number>
                            |-> <node_number>
                                |-> 'error'
                                |-> 'branch_stats'
                                    |-> <branch_number>
                                        |-> 'ordered_coords', 'heights', 'gaussian_fit', 'fwhm', 'angles'
                                |-> 'node_coords'
        dict
            Key structure:  'nodes'
                                <node_number>
                                    |-> 'node_area_skeleton'
                                    |-> 'node_branch_mask'
                                    |-> 'node_avg_mask
                            'grain'
                                |-> 'grain_image'
                                |-> 'grain_mask'
                                |-> 'grain_visual_crossings'

        """
        LOGGER.info(f"Node Stats - Processing Grain: {self.n_grain}")
        self.conv_skelly = convolve_skelly(self.skeleton)
        if len(self.conv_skelly[self.conv_skelly == 3]) != 0:  # check if any nodes
            # convolve to see crossing and end points
            # self.conv_skelly = self.tidy_branches(self.conv_skelly, self.image)
            # reset skeleton var as tidy branches may have modified it
            self.skeleton = np.where(self.conv_skelly != 0, 1, 0)
            # get graph of skeleton
            self.whole_skel_graph = self.skeleton_image_to_graph(self.skeleton)
            # connect the close nodes
            self.connected_nodes = self.connect_close_nodes(self.conv_skelly, node_width=1e-9)
            # connect the odd-branch nodes
            self.connected_nodes = self.connect_extended_nodes_nearest(
                self.connected_nodes, extend_dist=14e-9 / self.px_2_nm
            )
            # self.connected_nodes = self.connect_extended_nodes(self.connected_nodes)
            self.node_centre_mask = self.highlight_node_centres(self.connected_nodes)
            self.num_crossings = (self.node_centre_mask == 3).sum()
            self.analyse_nodes(max_branch_length=20e-9)
        return self.node_dict, self.image_dict
        # self.all_visuals_img = dnaTrace.concat_images_in_dict(self.image.shape, self.visuals)

    def check_node_errorless(self):
        for _, vals in self.node_dict.items():
            if vals["error"]:
                return False
            else:
                pass
        return True

    @staticmethod
    def skeleton_image_to_graph(skel):
        skeImPos = np.argwhere(skel).T
        g = nx.Graph()
        neigh = np.array([[0, 1], [0, -1], [1, 0], [-1, 0], [1, 1], [1, -1], [-1, 1], [-1, -1]])

        for idx in range(skeImPos[0].shape[0]):
            for neighIdx in range(neigh.shape[0]):
                curNeighPos = skeImPos[:, idx] + neigh[neighIdx]
                if np.any(curNeighPos < 0) or np.any(curNeighPos >= skel.shape):
                    continue
                if skel[curNeighPos[0], curNeighPos[1]] > 0:
                    idx_coord = skeImPos[0, idx], skeImPos[1, idx]
                    curNeigh_coord = curNeighPos[0], curNeighPos[1]
                    # assign lower weight to nodes if not a binary image
                    if skel[idx_coord] == 3 and skel[curNeigh_coord] == 3:
                        weight = 0
                    else:
                        weight = 1
                    g.add_edge(idx_coord, curNeigh_coord, weight=weight)
        g.graph["physicalPos"] = skeImPos.T
        return g

    @staticmethod
    def graph_to_skeleton_image(g, im_size):
        im = np.zeros(im_size)
        for node in g:
            im[node] = 1

        return im

    # TODO: Maybe move to skeletonisation
    def tidy_branches(self, connect_node_mask: np.ndarray, image: np.ndarray):
        """Aims to wrangle distant connected nodes back towards the main cluster. By reskeletonising
        soely the node areas.

        Parameters
        ----------
        connect_node_mask : np.ndarray
            The connected node mask - a skeleton where node regions = 3, endpoints = 2, and skeleton = 1.
        image : np.ndarray
            The intensity image.

        Returns
        -------
        np.ndarray
            The wrangled connected_node_mask.
        """
        new_skeleton = np.where(connect_node_mask != 0, 1, 0)
        labeled_nodes = label(np.where(connect_node_mask == 3, 1, 0))
        for node_num in range(1, labeled_nodes.max() + 1):
            solo_node = np.where(labeled_nodes == node_num, 1, 0)
            coords = np.argwhere(solo_node == 1)
            node_centre = coords.mean(axis=0).astype(np.int32)
            node_wid = coords[:, 0].max() - coords[:, 0].min() + 2  # +2 so always 2 by default
            node_len = coords[:, 1].max() - coords[:, 1].min() + 2  # +2 so always 2 by default
            overflow = int(10e-9 / self.px_2_nm) if int(10e-9 / self.px_2_nm) != 0 else 1
            # grain mask fill
            new_skeleton[
                node_centre[0] - node_wid // 2 - overflow : node_centre[0] + node_wid // 2 + overflow,
                node_centre[1] - node_len // 2 - overflow : node_centre[1] + node_len // 2 + overflow,
            ] = self.grain[
                node_centre[0] - node_wid // 2 - overflow : node_centre[0] + node_wid // 2 + overflow,
                node_centre[1] - node_len // 2 - overflow : node_centre[1] + node_len // 2 + overflow,
            ]
        # remove any artifacts of the grain caught in the overflow areas
        new_skeleton = self.keep_biggest_object(new_skeleton)
        # Re-skeletonise
        new_skeleton = getSkeleton(image, new_skeleton).get_skeleton(
            {"skeletonisation_method": "joe", "height_bias": 0.6}
        )
        new_skeleton = pruneSkeleton(image, new_skeleton).prune_skeleton({"pruning_method": "joe", "max_length": -1})
        new_skeleton = getSkeleton(image, new_skeleton).get_skeleton(
            {"skeletonisation_method": "zhang"}
        )  # cleanup around nibs
        # might also need to remove segments that have squares connected

        return convolve_skelly(new_skeleton)

    @staticmethod
    def keep_biggest_object(mask: np.ndarray) -> np.ndarray:
        """Keeps the largest object in a binary mask.

        Parameters
        ----------
        mask : np.ndarray
            Binary mask.

        Returns
        -------
        np.ndarray
            A binary mask with only one object.
        """
        labelled_mask = label(mask)
        idxs, counts = np.unique(mask, return_counts=True)
        try:
            max_idx = idxs[np.argmax(counts[1:]) + 1]
            return np.where(labelled_mask == max_idx, 1, 0)
        except ValueError as e:
            LOGGER.info(f"{e}: mask is empty.")
            return mask

    def connect_close_nodes(self, conv_skelly: np.ndarray, node_width: float = 2.85e-9) -> None:
        """Looks to see if nodes are within the node_width boundary (2.85nm) and thus
        should be connected, also labeling them as part of the same node.

        Parameters
        ----------
        node_width: float
            The width of the dna in the grain, used to connect close nodes.
        """
        self.connected_nodes = conv_skelly.copy()
        nodeless = conv_skelly.copy()
        nodeless[(nodeless == 3) | (nodeless == 2)] = 0  # remove node & termini points
        nodeless_labels = label(nodeless)
        for i in range(1, nodeless_labels.max() + 1):
            if nodeless[nodeless_labels == i].size < (node_width / self.px_2_nm):
                # maybe also need to select based on height? and also ensure small branches classified
                self.connected_nodes[nodeless_labels == i] = 3

        return self.connected_nodes

    def highlight_node_centres(self, mask):
        """Uses the provided mask to calculate the node centres based on
        height. These node centres are then re-plotted on the mask.

            bg = 0, skeleton = 1, endpoints = 2, node_centres = 3.
        """
        small_node_mask = mask.copy()
        small_node_mask[mask == 3] = 1  # remap nodes to skeleton
        big_nodes = mask.copy()
        big_nodes[mask != 3] = 0  # remove non-nodes
        big_nodes[mask == 3] = 1  # set nodes to 1
        big_node_mask = label(big_nodes)

        for i in np.delete(np.unique(big_node_mask), 0):  # get node indecies
            centre = np.unravel_index((self.image * (big_node_mask == i).astype(int)).argmax(), self.image.shape)
            small_node_mask[centre] = 3

        return small_node_mask

    def connect_extended_nodes(self, connected_nodes):
        just_nodes = connected_nodes.copy()
        just_nodes[(connected_nodes == 1) | (connected_nodes == 2)] = 0  # remove branches & termini points
        labelled = label(just_nodes)

        just_branches = connected_nodes.copy()
        just_branches[(connected_nodes == 3) | (connected_nodes == 2)] = 0  # remove node & termini points
        just_branches[connected_nodes == 1] = labelled.max() + 1
        labelled_branches = label(just_branches)

        def bounding_box(points):
            x_coordinates, y_coordinates = zip(*points)

            return [(min(x_coordinates), min(y_coordinates)), (max(x_coordinates), max(y_coordinates))]

        def do_sets_touch(set_A, set_B):
            # Iterate through coordinates in set_A and set_B
            for point_A in set_A:
                for point_B in set_B:
                    # Check if any coordinate in set_A is adjacent to any coordinate in set_B
                    if abs(point_A[0] - point_B[0]) <= 1 and abs(point_A[1] - point_B[1]) <= 1:
                        return True  # Sets touch
            return False  # Sets do not touch

        emanating_branches_by_node = {}  # Dictionary to store emanating branches for each label
        nodes_with_odd_branches = []  # List to store nodes with three branches

        for node in range(1, labelled.max() + 1):
            num_branches = 0
            bounding = bounding_box(np.argwhere(labelled == node))
            cropped_matrix = connected_nodes[
                bounding[0][0] - 1 : bounding[1][0] + 2, bounding[0][1] - 1 : bounding[1][1] + 2
            ]
            node_coords = np.argwhere(cropped_matrix == 3)
            branch_coords = np.argwhere(cropped_matrix == 1)
            for node_coord in node_coords:
                for branch_coord in branch_coords:
                    distance = math.dist(node_coord, branch_coord)
                    if distance <= math.sqrt(2):
                        num_branches = num_branches + 1
            # num_branches = len(np.argwhere(cropped_matrix == 1))

            if num_branches % 2 == 1:
                nodes_with_odd_branches.append(node)
                emanating_branches = []  # List to store emanating branches for the current label
                for branch in range(1, labelled_branches.max() + 1):
                    touching = do_sets_touch(np.argwhere(labelled_branches == branch), np.argwhere(labelled == node))
                    if touching:
                        emanating_branches.append(branch)
                    emanating_branches_by_node[node] = emanating_branches  # Store emanating branches for this label

        # Iterate through the nodes and their emanating branches
        for node1, branches1 in emanating_branches_by_node.items():
            for node2, branches2 in emanating_branches_by_node.items():
                if node1 != node2:  # Avoid comparing a node with itself
                    # Find the common branches between the lists
                    common_branches = set(branches1) & set(branches2)
                    if common_branches:
                        min_length = float("inf")  # Initialize with positive infinity
                        # Find the minimum length among all common branches
                        for shared_branch in common_branches:
                            length = len(np.argwhere(labelled_branches == shared_branch))
                            if length < min_length:
                                min_length = length
                        # Change the value to 3 only when len is minimal
                        for shared_branch in common_branches:
                            length = len(np.argwhere(labelled_branches == shared_branch))
                            if length == min_length:
                                connected_nodes[labelled_branches == shared_branch] = 3

        self.connected_nodes = connected_nodes
        return self.connected_nodes

    def connect_extended_nodes_nearest(self, connected_nodes, extend_dist=-1):
        just_nodes = np.where(connected_nodes == 3, 1, 0)  # remove branches & termini points
        labelled_nodes = label(just_nodes)

        just_branches = np.where(connected_nodes == 1, 1, 0)  # remove node & termini points
        just_branches[connected_nodes == 1] = labelled_nodes.max() + 1
        labelled_branches = label(just_branches)

        def bounding_box(points):
            x_coordinates, y_coordinates = zip(*points)
            return [(min(x_coordinates), min(y_coordinates)), (max(x_coordinates), max(y_coordinates))]

        def do_sets_touch(set_A, set_B):
            # Iterate through coordinates in set_A and set_B
            # TODO: instead of iterate, minus point from array and see if abs(diff) <= 2?
            for point_A in set_A:
                for point_B in set_B:
                    # Check if any coordinate in set_A is adjacent to any coordinate in set_B
                    if abs(point_A[0] - point_B[0]) <= 1 and abs(point_A[1] - point_B[1]) <= 1:
                        return True, point_A  # Sets touch
            return False, None  # Sets do not touch

        emanating_branch_starts_by_node = {}  # Dictionary to store emanating branches for each label
        nodes_with_odd_branches = []  # List to store nodes with three branches

        for node_num in range(1, labelled_nodes.max() + 1):
            num_branches = 0
            # makes lil box around node with 1 overflow
            bounding = bounding_box(np.argwhere(labelled_nodes == node_num))
            cropped_matrix = connected_nodes[
                bounding[0][0] - 1 : bounding[1][0] + 2, bounding[0][1] - 1 : bounding[1][1] + 2
            ]
            # get coords of nodes and branches in box
            node_coords = np.argwhere(cropped_matrix == 3)
            branch_coords = np.argwhere(cropped_matrix == 1)
            # iterate through node coords to see which are within 8 dirs
            for node_coord in node_coords:
                for branch_coord in branch_coords:
                    distance = math.dist(node_coord, branch_coord)
                    if distance <= math.sqrt(2):
                        num_branches = num_branches + 1

            # find the branch start point of odd branched nodes
            if num_branches % 2 == 1:
                nodes_with_odd_branches.append(node_num)
                emanating_branches = []  # List to store emanating branches for the current label
                for branch in range(1, labelled_branches.max() + 1):
                    # technically using labelled_branches when there's an end loop will only cause one
                    #   of the end loop coords to be captured. This shopuldn't matter as the other
                    #   label after the crossing should be closer to another node.
                    touching, branch_start = do_sets_touch(
                        np.argwhere(labelled_branches == branch), np.argwhere(labelled_nodes == node_num)
                    )
                    if touching:
                        emanating_branches.append(branch_start)
                    emanating_branch_starts_by_node[
                        node_num - 1
                    ] = emanating_branches  # Store emanating branches for this label
                    # assert len(emanating_branches) // 2 == 1

        if (
            len(emanating_branch_starts_by_node) <= 1
        ):  # only <1 odd branch so ignore pairing. will nx work with this and return no pairs anyway?
            return self.connected_nodes

        # Iterate through the nodes and their emanating branches
        shortest_node_dists = np.zeros(
            (len(emanating_branch_starts_by_node), len(emanating_branch_starts_by_node))
        )  # initialise the maximal pairing matrix
        shortest_dists_branch_idxs = np.zeros((shortest_node_dists.shape[0], shortest_node_dists.shape[0], 2)).astype(
            np.int64
        )
        shortest_dist_coords = np.zeros((shortest_node_dists.shape[0], shortest_node_dists.shape[0], 2, 2)).astype(
            np.int64
        )

        for i, (node1, branch_starts1) in enumerate(emanating_branch_starts_by_node.items()):
            for j, (node2, branch_starts2) in enumerate(emanating_branch_starts_by_node.items()):
                if node1 != node2:  # Avoid comparing a node with itself
                    # get shortest distance between all branch starts in n1 and n2, on #px not nm length
                    temp_length_matrix = np.zeros((len(branch_starts1), len(branch_starts2)))
                    for ii, bs1 in enumerate(branch_starts1):
                        for jj, bs2 in enumerate(branch_starts2):
                            temp_length_matrix[ii, jj] = nx.shortest_path_length(
                                self.whole_skel_graph, tuple(bs1), tuple(bs2)
                            )
                    # add shortest dist to shortest dist matrix
                    shortest_dist = np.min(temp_length_matrix)
                    shortest_node_dists[i, j] = shortest_dist
                    shortest_dists_branch_idxs[i, j] = np.argwhere(temp_length_matrix == shortest_dist)[0]
                    shortest_dist_coords[i, j] = (
                        branch_starts1[shortest_dists_branch_idxs[i, j][0]],
                        branch_starts2[shortest_dists_branch_idxs[i, j][1]],
                    )

        # get best matches
        matches = self.best_matches(shortest_node_dists, max_weight_matching=False)
        # get paths of best matches. TODO: replace below with using shortest dist coords
        for node_pair_idx in matches:
            shortest_dist = shortest_node_dists[node_pair_idx[0], node_pair_idx[1]]
            if shortest_dist <= extend_dist or extend_dist == -1:
                branch_idxs = shortest_dists_branch_idxs[node_pair_idx[0], node_pair_idx[1]]
                node_nums = list(emanating_branch_starts_by_node.keys())
                source = tuple(emanating_branch_starts_by_node[node_nums[node_pair_idx[0]]][branch_idxs[0]])
                target = tuple(emanating_branch_starts_by_node[node_nums[node_pair_idx[1]]][branch_idxs[1]])
                path = np.array(nx.shortest_path(self.whole_skel_graph, source, target))
                connected_nodes[path[:, 0], path[:, 1]] = 3

        self.connected_nodes = connected_nodes
        return self.connected_nodes

    @staticmethod
    def find_branch_starts(reduced_node_image: np.ndarray) -> np.ndarray:
        """Finds the corrdinates where the branches connect to the node region through binary dilation of the node.

        Parameters
        ----------
        reduced_node_image : np.ndarray
            A 2D numpy array containing a single node region (=3) and its connected branches (=1).

        Returns
        -------
        np.ndarray
            _description_
        """
        node = np.where(reduced_node_image == 3, 1, 0)
        nodeless = np.where(reduced_node_image == 1, 1, 0)
        thicc_node = binary_dilation(node, footprint=np.ones((3, 3)))

        return np.argwhere(thicc_node * nodeless == 1)

    def analyse_nodes(self, max_branch_length: float = 20e-9):
        """This function obtains the main analyses for the nodes of a single molecule. Within a certain box (nm) around the node.

        bg = 0, skeleton = 1, endpoints = 2, nodes = 3.

        Parameters:
        -----------
        max_branch_length: float
            The side length of the box around the node to analyse (in nm).

        """
        # get coordinates of nodes
        xy_arr = np.argwhere(self.node_centre_mask.copy() == 3)

        # check whether average trace resides inside the grain mask
        dilate = ndimage.binary_dilation(self.skeleton, iterations=2)
<<<<<<< HEAD
        average_trace_advised = False  # dilate[self.smoothed_grain == 1].sum() == dilate.sum()
=======
        average_trace_advised = True #dilate[self.smoothed_grain == 1].sum() == dilate.sum()
>>>>>>> 73d7dd01
        LOGGER.info(f"[{self.filename}] : Branch height traces will be averaged: {average_trace_advised}")

        # iterate over the nodes to find areas
        # node_dict = {}
        matched_branches = None
        branch_img = None
        avg_img = None

        real_node_count = 0
        for node_no, (x, y) in enumerate(xy_arr):  # get centres
            # get area around node - might need to check if box lies on the edge
            """
            box_lims = self.get_box_lims(x, y, length, self.image)
            image_area = self.image[box_lims[0] : box_lims[1], box_lims[2] : box_lims[3]]
            hess_area = self.hess[box_lims[0] : box_lims[1], box_lims[2] : box_lims[3]]
            node_area = self.connected_nodes.copy()[box_lims[0] : box_lims[1], box_lims[2] : box_lims[3]]
            """
            max_length_px = max_branch_length / self.px_2_nm
            print("ALONG NODE: ", max_length_px, "px")
            image_slices = (
                x - int(max_length_px * 1.2),
                x + int(max_length_px * 1.2),
                y - int(max_length_px * 1.2),
                y + int(max_length_px * 1.2),
            )

            # reduce the skeleton area
            reduced_node_area = self._only_centre_branches(self.connected_nodes, (x, y))
            self.reduced_skel_graph = self.skeleton_image_to_graph(reduced_node_area)
            branch_mask = reduced_node_area.copy()

            branch_mask[branch_mask == 3] = 0
            branch_mask[branch_mask == 2] = 1
            node_coords = np.argwhere(reduced_node_area == 3)
            
            nodeless = reduced_node_area.copy()
            nodeless[reduced_node_area==3] = 0
            node_test = label(nodeless)

            error = False  # to see if node too complex or region too small

            branch_start_coords = self.find_branch_starts(reduced_node_area)

            # stop processing if nib (node has 2 branches)
            if branch_start_coords.shape[0] <= 2:
                LOGGER.info(f"node {node_no} has only two branches - skipped & nodes removed")
                # sometimes removal of nibs can cause problems when re-indexing nodes
                LOGGER.info(f"{len(node_coords)} pixels in nib node")
                # TODO: node coords might be missaligned
                # self.node_centre_mask[node_coords[:, 0], node_coords[:, 0]] = 1  # remove these from node_centre_mask
                # self.connected_nodes[node_coords[:, 0], node_coords[:, 1]] = 1  # remove these from connected_nodes
            else:
                try:
                    # check wether resolution good enough to trace
                    res = self.px_2_nm <= 1000 / 512
                    if not res:
                        print(f"Resolution {res} is below suggested {1000 / 512}, node difficult to analyse.")
                        # raise ResolutionError
                    # elif x - length < 0 or y - length < 0 or x + length > self.image.shape[0] or y + length > self.image.shape[1]:
                    # LOGGER.info(f"Node lies too close to image boundary, increase 'pad_with' value.")
                    # raise ResolutionError

                    real_node_count += 1
                    print(f"Real node: {real_node_count}")
                    ordered_branches = []
                    vectors = []
                    nodeless = np.where(reduced_node_area == 1, 1, 0)
                    for i, branch_start_coord in enumerate(branch_start_coords):
                        # order branch
                        ordered = self.order_branch_from_start(
                            nodeless.copy(), branch_start_coord, max_length=max_length_px
                        )
                        # identify vector
                        vector = self.get_vector(ordered, branch_start_coord)  # [x, y]
                        # add to list
                        vectors.append(vector)
                        ordered_branches.append(ordered)
                    if node_no == 0:
                        self.test2 = vectors
                    # pair vectors
                    # print(f"NODE {real_node_count}, vectors:\n {vectors}")
                    pairs = self.pair_vectors(np.asarray(vectors))

                    # join matching branches through node
                    matched_branches = {}
                    masked_image = {}
                    branch_img = np.zeros_like(self.skeleton)  # initialising paired branch img
                    avg_img = np.zeros_like(self.skeleton)
                    for i, (branch_1, branch_2) in enumerate(pairs):
                        matched_branches[i] = {}
                        masked_image[i] = {}
                        # find close ends by rearranging branch coords
                        branch_1_coords, branch_2_coords = self.order_branches(
                            ordered_branches[branch_1], ordered_branches[branch_2]
                        )
                        # Get graphical shortest path between branch ends on the skeleton
                        crossing = nx.shortest_path(
                            self.reduced_skel_graph,
                            source=tuple(branch_1_coords[-1]),
                            target=tuple(branch_2_coords[0]),
                            weight="weight",
                        )
                        crossing = np.asarray(crossing[1:-1])  # remove start and end points & turn into array
                        # Branch coords and crossing
                        if crossing.shape == (0,):
                            branch_coords = np.vstack([branch_1_coords, branch_2_coords])
                        else:
                            branch_coords = np.vstack([branch_1_coords, crossing, branch_2_coords])
                        # make images of single branch joined and multiple branches joined
                        single_branch_img = np.zeros_like(self.skeleton)
                        single_branch_img[branch_coords[:, 0], branch_coords[:, 1]] = 1
                        single_branch_coords = self.order_branch(single_branch_img, [0, 0])
                        # calc image-wide coords
                        matched_branches[i]["ordered_coords"] = single_branch_coords
                        # get heights and trace distance of branch
                        try:
                            assert average_trace_advised
                            distances, heights, mask, _ = self.average_height_trace(
                                self.image, single_branch_img, single_branch_coords, [x, y]
                            )  # hess_area
                            masked_image[i]["avg_mask"] = mask
                        except (
                            AssertionError,
                            IndexError,
                        ) as e:  # Assertion - avg trace not advised, Index - wiggy branches
                            LOGGER.info(f"[{self.filename}] : avg trace failed with {e}, single trace only.")
                            average_trace_advised = False
                            distances = self.coord_dist_rad(single_branch_coords, [x, y])
                            # distances = self.coord_dist(single_branch_coords)
                            zero_dist = distances[
                                np.argmin(
                                    np.sqrt(
                                        (single_branch_coords[:, 0] - x) ** 2 + (single_branch_coords[:, 1] - y) ** 2
                                    )
                                )
                            ]
                            heights = self.image[single_branch_coords[:, 0], single_branch_coords[:, 1]]  # self.hess
                            distances = distances - zero_dist
                            distances, heights = self.average_uniques(
                                distances, heights
                            )  # needs to be paired with coord_dist_rad
                        matched_branches[i]["heights"] = heights
                        matched_branches[i]["distances"] = distances  # * self.px_2_nm
                        # identify over/under
                        matched_branches[i]["fwhm2"] = self.fwhm2(
                            heights, distances
                        )  # self.peak_height(heights, distances)

                    # redo fwhms after to get better baselines + same hm matching
                    hms = []
                    for branch_idx, values in matched_branches.items():  # get hms
                        hms.append(values["fwhm2"][1][2])
                    for branch_idx, values in matched_branches.items():  # use same highest hm
                        fwhm2 = self.fwhm2(values["heights"], values["distances"], hm=max(hms))
                        matched_branches[branch_idx]["fwhm2"] = fwhm2

                    # get AUC instead
                    """
                    xmaxs = []
                    xmins = []
                    for branch_idx, values in matched_branches.items():  # get hms
                        xmaxs.append(np.max(values["distances"]))
                        xmins.append(np.min(values["distances"]))
                    for branch_idx, values in matched_branches.items():  # use same highest hm
                        print("IMG MEAN: ", self.image[self.skeleton==1].mean())
                        fwhm2 = self.auc(values["distances"], values["heights"], y_lim=self.image[self.skeleton==1].mean(), xrange=(max(xmins), min(xmaxs))) # self.image[self.skeleton==1].mean()
                        matched_branches[branch_idx]["fwhm2"] = fwhm2
                    """
                    # get confidences
                    crossing_quants = []
                    for branch_idx, values in matched_branches.items():
                        crossing_quants.append(values["fwhm2"][0])
                    if len(crossing_quants) == 1:  # from 3 eminnating branches
                        conf = None
                    else:
                        combs = self.get_two_combinations(crossing_quants)
                        conf = self.cross_confidence(combs)

                    # add paired and unpaired branches to image plot
                    fwhms = []
                    for branch_idx, values in matched_branches.items():
                        fwhms.append(values["fwhm2"][0])
                    branch_idx_order = np.array(list(matched_branches.keys()))[np.argsort(np.array(fwhms))]
                    # branch_idx_order = np.arange(0,len(matched_branches)) #uncomment to unorder (will not unorder the height traces)

                    for i, branch_idx in enumerate(branch_idx_order):
                        branch_coords = matched_branches[branch_idx]["ordered_coords"]
                        branch_img[branch_coords[:, 0], branch_coords[:, 1]] = i + 1  # add to branch img
                        if average_trace_advised:  # add avg traces
                            avg_img[masked_image[branch_idx]["avg_mask"] != 0] = i + 1
                        else:
                            avg_img = None

                    unpaired_branches = np.delete(np.arange(0, branch_start_coords.shape[0]), pairs.flatten())
                    LOGGER.info(f"Unpaired branches: {unpaired_branches}")
                    branch_label = branch_img.max()
                    for i in unpaired_branches:  # carries on from loop variable i
                        branch_label += 1
                        branch_img[ordered_branches[i][:, 0], ordered_branches[i][:, 1]] = branch_label

                    #if node_no == 0:
                        #self.test3 = avg_img

                    # calc crossing angle
                    # get full branch vectors
                    vectors = []
                    for branch_no, values in matched_branches.items():
                        vectors.append(self.get_vector(values["ordered_coords"], [x, y]))
                    # calc angles to first vector i.e. first should always be 0
                    angles = self.calc_angles(np.asarray(vectors))[0]
                    for i, angle in enumerate(angles):
                        matched_branches[i]["angles"] = angle

                    if node_no == 0:
                        self.test4 = vectors
                        self.test5 = angles
                    """
                    except ValueError:
                        LOGGER.error(f"Node {node_no} too complex, see images for details.")
                        error = True
                    """
                except ResolutionError:
                    LOGGER.info(f"Node stats skipped as resolution too low: {self.px_2_nm}nm per pixel")
                    error = True

                if average_trace_advised:
                    avg_img = avg_img  # [image_slices[0] : image_slices[1], image_slices[2] : image_slices[3]]

                print("Error: ", error)
                self.node_dict[f"node_{real_node_count}"] = {
                    "error": error,
                    "px_2_nm": self.px_2_nm,
                    "branch_stats": matched_branches,
                    "node_coords": node_coords,
                    "confidence": conf,
                }

<<<<<<< HEAD
                self.image_dict["nodes"][real_node_count] = {
                    # "node_area_image": self.image,  # [
=======
                self.image_dict["nodes"][f"node_{real_node_count}"] = {
                    #"node_area_image": self.image,  # [
>>>>>>> 73d7dd01
                    # image_slices[0] : image_slices[1], image_slices[2] : image_slices[3]
                    # ],  # self.hess
                    # "node_area_grain": self.grain,  # [
                    # image_slices[0] : image_slices[1], image_slices[2] : image_slices[3]
                    # ],
                    "node_area_skeleton": reduced_node_area,  # [
                    # image_slices[0] : image_slices[1], image_slices[2] : image_slices[3]
                    # ],
                    "node_branch_mask": branch_img,  # [
                    # image_slices[0] : image_slices[1], image_slices[2] : image_slices[3]
                    # ],
                    "node_avg_mask": avg_img,
                    "node_test": node_test,
                }
            self.all_connected_nodes[self.connected_nodes != 0] = self.connected_nodes[self.connected_nodes != 0]

    @staticmethod
    def sq(curr, nxt, y_lim):
        "Obtains the area of the square between y_lim and the 2 points"
        lowest_y = min(curr[1], nxt[1])
        y_diff = max(0, lowest_y - y_lim)
        return (nxt[0] - curr[0]) * y_diff

    def tri(self, curr, nxt, y_lim):
        "Obtains the area of the triangle between y_lim and the 2 points"
        if y_lim <= min(curr[1], nxt[1]):  # if below triangle
            return (nxt[0] - curr[0]) * (abs(nxt[1] - curr[1])) / 2
        if y_lim >= max(curr[1], nxt[1]):  # if val above triangle
            return 0
        else:  # linearly interpolate
            y_lim_x = self.lin_interp(curr, nxt, yvalue=y_lim)
            if curr[1] > nxt[1]:  # which coord has higher y
                max_coord = curr
            else:
                max_coord = nxt
            return abs(curr[0] - y_lim_x) * (max_coord[1] - y_lim) / 2

    def auc(self, x, y, y_lim, xrange):
        """Get the area under the curve (or points in this case) by summing the
        trapezoid areas between points above the y_lim and between the xrange."""
        xcap = x[(x >= xrange[0]) & (x <= xrange[1])]
        ycap = y[(x >= xrange[0]) & (x <= xrange[1])]
        auc = 0
        for i in range(len(xcap) - 1):
            curr = xcap[i], ycap[i]
            nxt = xcap[i + 1], ycap[i + 1]
            square = self.sq(curr, nxt, y_lim)
            triangle = self.tri(curr, nxt, y_lim)
            auc += square + triangle

        return auc, xcap, ycap, y_lim

    @staticmethod
    def get_two_combinations(fwhm_list):
        """Gets all paired combinations of values in the list."""
        combs = []
        for i in range(len(fwhm_list) - 1):
            [combs.append([fwhm_list[i], j]) for j in fwhm_list[i + 1 :]]
        return combs

    def cross_confidence(self, combs):
        """Obtains the average confidence of the combinations using the function provided."""
        c = 0
        for comb in combs:
            c += self.recip(comb)
        return c / len(combs)

    @staticmethod
    def recip(vals):
        try:
            if min(vals) == 0:  # means fwhm variation hasn't worked
                return 0
            else:
                return 1 - min(vals) / max(vals)
        except ZeroDivisionError:
            return 0

    @staticmethod
    def per_diff(vals):
        try:
            if min(vals) == 0:  # means fwhm variation hasn't worked
                return 0
            else:
                return abs(vals[0] - vals[1]) / (vals[0] + vals[1])
        except ZeroDivisionError:
            return 0

    @staticmethod
    def detect_ridges(gray, sigma=1.0):
        H_elems = hessian_matrix(gray, sigma=sigma, order="rc")
        hess = hessian_matrix_eigvals(H_elems)[1]  # 1 is min eigenvalues
        # Normalise
        hess += -1 * hess.min()  # min = 0
        hess = hess * -1 + hess.max()  # reflect in y
        return hess

    @staticmethod
    def get_box_lims(x: int, y: int, length: int, image: np.ndarray) -> tuple:
        """Gets the box limits of length around x and y. If the length exceeds the limits of the original
            box, these will be set to the limits of the original image.

        Parameters
        ----------
        x : int
            X coordinate.
        y : int
            Y coordinate.
        length : int
            Side length of the box.

        Returns
        -------
        tuple
            The x, and y limits of the box
        """
        box = np.array([x - length, x + length + 1, y - length, y + length + 1])
        box[box < 0] = 0

        if box[1] > image.shape[0]:
            box[1] = image.shape[0] - 1
        if box[3] > image.shape[1]:
            box[3] = image.shape[1] - 1

        return box

    def order_branch(self, binary_image: np.ndarray, anchor: list):
        """Orders a linear branch by identifing an endpoint, and looking at the local area of the point to find the next.

        Parameters
        ----------
        binary_image: np.ndarray
            A binary image of a skeleton segment to order it's points.
        anchor: list
            A list of 2 integers representing the coordinate to order the branch from the endpoint closest to this.

        Returns
        -------
        np.ndarray
            An array of ordered cordinates.
        """
        mask = binary_image.copy()

        if len(np.argwhere(mask == 1)) < 3:  # if < 3 coords just return them
            return np.argwhere(mask == 1)

        # get branch starts
        endpoints_highlight = ndimage.convolve(mask, np.ones((3, 3)))
        endpoints_highlight[mask == 0] = 0
        endpoints = np.argwhere(endpoints_highlight == 2)
        if len(endpoints) != 0:  # if any endpoints, start closest to anchor
            dist_vals = abs(endpoints - anchor).sum(axis=1)
            start = endpoints[np.argmin(dist_vals)]
        else:  # will be circular so pick the first coord (is this always the case?)
            start = np.argwhere(mask == 1)[0]
        # order the points according to what is nearby
        ordered = self.order_branch_from_start(mask, start)

        return np.array(ordered)

    def order_branch_from_start(self, nodeless, start, max_length=np.inf):
        dist = 0
        # add starting point to ordered array
        ordered = []
        ordered.append(start)
        nodeless[start[0], start[1]] = 0  # remove from array

        # iterate to order the rest of the points
        current_point = ordered[-1]  # get last point
        area, _ = self.local_area_sum(nodeless, current_point)  # look at local area
        local_next_point = np.argwhere(
            area.reshape(
                (
                    3,
                    3,
                )
            )
            == 1
        ) - (1, 1)
        dist += np.sqrt(2) if abs(local_next_point).sum() > 1 else 1

        while len(local_next_point) != 0 and dist <= max_length:
            next_point = (current_point + local_next_point)[0]
            # find where to go next
            ordered.append(next_point)
            nodeless[next_point[0], next_point[1]] = 0  # set value to zero
            current_point = ordered[-1]  # get last point
            area, _ = self.local_area_sum(nodeless, current_point)  # look at local area
            local_next_point = np.argwhere(
                area.reshape(
                    (
                        3,
                        3,
                    )
                )
                == 1
            ) - (1, 1)
            dist += np.sqrt(2) if abs(local_next_point).sum() > 1 else 1

        return np.array(ordered)

    @staticmethod
    def local_area_sum(binary_map, point):
        """Evaluates the local area around a point in a binary map.

        Parameters
        ----------
        binary_map: np.ndarray
            A binary array of an image.
        point: Union[list, touple, np.ndarray]
            A single object containing 2 integers relating to a point within the binary_map

        Returns
        -------
        np.ndarray
            An array values of the local coordinates around the point.
        int
            A value corresponding to the number of neighbours around the point in the binary_map.
        """
        x, y = point
        local_pixels = binary_map[x - 1 : x + 2, y - 1 : y + 2].flatten()
        local_pixels[4] = 0  # ensure centre is 0
        return local_pixels, local_pixels.sum()

    @staticmethod
    def get_vector(coords, origin):
        """Calculate the normalised vector of the coordinate means in a branch"""
        vector = coords.mean(axis=0) - origin
        norm = np.sqrt(vector @ vector)
        vector = vector if norm == 0 else vector / norm  # normalise vector so length=1
        return vector

    @staticmethod
    def calc_angles(vectors: np.ndarray):
        """Calculates the angles between vectors in an array.
        Uses the formula: cos(theta) = |a|•|b|/|a||b|

        Parameters
        ----------
        vectors: np.ndarray
            Array of 2x1 vectors.

        Returns
        -------
        np.ndarray
            An array of the cosine of the angles between the vectors.
        """
        dot = vectors @ vectors.T
        norm = np.diag(dot) ** 0.5
        cos_angles = dot / (norm.reshape(-1, 1) @ norm.reshape(1, -1))
        angles = abs(np.arccos(cos_angles) / np.pi * 180)
        return angles

    def pair_vectors(self, vectors: np.ndarray):
        """Takes a list of vectors and pairs them based on the angle between them

        Parameters
        ----------
        vectors: np.ndarray
            Array of 2x1 vectors to be paired.

        Returns:
        --------
        np.ndarray
            An array of the matching pair indicies.
        """
        # calculate cosine of angle
        angles = self.calc_angles(vectors)
        # find highest values
        np.fill_diagonal(angles, 0)  # ensures not paired with itself
        # match angles
        return self.best_matches(angles)

    def best_matches(self, arr: np.ndarray, max_weight_matching=True) -> np.ndarray:
        """Turns a matrix into a graph and calulates the best matching index pairs."""
        if max_weight_matching:
            G = self.create_weighted_graph(arr)
            matching = np.array(list(nx.max_weight_matching(G, maxcardinality=True)))
        else:
            np.fill_diagonal(arr, arr.max() + 1)
            G = self.create_weighted_graph(arr)
            matching = np.array(list(nx.min_weight_matching(G)))
        return matching

    @staticmethod
    def create_weighted_graph(matrix: np.ndarray) -> nx.Graph:
        """From a square matrix of weights (i,j), creates a bipartite graph connecting i <-> j.

        Parameters
        ----------
        matrix : np.ndarray
            Square array of weights between rows and columns.

        Returns
        -------
        nx.Graph
            Bipatrite graph
        """
        n = len(matrix)
        G = nx.Graph()
        for i in range(n):
            for j in range(i + 1, n):
                G.add_edge(i, j, weight=matrix[i, j])
        return G

    @staticmethod
    def pair_angles(angles: np.ndarray) -> list:
        """Pairs angles that are 180 degrees to eachother and removes them before selecting the next pair.

        Parameters
         ----------
         angles : np.ndarray
             Square array (i,j) of angles between i and j.

         Returns
         -------
         list
             A list of paired indexes in a list.
        """
        angles_cp = angles.copy()
        pairs = []
        for _ in range(int(angles.shape[0] / 2)):
            pair = np.unravel_index(np.argmax(angles_cp), angles.shape)
            pairs.append(pair)  # add to list
            angles_cp[[pair]] = 0  # set rows 0 to avoid picking again
            angles_cp[:, [pair]] = 0  # set cols 0 to avoid picking again

        return np.asarray(pairs)

    @staticmethod
    def gaussian(x: np.ndarray, h: float, mean: float, sigma: float):
        """The gaussian function.

        Parameters
        ----------
        h: float
            The peak height of the gaussian.
        x: np.ndarray
            X values to be passed into the gaussian.
        mean: float
            The mean of the x values.
        sigma: float
            The standard deviation of the image.

        Returns
        -------
        np.ndarray
            The y-values of the gaussian performed on the x values.
        """
        return h * np.exp(-((x - mean) ** 2) / (2 * sigma**2))

    def fwhm(self, heights: np.ndarray, distances: np.ndarray) -> tuple:
        """Fits a gaussian to the branch heights, and calculates the FWHM.

        Parameters:
        -----------
        heights: np.ndarray
            Array of height values.
        distances: np.ndarray
            array of distance values.

        Returns:
        --------
        tuple
            A tuple of the FWHM value, and x,y matrix from curve fitting.

        """
        mean = 45.5  # hard coded as middle node value
        sigma = 1 / (200 / self.px_2_nm)  # 1nm / px2nm = px  half a nm as either side of std
        popt, pcov = optimize.curve_fit(
            self.gaussian,
            distances,
            heights - heights.min(),
            p0=[max(heights) - heights.min(), mean, sigma],
            maxfev=8000,
        )

        return 2.3548 * popt[2], popt  # 2*(2ln2)^1/2 * sigma = FWHM

    def fwhm2(self, heights: np.ndarray, distances: np.ndarray, hm: Union[float, None] = None) -> tuple:
        """A second function to caculate the FWHM value by identifying the HM then finding the closest values
        in the distances array and using linear interpolation to calculate the FWHM.

        Parameters
        ----------
        heights : np.ndarray
            Array of heights
        distances : np.ndarray
            Array of distances
        hm : Union[None, float], optional
            The halfmax value to match (if wanting the same HM between curves), by default None

        Returns
        -------
        tuple
            The FWHM value, [distance at hm for 1st half of trace, distance at hm for 2nd half of trace,
            HM value], [index of the highest point, distance at highest point, height at highest point]

        """
        centre_fraction = int(len(heights) * 0.2)  # incase zone approaches another node, look around centre for max
        if centre_fraction == 0:
            high_idx = np.argmax(heights)
        else:
            high_idx = np.argmax(heights[centre_fraction:-centre_fraction]) + centre_fraction

        # heights_norm = heights.copy() - heights.min()  # lower graph so min is 0

        # get array halves to find first points that cross hm
        arr1 = heights[:high_idx][::-1]  # heights_norm[:high_idx][::-1]
        dist1 = distances[:high_idx][::-1]
        arr2 = heights[high_idx:]  # heights_norm[high_idx:]
        dist2 = distances[high_idx:]

        arr1_hm = 0
        arr2_hm = 0

        if hm is None:
            # Get half max
            hm = (
                heights.max() - heights.min()
            ) / 2 + heights.min()  # heights_norm.max() / 2  # half max value -> try to make it the same as other crossing branch?
            # increase make hm = lowest of peak if it doesn't hit one side
            if np.min(arr1) > hm:
                arr1_local_min = argrelextrema(arr1, np.less)[-1]  # closest to end
                try:
                    hm = arr1[arr1_local_min][0]
                except IndexError:  # index error when no local minima
                    hm = np.min(arr1)
            elif np.min(arr2) > hm:
                arr2_local_min = argrelextrema(arr2, np.less)[0]  # closest to start
                try:
                    hm = arr2[arr2_local_min][0]
                except IndexError:  # index error when no local minima
                    hm = np.min(arr2)

        for i in range(len(arr1) - 1):
            if (arr1[i] >= hm) and (arr1[i + 1] <= hm):  # if points cross through the hm value
                arr1_hm = self.lin_interp([dist1[i], arr1[i]], [dist1[i + 1], arr1[i + 1]], yvalue=hm)
                break

        for i in range(len(arr2) - 1):
            if (arr2[i] >= hm) and (arr2[i + 1] <= hm):  # if points cross through the hm value
                arr2_hm = self.lin_interp([dist2[i], arr2[i]], [dist2[i + 1], arr2[i + 1]], yvalue=hm)
                break

        fwhm = abs(arr2_hm - arr1_hm)

        return fwhm, [arr1_hm, arr2_hm, hm], [high_idx, distances[high_idx], heights[high_idx]]

    def peak_height(self, heights: np.ndarray, distances: np.ndarray, hm=None):
        # find low index between centre fraction (should be centre index)
        centre_fraction = int(len(heights) * 0.2)  # incase zone approaches another node, look around centre for min
        # if centre_fraction == 0:
        #    centre_fraction = 1
        low_idx = np.argmin(abs(distances))

        arr1 = heights[:low_idx][::-1]
        dist1 = distances[:low_idx][::-1]
        arr2 = heights[low_idx:]
        dist2 = distances[low_idx:]

        min_heights = []
        min_height_dists = []

        # obtain distances of peak on each side
        for arr, dist in zip([arr1, arr2], [dist1, dist2]):
            try:
                arr_local_min = argrelextrema(arr, np.less)[0][0]  # closest to start
                min_heights.append(arr[arr_local_min])
                min_height_dists.append(dist[arr_local_min])
            except IndexError:  # no minima, get average
                min_heights.append(arr.mean())
                min_height_dists.append(dist[np.argmin(abs(arr - arr.mean()))])

        # make outputs same as fwhm2
        hm = np.min([np.min(arr1), np.min(arr2)])

        return (
            np.mean([min_heights[1], min_heights[0]]),
            [min_height_dists[0], min_height_dists[1], heights[low_idx]],
            [low_idx, distances[low_idx], heights[low_idx]],
        )

    @staticmethod
    def lin_interp(point_1: list, point_2: list, xvalue: Union[float, None] = None, yvalue: Union[float, None] = None):
        """Linear interp 2 points by finding line equation and subbing.

        Parameters
        ----------
        point_1 : list
            List of an x and y coordinate
        point_2 : list
            List of an x and y coordinate
        xvalue : Union[float, None], optional
            Value at which to interpolate to get a y coordinate, by default None
        yvalue : Union[float, None], optional
            Value at which to interpolate to get an x coordinate, by default None

        Returns
        -------
        _type_
            _description_
        """
        m = (point_1[1] - point_2[1]) / (point_1[0] - point_2[0])
        c = point_1[1] - (m * point_1[0])
        if xvalue is not None:
            interp_y = m * xvalue + c
            return interp_y
        if yvalue is not None:
            interp_x = (yvalue - c) / m
            return interp_x

    @staticmethod
    def close_coords(endpoints1: np.ndarray, endpoints2: np.ndarray) -> tuple:
        """Finds the closest coordinates between arrays of two endpoint coordinates.

        Parameters
        ----------
        endpoints1 : np.ndarray
            Array of 2 coordinates.
        endpoints2 : np.ndarray
            Array of 2 coordinates.

        Returns
        -------
        tuple
            The closest two coordinates - one from each array.
        """
        sum1 = abs(endpoints1 - endpoints2).sum(axis=1)
        sum2 = abs(endpoints1[::-1] - endpoints2).sum(axis=1)
        if sum1.min() < sum2.min():
            min_idx = np.argmin(sum1)
            return endpoints1[min_idx], endpoints2[min_idx]
        else:
            min_idx = np.argmin(sum2)
            return endpoints1[::-1][min_idx], endpoints2[min_idx]

    @staticmethod
    def order_branches(branch1: np.ndarray, branch2: np.ndarray) -> tuple:
        """Order the two ordered arrays based on the closest endpoint coordinates.

        Parameters
        ----------
        branch1 : np.ndarray
            An Nx2 array describing coordinates.
        branch2 : np.ndarray
            An Nx2 array describing coordinates.

        Returns
        -------
        tuple
            An tuple with the each coordinate array ordered to follow on from one-another.
        """
        endpoints1 = np.asarray([branch1[0], branch1[-1]])
        endpoints2 = np.asarray([branch2[0], branch2[-1]])
        sum1 = abs(endpoints1 - endpoints2).sum(axis=1)
        sum2 = abs(endpoints1[::-1] - endpoints2).sum(axis=1)
        if sum1.min() < sum2.min():
            if np.argmin(sum1) == 0:
                return branch1[::-1], branch2
            else:
                return branch1, branch2[::-1]
        else:
            if np.argmin(sum2) == 0:
                return branch1, branch2
            else:
                return branch1[::-1], branch2[::-1]

    @staticmethod
    def binary_line(start: np.ndarray, end: np.ndarray) -> np.ndarray:
        """Creates a binary path following the straight line between 2 points.

        Parameters
        ----------
        start : np.ndarray
            A coordinate.
        end : np.ndarray
            Another coordinate.

        Returns
        -------
        np.ndarray
            An Nx2 coordinate array that the line passes thorugh.
        """
        arr = []
        m_swap = False
        x_swap = False
        slope = (end - start)[1] / (end - start)[0]

        if abs(slope) > 1:  # swap x and y if slope will cause skips
            start, end = start[::-1], end[::-1]
            slope = 1 / slope
            m_swap = True

        if start[0] > end[0]:  # swap x coords if coords wrong way arround
            start, end = end, start
            x_swap = True

        # code assumes slope < 1 hence swap
        x_start, y_start = start
        x_end, y_end = end
        for x in range(x_start, x_end + 1):
            y_true = slope * (x - x_start) + y_start
            y_pixel = np.round(y_true)
            arr.append([x, y_pixel])

        if m_swap:  # if swapped due to slope, return
            arr = np.asarray(arr)[:, [1, 0]].reshape(-1, 2).astype(int)
            if x_swap:
                return arr[::-1]
            else:
                return arr
        else:
            arr = np.asarray(arr).reshape(-1, 2).astype(int)
            if x_swap:
                return arr[::-1]
            else:
                return arr

    @staticmethod
    def coord_dist(coords: np.ndarray, px_2_nm: float = 1) -> np.ndarray:
        """Takes a list/array of coordinates (Nx2) and produces an array which
        accumulates a real distance as if traversing from pixel to pixel.

        Parameters
        ----------
        coords: np.ndarray
            A Nx2 integer array corresponding to the ordered coordinates of a binary trace.
        px_2_nm: float
            The pixel to nanometer scaling factor.

        Returns
        -------
        np.ndarray
            An array of length N containing thcumulative sum of the distances.
        """
        dist_list = [0]
        dist = 0
        for i in range(len(coords) - 1):
            if abs(coords[i] - coords[i + 1]).sum() == 2:
                dist += 2**0.5
            else:
                dist += 1
            dist_list.append(dist)
        return np.asarray(dist_list) * px_2_nm

    @staticmethod
    def coord_dist_rad(coords: np.ndarray, centre: np.ndarray, px_2_nm: float = 1) -> np.ndarray:
        """Calculates the distance from the node centre to a point along the branch, rather than
        through the path taken. This also averages any common distace values and makes those in
        the trace before the node index negitive.

        Parameters
        ----------
        coords : np.ndarray
            Nx2 array of branch coordinates
        centre : np.ndarray
            A 1x2 array of the centre coordinates to identify a 0 point for the node
        px_2_nm : float, optional
            The pixel to nanometer scaling factor to provide real units, by default 1

        Returns
        -------
        np.ndarray
            A Nx1 array of the distance from the node centre.
        """
        diff_coords = coords - centre
        if np.all(coords == centre, axis=1).sum() == 0:  # if centre not in coords, reassign centre
            diff_dists = np.sqrt(diff_coords[:, 0] ** 2 + diff_coords[:, 1] ** 2)
            centre = coords[np.argmin(diff_dists)]
        cross_idx = np.argwhere(np.all(coords == centre, axis=1))
        rad_dist = np.sqrt(diff_coords[:, 0] ** 2 + diff_coords[:, 1] ** 2)
        rad_dist[0 : cross_idx[0][0]] *= -1
        return rad_dist

    @staticmethod
    def above_below_value_idx(array, value):
        """Finds index of the points neighbouring the value in an array."""
        idx1 = abs(array - value).argmin()
        try:
            if value < array[idx1 + 1] and array[idx1] < value:
                idx2 = idx1 + 1
            elif value < array[idx1] and array[idx1 - 1] < value:
                idx2 = idx1 - 1
            else:
                raise IndexError  # this will be if the number is the same
            indices = [idx1, idx2]
            indices.sort()
            return indices
        except IndexError:
            return None

    def average_height_trace(
        self, img: np.ndarray, branch_mask: np.ndarray, branch_coords: np.ndarray, centre=[0, 0]
    ) -> tuple:
        """Dilates the original branch to create two additional side-by-side branches
        in order to get a more accurate average of the height traces. This function produces
        the common distances between these 3 branches, and their averaged heights.

        Parameters
        ----------
        img: np.ndarray
            An array of numbers pertaining to an image.
        branch_mask: np.ndarray
            A binary array of the branch, must share the same dimensions as the image.
        centre: Union[float, None]
            The coordinates to centre the branch around.

        Returns
        -------
        tuple
            A tuple of the averaged heights from the linetrace and their corresponding distances
            from the crossing.
        """
        # get heights and dists of the original (middle) branch
        branch_dist = self.coord_dist_rad(branch_coords, centre)
        # branch_dist = self.coord_dist(branch_coords)
        branch_heights = img[branch_coords[:, 0], branch_coords[:, 1]]
        branch_dist, branch_heights = self.average_uniques(
            branch_dist, branch_heights
        )  # needs to be paired with coord_dist_rad
        dist_zero_point = branch_dist[
            np.argmin(np.sqrt((branch_coords[:, 0] - centre[0]) ** 2 + (branch_coords[:, 1] - centre[1]) ** 2))
        ]
        branch_dist_norm = branch_dist - dist_zero_point  # - 0  # branch_dist[branch_heights.argmax()]

        # want to get a 3 pixel line trace, one on each side of orig
        dilate = ndimage.binary_dilation(branch_mask, iterations=1)
        dilate = self.fill_holes(dilate)
        dilate_minus = np.where(dilate != branch_mask, 1, 0)
        dilate2 = ndimage.binary_dilation(dilate)
        dilate2[(dilate == 1) | (branch_mask == 1)] = 0
        labels = label(dilate2)
        # Cleanup stages - re-entering, early terminating, closer traces
        #   if parallel trace out and back in zone, can get > 2 labels
        labels = self._remove_re_entering_branches(labels, remaining_branches=2)
        #   if parallel trace doesn't exit window, can get 1 label
        #       occurs when skeleton has poor connections (extra branches which cut corners)
        if labels.max() == 1:
            conv = convolve_skelly(branch_mask)
            endpoints = np.argwhere(conv == 2)
            for endpoint in endpoints:  # may be >1 endpoint
                para_trace_coords = np.argwhere(labels == 1)
                abs_diff = np.absolute(para_trace_coords - endpoint).sum(axis=1)
                min_idxs = np.where(abs_diff == abs_diff.min())
                trace_coords_remove = para_trace_coords[min_idxs]
                labels[trace_coords_remove[:, 0], trace_coords_remove[:, 1]] = 0
            labels = label(labels)
        #   reduce binary dilation distance
        paralell = np.zeros_like(branch_mask).astype(np.int32)
        for i in range(1, labels.max() + 1):
            single = labels.copy()
            single[single != i] = 0
            single[single == i] = 1
            sing_dil = ndimage.binary_dilation(single)
            paralell[(sing_dil == dilate_minus) & (sing_dil == 1)] = i
        labels = paralell.copy()

        binary = labels.copy()
        binary[binary != 0] = 1
        binary += branch_mask

        # get and order coords, then get heights and distances relitive to node centre / highest point
        heights = []
        distances = []
        for i in np.unique(labels)[1:]:
            trace_img = np.where(labels == i, 1, 0)
            trace_img = getSkeleton(img, trace_img).get_skeleton({"skeletonisation_method": "zhang"})
            trace = self.order_branch(trace_img, branch_coords[0])
            height_trace = img[trace[:, 0], trace[:, 1]]
            dist = self.coord_dist_rad(trace, centre)  # self.coord_dist(trace)
            dist, height_trace = self.average_uniques(dist, height_trace)  # needs to be paired with coord_dist_rad
            heights.append(height_trace)
            distances.append(
                dist - dist_zero_point  # - 0
            )  # branch_dist[branch_heights.argmax()]) #dist[central_heights.argmax()])
        # Make like coord system using original branch
        avg1 = []
        avg2 = []
        for mid_dist in branch_dist_norm:
            for i, (distance, height) in enumerate(zip(distances, heights)):
                # check if distance already in traces array
                if (mid_dist == distance).any():
                    idx = np.where(mid_dist == distance)
                    if i == 0:
                        avg1.append([mid_dist, height[idx][0]])
                    else:
                        avg2.append([mid_dist, height[idx][0]])
                # if not, linearly interpolate the mid-branch value
                else:
                    # get index after and before the mid branches' x coord
                    xidxs = self.above_below_value_idx(distance, mid_dist)
                    if xidxs is None:
                        pass  # if indexes outside of range, pass
                    else:
                        point1 = [distance[xidxs[0]], height[xidxs[0]]]
                        point2 = [distance[xidxs[1]], height[xidxs[1]]]
                        y = self.lin_interp(point1, point2, xvalue=mid_dist)
                        if i == 0:
                            avg1.append([mid_dist, y])
                        else:
                            avg2.append([mid_dist, y])
        avg1 = np.asarray(avg1)
        avg2 = np.asarray(avg2)
        # ensure arrays are same length to average
        temp_x = branch_dist_norm[np.isin(branch_dist_norm, avg1[:, 0])]
        common_dists = avg2[:, 0][np.isin(avg2[:, 0], temp_x)]

        common_avg_branch_heights = branch_heights[np.isin(branch_dist_norm, common_dists)]
        common_avg1_heights = avg1[:, 1][np.isin(avg1[:, 0], common_dists)]
        common_avg2_heights = avg2[:, 1][np.isin(avg2[:, 0], common_dists)]

        average_heights = (common_avg_branch_heights + common_avg1_heights + common_avg2_heights) / 3
        return (
            common_dists,
            average_heights,
            binary,
            [[heights[0], branch_heights, heights[1]], [distances[0], branch_dist_norm, distances[1]]],
        )

    @staticmethod
    def fill_holes(mask: np.ndarray) -> np.ndarray:
        """Fills all holes within a binary mask."""
        inv_mask = np.where(mask != 0, 0, 1)
        lbl_inv = label(inv_mask, connectivity=1)
        idxs, counts = np.unique(lbl_inv, return_counts=True)
        max_idx = idxs[np.argmax(counts)]
        return np.where(lbl_inv != max_idx, 1, 0)

    @staticmethod
    def _remove_re_entering_branches(image: np.ndarray, remaining_branches: int = 1) -> np.ndarray:
        """Looks to see if branches exit and re-enter the viewing area, then removes one-by-one
        the smallest, so that only <remaining_branches> remain.
        """
        rtn_image = image.copy()
        binary_image = image.copy()
        binary_image[binary_image != 0] = 1
        labels = label(binary_image)

        if labels.max() > remaining_branches:
            lens = [labels[labels == i].size for i in range(1, labels.max() + 1)]
            while len(lens) > remaining_branches:
                smallest_idx = min(enumerate(lens), key=lambda x: x[1])[0]
                rtn_image[labels == smallest_idx + 1] = 0
                lens.remove(min(lens))

        return rtn_image

    @staticmethod
    def _only_centre_branches(node_image: np.ndarray, node_coordinate, pad_nodes=2):
        """Identifies the node being examined and removes all
        branches not connected to it.

        Parameters
        ----------
        node_image : np.ndarray
            An image of the skeletonised area surrounding the node where
            the background = 0, skeleton = 1, termini = 2, nodes = 3.
        node_coordinate : np.ndarray
            The coordinates [X, Y] where the node is located. Used to identify
            the closest node cluster in the image.
        pad_nodes : int
            Ammount to pad non-central nodes as to not encroach too close to
            the other nodes.

        Returns
        -------
        np.ndarray
            The initial node image but only with skeletal branches
            connected to the middle node.
        """
        node_image_cp = node_image.copy()

        # get node-only image
        nodes = node_image_cp.copy()
        nodes[nodes != 3] = 0
        labeled_nodes = label(nodes)

        # find which cluster is closest to the centre
        centre = node_coordinate
        node_coords = np.argwhere(nodes == 3)
        min_coords = node_coords[abs(node_coords - centre).sum(axis=1).argmin()]
        centre_idx = labeled_nodes[min_coords[0], min_coords[1]]

        # get nodeless image
        nodeless = node_image_cp.copy()
        nodeless[nodeless == 3] = 0
        nodeless[nodeless == 2] = 1  # if termini, need this in the labeled branches too
        nodeless[labeled_nodes == centre_idx] = 1  # return centre node
        labeled_nodeless = label(nodeless)

        # apply to return image
        for i in range(1, labeled_nodeless.max() + 1):
            if (node_image_cp[labeled_nodeless == i] == 3).any():
                node_image_cp[labeled_nodeless != i] = 0
                break

        # remove small area around other nodes
        labeled_nodes[labeled_nodes == centre_idx] = 0
        non_central_node_coords = np.argwhere(labeled_nodes != 0)
        for coord in non_central_node_coords:
            for j, coord_val in enumerate(coord):
                if coord_val - 1 < 0:
                    coord[j] = 1
                if coord_val + 2 > node_image_cp.shape[j]:
                    coord[j] = node_image_cp.shape[j] - 2
            node_image_cp[
                coord[0] - pad_nodes : coord[0] + pad_nodes + 1, coord[1] - pad_nodes : coord[1] + pad_nodes + 1
            ] = 0

        return node_image_cp

    @staticmethod
    def average_uniques(arr1, arr2):
        "Takes two arrays, gets the uniques of both with the average of common values in the second."
        arr1_uniq, index = np.unique(arr1, return_index=True)
        arr2_new = np.zeros_like(arr1_uniq).astype(np.float64)
        for i, val in enumerate(arr1[index]):
            mean = arr2[arr1 == val].mean()
            arr2_new[i] += mean

        return arr1[index], arr2_new

    def compile_trace(self, reverse_min_conf_crossing=False):
        """This function uses the branches and FWHM's identified in the node_stats dictionary to create a
        continious trace of the molecule.
        """
        LOGGER.info(f"[{self.filename}] : Compiling the trace.")

        # iterate throught the dict to get branch coords, heights and fwhms
        node_coords = []
        crossing_coords = []
        crossing_heights = []
        crossing_distances = []
        fwhms = []
        confidences = []
        for _, stats in self.node_dict.items():
            temp_nodes = []
            temp_coords = []
            temp__heights = []
            temp_distances = []
            temp_fwhms = []
            for _, branch_stats in stats["branch_stats"].items():
                temp_coords.append(branch_stats["ordered_coords"])
                temp__heights.append(branch_stats["heights"])
                temp_distances.append(branch_stats["distances"])
                temp_fwhms.append(branch_stats["fwhm2"][0])
                temp_nodes.append(stats["node_coords"])
            node_coords.append(temp_nodes)
            crossing_coords.append(temp_coords)
            crossing_heights.append(temp__heights)
            crossing_distances.append(temp_distances)
            fwhms.append(temp_fwhms)
            confidences.append(stats["confidence"])

        try:
            low_conf_idx = np.nanargmin(np.array(confidences, dtype=np.float))
        except ValueError:  # when no crossings or only 3-branch crossings
            low_conf_idx = None

        # Get the image minus the crossing regions
        minus = self.skeleton.copy()
        for crossings in crossing_coords:
            for crossing in crossings:
                minus[crossing[:, 0], crossing[:, 1]] = 0
        minus = label(minus)

        # Get both image
        both = minus.copy()
        for node_num, crossings in enumerate(crossing_coords):
            for crossing_num, crossing in enumerate(crossings):
                both[crossing[:, 0], crossing[:, 1]] = node_num + crossing_num + minus.max()
        #np.save(OUTPUT_DIR / "both", both)
        self.test3 = both

        # setup z array
        z = []
        # order minus segments
        ordered = []
        for i in range(1, minus.max() + 1):
            arr = np.where(minus, minus == i, 0)
            ordered.append(self.order_branch(arr, [0, 0]))  # orientated later
            z.append(0)

        # add crossing coords to ordered segment list
        for i, node_crossing_coords in enumerate(crossing_coords):
            z_idx = np.argsort(fwhms[i])
            z_idx[z_idx == 0] = -1
            if reverse_min_conf_crossing and low_conf_idx == i:
                z_idx = z_idx[::-1]
                fwhms[i] = fwhms[i][::-1]
            for j, single_cross in enumerate(node_crossing_coords):
                # check current single cross has no duplicate coords with ordered, except crossing points
                uncommon_single_cross = np.array(single_cross).copy()
                for coords in ordered:
                    uncommon_single_cross = self.remove_common_values(
                        uncommon_single_cross, np.array(coords), retain=node_coords[i][j]
                    )
                if len(uncommon_single_cross) > 0:
                    ordered.append(uncommon_single_cross)
                z.append(z_idx[j])

        # get an image of each ordered segment
        # this needs to produce an image where branch segments start+end a litter further from the nodes
        cross_add = np.zeros_like(self.image)
        for i, coords in enumerate(ordered):
            single_cross_img = dnaTrace.coords_2_img(np.array(coords), cross_add)
            cross_add[single_cross_img != 0] = i + 1

        #np.save(OUTPUT_DIR / "cross_add", cross_add)
        LOGGER.info(f"[{self.filename}] Getting coordinate trace")

        coord_trace, simple_trace = self.simple_xyz_trace(ordered, cross_add, z, n=100)
<<<<<<< HEAD

        # TODO: Finish / do triv identification via maybe:
        #   one segment 2 branches
        #   topology based -> 0_1 all triv, 2^2_1 -> 2 real (may have to check against no. nodes to see which are real)
        # self.identify_trivial_crossings(node_coords)
=======
        #np.save("/Users/Maxgamill/Downloads/trace")
        # TODO: Finish / do triv identification via crude approximation:
        #   take each seperate trace (if > 1) and find duplicate coords.
        #   then seek the crossing they come from, and add trivial label to dict
        if len(coord_trace) >= 2: # if catenane
            self.identify_catenane_trivial_crossings(node_coords, coord_trace)
>>>>>>> 73d7dd01

        im = np.zeros_like(self.skeleton)
        for i, coords in enumerate(coord_trace):
            im[coords[:, 0], coords[:, 1]] += i + 1
        #np.save(OUTPUT_DIR / "trace", coord_trace[0])

        # visual over under img
        visual = self.get_visual_img(coord_trace, fwhms, crossing_coords)
<<<<<<< HEAD
        self.image_dict["grain"]["grain_visual_crossings"] = visual
=======
        if not reverse_min_conf_crossing:
            self.image_dict['grain']['grain_visual_crossings'] = visual
>>>>>>> 73d7dd01

        # np.savetxt(OUTPUT_DIR / "visual.txt", visual)

        topology = self.get_topology(simple_trace)
        if reverse_min_conf_crossing and low_conf_idx is None:  # when there's nothing to reverse
            topology = [None for _ in enumerate(topology)]
        """
        if len(coord_trace) <= 2:
            topology = self.get_pds(coord_trace, node_centre_coords, fwhms, crossing_coords)
            
        else:
            topology = None
        """
        return coord_trace, visual, topology

    def get_minus_img(self, node_area_box, node_centre_coords):
        minus = self.skeleton.copy()
        for i, area in enumerate(node_area_box):
            x, y = node_centre_coords[i]
            area = np.array(area) // 2
            minus[x - area[0] : x + area[0], y - area[1] : y + area[1]] = 0
        return label(minus)

    @staticmethod
    def remove_common_values(arr1, arr2, retain=[]):
        # Convert the arrays to sets for faster common value lookup
        set_arr2 = {tuple(row) for row in arr2}
        set_retain = {tuple(row) for row in retain}
        # Create a new filtered list while maintaining the order of the first array
        filtered_arr1 = []
        for coord in arr1:
            tup_coord = tuple(coord)
            if tup_coord not in set_arr2 or tup_coord in set_retain:
                filtered_arr1.append(coord)

        return np.asarray(filtered_arr1)

    def simple_xyz_trace(self, ordered_segment_coords, both_img, zs, n=100):
        """Obtains a trace and simplified trace of the molecule by following connected segments."""
        #np.save(OUTPUT_DIR / "both", both_img)
        mol_coords = []
        simple_coords = []
        remaining = both_img.copy().astype(np.int32)
        endpoints = np.unique(remaining[convolve_skelly(remaining) == 2])  # uniq incase of whole mol
        n_points_p_seg = (n - 2 * remaining.max()) // remaining.max()

        while remaining.max() != 0:
            # select endpoint to start if there is one
            endpoints = [i for i in endpoints if i in np.unique(remaining)]  # remove if removed from remaining
            if endpoints:
                coord_idx = endpoints[0] - 1
            else:  # if no endpoints, just a loop
                coord_idx = np.unique(remaining)[1] - 1  # avoid choosing 0
            coord_trace = np.empty((0, 2)).astype(np.int32)
            simple_trace = np.empty((0, 3)).astype(np.int32)
            
            while coord_idx > -1:  # either cycled through all or hits terminus -> all will be just background
                remaining[remaining == coord_idx + 1] = 0
                trace_segment = self.get_trace_segment(remaining, ordered_segment_coords, coord_idx)
                if len(coord_trace) > 0:  # can only order when there's a reference point / segment
                    trace_segment = self.remove_duplicates(
                        trace_segment, prev_segment
                    )  # remove overlaps in trace (may be more efficient to do it on the prev segment)
                    trace_segment = self.order_from_end(coord_trace[-1], trace_segment)
                prev_segment = trace_segment.copy()  # update prev segement
                coord_trace = np.append(coord_trace, trace_segment.astype(np.int32), axis=0)

                simple_trace_temp = self.reduce_rows(
                    trace_segment.astype(np.int32), n=n_points_p_seg
                )  # reducing rows here ensures no segments are skipped
                simple_trace_temp_z = np.column_stack(
                    (simple_trace_temp, np.ones((len(simple_trace_temp), 1)) * zs[coord_idx])
                ).astype(
                    np.int32
                )  # add z's
                simple_trace = np.append(simple_trace, simple_trace_temp_z, axis=0)

                x, y = coord_trace[-1]
                coord_idx = remaining[x - 1 : x + 2, y - 1 : y + 2].max() - 1  # should only be one value

            mol_coords.append(coord_trace)

            # Issue in 0_5 where wrong nxyz[0] selected, and == nxyz[-1] so always duplicated
            nxyz = np.column_stack((np.arange(0, len(simple_trace)), simple_trace))
            if len(nxyz) > 2 and (nxyz[0][1] - nxyz[-1][1]) ** 2 + (nxyz[0][2] - nxyz[-1][2]) ** 2 <= 2:
                # single coord traces mean nxyz[0]==[1] so cause issues when duplicating for topoly
                print("Looped so duplicating first index (nxyz): ", nxyz[0], nxyz[-1])
                nxyz = np.append(nxyz, nxyz[0][np.newaxis, :], axis=0)
            simple_coords.append(nxyz)

        simple_coords = self.comb_xyzs(simple_coords)

        print(f"Mols in trace: {len(mol_coords)}")

        return mol_coords, simple_coords

    def identify_catenane_trivial_crossings(self, node_coords: list, traces: list):
        """Identifies and labeles self crossings in catenated molecules.

        Parameters
        ----------
        node_coords : list
            List of length no. nodes, containing a list of each branches node coordinates.
        traces : list
            List of each found molecules' ordered molecule coordinates.
        """
        # iterate through each molecule
        for trace in traces:
            # find duplicate coords
            unique_coords, counts = np.unique(trace, return_counts=True, axis=0)
            duplicate_coords = unique_coords[counts > 1]
            # find in what node the crossing exists
            for i, cross in enumerate(node_coords):
                cross = np.concatenate(cross)
                crossing_indicies = np.argwhere((cross[:, None] == duplicate_coords).all(axis=2).any(axis=0)==True).reshape(-1)
                duplicate_coords = np.delete(duplicate_coords, crossing_indicies, axis=0)
                # if matching unique and node indicies are found, label that node as trivial 
                if len(crossing_indicies) > 0:
                    print(f"The unique coords are in the Node {i} coords - trivial?")
                    # label as trivial
                    self.node_dict[f"node_{i + 1}"]["crossing_type"] = "trivial"
            print(f"Uniques should return empty: {unique_coords}")

    @staticmethod
    def reduce_rows(array, n=300):
        # removes reduces the number of rows (but keeping the first and last ones)
        if array.shape[0] < n or array.shape[0] < 4:
            return array
        else:
            idxs_to_keep = np.unique(np.linspace(0, array[1:-1].shape[0] - 1, n).astype(np.int32))
            new_array = array[1:-1][idxs_to_keep]
            new_array = np.append(array[0][np.newaxis, :], new_array, axis=0)
            new_array = np.append(new_array, array[-1][np.newaxis, :], axis=0)
            return new_array

    @staticmethod
    def get_trace_segment(remaining_img, ordered_segment_coords, coord_idx):
        """Check the branch of given index to see if it contains an endpoint. If it does,
        the segment coordinates will be returned starting from the endpoint.

        Parameters
        ----------
        remaining_img : np.ndarray
            A 2D array representing an image composed of connected segments of different integers.
        ordered_segment_coords : list
            A list of 2xN coordinates representing each segment
        idx : _type_
            The index of the current segment to look at. There is an index mismatch between the
            remaining_img and ordered_segment_coords by -1.
        """
        start_xy = ordered_segment_coords[coord_idx][0]
        start_max = remaining_img[start_xy[0] - 1 : start_xy[0] + 2, start_xy[1] - 1 : start_xy[1] + 2].max() - 1
        if start_max == -1:
            return ordered_segment_coords[coord_idx]  # start is endpoint
        else:
            return ordered_segment_coords[coord_idx][::-1]  # end is endpoint

    @staticmethod
    def comb_xyzs(nxyz):
        """Appends each mol trace array to a list as a list for use with Topoly"""
        total = []
        for mol in nxyz:
            temp = []
            for row in mol:
                temp.append(list(row))
            total.append(temp)
        return total

    def get_topology(self, nxyz) -> list:
        # Topoly doesn't work when 2 mols don't actually cross
        topology = []
        lin_idxs = []
        nxyz_cp = nxyz.copy()
        # remove linear mols as are just reidmiester moves
        for i, mol_trace in enumerate(nxyz):
            if mol_trace[-1][0] != 0:  # mol is not circular
                topology.append("linear")
                lin_idxs.append(i)
        # remove from list in reverse order so no conflicts
        lin_idxs.sort(reverse=True)
        for i in lin_idxs:
            del nxyz_cp[i]
        # classify topology for non-reidmeister moves
        if len(nxyz_cp) != 0:
            try:
                pd = translate_code(
                    nxyz_cp, output_type="pdcode"
                )  # pd code helps prevents freezing and spawning multiple processes
                LOGGER.info(f"{self.filename} : PD Code is: {pd}")
                top_class = jones(pd)
            except (IndexError, KeyError):
                LOGGER.info(f"{self.filename} : PD Code could not be obtained from trace coordinates.")
                top_class = "N/A"
            [
                topology.append(top_class) for i in range(len(nxyz_cp))
            ]  # don't separate U's - used for distribution comparison

        return topology

    @staticmethod
    def remove_duplicates(current_segment, prev_segment):
        # Convert arrays to tuples
        curr_segment_tuples = [tuple(row) for row in current_segment]
        prev_segment_tuples = [tuple(row) for row in prev_segment]
        # Find unique rows
        unique_rows = list(set(curr_segment_tuples) - set(prev_segment_tuples))
        # Remove duplicate rows from array1
        filtered_curr_array = np.array([row for row in curr_segment_tuples if tuple(row) in unique_rows])

        return filtered_curr_array

    @staticmethod
    def order_from_end(last_segment_coord, current_segment):
        """Orders the current segment coordinated to follow from the end of the previous one.

        Parameters
        ----------
        last_segment_coord : np.ndarray
            X and Y coordinates of the end of the last segment.
        current_segment : np.ndarray
            A 2xN array of coordinates of the current segment to order.
        """
        start_xy = current_segment[0]
        dist = np.sum((start_xy - last_segment_coord) ** 2) ** 0.5
        if dist <= np.sqrt(2):
            return current_segment
        else:
            return current_segment[::-1]

    @staticmethod
    def get_trace_idxs(fwhms: list) -> tuple:
        # node fwhms can be a list of different lengths so cannot use np arrays
        under_idxs = []
        over_idxs = []
        for node_fwhms in fwhms:
            order = np.argsort(node_fwhms)
            under_idxs.append(order[0])
            over_idxs.append(order[-1])
        return under_idxs, over_idxs

    def get_visual_img(self, coord_trace, fwhms, crossing_coords):
        # put down traces
        img = np.zeros_like(self.skeleton)
        for mol_no, coords in enumerate(coord_trace):
            temp_img = np.zeros_like(img)
            temp_img[coords[:, 0], coords[:, 1]] = 1
            #temp_img = binary_dilation(temp_img)
            img[temp_img != 0] = 1  # mol_no + 1

        # np.savetxt(OUTPUT_DIR / "preimg.txt", img)

        lower_idxs, upper_idxs = self.get_trace_idxs(fwhms)

        if False:  # len(coord_trace) > 1:
            # plots seperate mols
            for type_idxs in [lower_idxs, upper_idxs]:
                for node_crossing_coords, type_idx in zip(crossing_coords, type_idxs):
                    temp_img = np.zeros_like(img)
                    cross_coords = node_crossing_coords[type_idx]
                    # decide which val
                    matching_coords = np.array([])
                    for trace in coord_trace:
                        c = 0
                        # get overlaps between segment coords and crossing under coords
                        for cross_coord in cross_coords:
                            c += ((trace == cross_coord).sum(axis=1) == 2).sum()
                        matching_coords = np.append(matching_coords, c)
                    val = matching_coords.argmax() + 1
                    temp_img[cross_coords[:, 0], cross_coords[:, 1]] = 1
                    temp_img = binary_dilation(temp_img)
                    img[temp_img != 0] = val

        else:
            # plots over/unders
            for i, type_idxs in enumerate([lower_idxs, upper_idxs]):
                for crossing, type_idx in zip(crossing_coords, type_idxs):
                    temp_img = np.zeros_like(img)
                    cross_coords = crossing[type_idx]
                    # decide which val
                    matching_coords = np.array([])
                    c = 0
                    # get overlaps between segment coords and crossing under coords
                    for cross_coord in cross_coords:
                        c += ((coord_trace[0] == cross_coord).sum(axis=1) == 2).sum()
                    matching_coords = np.append(matching_coords, c)
                    val = matching_coords.argmax() + 1
                    temp_img[cross_coords[:, 0], cross_coords[:, 1]] = 1
                    #temp_img = binary_dilation(temp_img)
                    img[temp_img != 0] = i + 2

        return img

    def make_pd_skeleton(self, trace_coords, node_centres):
        """Makes a labeled skeleton where each skeletal segment upto a crossing follows on
        from the previous label number.

        Parameters
        ----------
        trace_coords : np.ndarray
            Coordinates of the ordered traces, may contain multiple molecules.
        node_centres : np.ndarray
            Coordinates of the crossing point centres.

        Returns
        -------
        np.ndarray
            A labeled skeleton image represented as the Planar Diargram format.
        """
        pd_image = np.zeros_like(self.skeleton)
        c = 0
        for mol_trace in trace_coords:
            pd_segments = []
            initial_idx = pd_image.max() + 1
            trace_node_idxs = np.array([0]).astype(np.int32)
            for x, y in node_centres:
                try:  # might hit a node from one mol that isn't between them both i.e. self crossing
                    # might also have the node removed upon re-skeletonising & not be found here
                    dists = np.sqrt((mol_trace[:, 0] - x) ** 2 + (mol_trace[:, 1] - y) ** 2)
                    if np.min(dists) <= np.sqrt(2):
                        x, y = mol_trace[dists.argmin()]
                    else:
                        raise ValueError
                    trace_node_idxs = np.append(
                        trace_node_idxs, np.argwhere((mol_trace[:, 0] == x) & (mol_trace[:, 1] == y))
                    )
                except ValueError:
                    print(f"Node at {x, y} not in mol {c} trace.")
                    pass
            trace_node_idxs.sort()
            # for the 3 branches, it will hit nothing at all
            if len(trace_node_idxs) == 0:
                trace_node_idxs = np.append(len(mol_trace))

            # pd_segments = [mol_trace[:trace_node_idxs[1]]]
            for i in range(len(trace_node_idxs) - 1):
                pd_segments.append(mol_trace[trace_node_idxs[i] : trace_node_idxs[i + 1]])
            last = mol_trace[trace_node_idxs[-1] :]  # assuming looped mol so last == start idx

            # check pd image in spyder to see the problem again
            for coords in pd_segments:
                pd_image[coords[:, 0], coords[:, 1]] = pd_image.max() + 1
            pd_image[last[:, 0], last[:, 1]] = initial_idx
            c += 1
        return pd_image

    def get_pds(self, trace_coords, node_centres, fwhms, crossing_coords):
        # find idxs of branches from start
        pd_code = ""
        pd_vals = []
        pd_img = self.make_pd_skeleton(trace_coords, node_centres)
        # np.savetxt(OUTPUT_DIR / "pd_img.txt", pd_img)
        node_centres = np.array([np.array(node_centre) for node_centre in node_centres])
        # pd_img[node_centres[:,0], node_centres[:,1]] = 0
        under_branch_idxs, _ = self.get_trace_idxs(fwhms)

        for i, (x, y) in enumerate(node_centres):
            matching_coords = np.array([])
            # get node area
            node_area = pd_img[x - 2 : x + 3, y - 2 : y + 3]
            # print("CENTRE #: ", i)
            # print("AREA: ", node_area)
            # get overlaps between crossing coords and
            pd_idx_in_area = np.unique(node_area)
            pd_idx_in_area = pd_idx_in_area[pd_idx_in_area != 0]
            # get overlaps between segment coords and crossing under coords
            for pd_idx in pd_idx_in_area:
                c = 0
                for ordered_branch_coord in crossing_coords[i][under_branch_idxs[i]]:
                    c += ((np.stack(np.where(pd_img == pd_idx)).T == ordered_branch_coord).sum(axis=1) == 2).sum()
                matching_coords = np.append(matching_coords, c)
                # print(f"Segment: {pd_idx}, Matches: {c}")
            highest_count_labels = [pd_idx_in_area[i] for i in np.argsort(matching_coords)[-2:]]
            # print("COUNT: ", highest_count_labels)
            if (
                len(highest_count_labels) > 1
            ):  # why are there single labels and therefore only one branch in the first place?
                if (
                    abs(highest_count_labels[0] - highest_count_labels[1]) > 1
                ):  # if in/out is loop return (assumes matched branch)
                    under_in = max(highest_count_labels)  # set under-in to larger value
                else:
                    under_in = min(highest_count_labels)  # otherwise set to lower value
            else:
                under_in = highest_count_labels[0]
            # print(f"Under-in: {under_in}")

            # get the values PD image around the crossing area
            anti_clock = self.vals_anticlock(node_area, under_in)
            if len(anti_clock) != len(np.unique(anti_clock)):
                self.node_dict[i + 1]["crossing_type"] = "trivial"
                print("TRIV: ", anti_clock)
            else:
                self.node_dict[i + 1]["crossing_type"] = "real"
            pd_vals.append(list(anti_clock))
        # for len 2's in

        # compile pd values into string and calc topology
        pd_code = self.make_pd_string(pd_vals)
        # pd_code = "X[1, 7, 6, 2];X[7, 10, 8, 1];X[5, 2, 3, 6];X[9, 4, 10, 5];X[3, 4, 8, 9]"
        print(f"Total PD code: {pd_code}")

        # filter out the trash PD codes and obtain topology
        try:
            # PD code may need to be reduced first for column check to work (as it fp on poke + slide)
            # pd_code = reduce_structure(pd_code, output_type='pdcode')
            no_triv_pd = self.remove_trivial_crossings(np.array(pd_vals))
            assert self.check_uniq_vals_valid(no_triv_pd)
            assert self.check_no_duplicates_in_columns(no_triv_pd)  # may break when 1-4, 1-6 (Node-Branch)
            if len(no_triv_pd) == 2:
                assert (no_triv_pd[0] == no_triv_pd[1, ::-1]).all() or (
                    no_triv_pd[0] == no_triv_pd[1, [1, 0, 3, 2]]
                ).all()
            # assert self.no_tripple_cross(no_triv_pd)
            topology = homfly(pd_code, closure=params.Closure.CLOSED, chiral=False)
        except AssertionError as e:  # triggers on same value in columns
            print(f"{e} : PD Code is nonsense (might be ok but pokes and slides not accounted for in removal).")
            topology = None
        except IndexError:  # triggers on index error in topoly
            print("PD Code is nonsense.")
            topology = None
        except:
            print("PD Code could not be deciphered.")
            topology = None
        print(f"Topology: {topology}")

        return topology

    @staticmethod
    def make_pd_string(pd_code):
        """Creates a PD code from a list of numeric lists."""
        new_pd_code = ""
        for node_crossing_pd in pd_code:
            new_pd_code += f"X{node_crossing_pd};"
        return new_pd_code[:-1]  # removes final ';'

    @staticmethod
    def vals_anticlock(area, start_lbl):
        """Gets the first occurance of values around the edges of an array in an anti-clockwise direction from the start point.

        Parameters
        ----------
        area : np.ndarray
            The labeled image array you want to observe around
        start_lbl : int
            The value to start the anti-clockwise labeling from. Must be an value on the edge of the area array.

        Returns
        -------
        np.ndarray
            An array of the labeled area values in an anti-clockwise direction from the startpoint.
        """
        top = area[0, :-1][::-1]
        _, top_args = np.unique(top, return_index=True)
        top_vals = top[top_args.sort()]
        left = area[1:, 0]
        _, left_args = np.unique(left, return_index=True)
        left_vals = left[left_args.sort()]
        bottom = area[-1, 1:]
        _, bottom_args = np.unique(bottom, return_index=True)
        bottom_vals = bottom[bottom_args.sort()]
        right = area[:-1, -1][::-1]
        _, right_args = np.unique(right, return_index=True)
        right_vals = right[right_args.sort()]

        total = np.concatenate(
            [
                top_vals[top_vals != 0],
                left_vals[left_vals != 0],
                bottom_vals[bottom_vals != 0],
                right_vals[right_vals != 0],
            ]
        )
        start_idx = np.where(total == start_lbl)[0]

        return np.roll(total, -start_idx)

    @staticmethod
    def remove_trivial_crossings(pd_values: np.ndarray):
        # removes trivial crossings from the pd_values not in place.
        #   assumes the loop doesn't cross anything else
        new_pd = pd_values.copy()
        for i, row in enumerate(pd_values):
            if len(row) != len(np.unique(row)):
                new_pd = np.delete(new_pd, i, axis=0)
        return new_pd

    @staticmethod
    def check_uniq_vals_valid(pd_vals):
        # checks (for real nodes) that there are not more unique pd_vals than physically possible
        # False if fails check, True is good
        flat = pd_vals.flatten()
        if len(np.unique(flat)) > 2 * len(pd_vals):
            return False
        return True

    @staticmethod
    def check_no_duplicates_in_columns(array):
        # checks if duplicate values exist within a column in an array
        # False fails check, True is good
        for col_no in range(array.shape[1]):
            if len(array[:, col_no]) != len(np.unique(array[:, col_no])):
                return False
        return True

    @staticmethod
    def no_tripple_cross(array):
        # checks we don't have a tripple crossing (as I can't seperate these out into 3 X's)
        # False fails check, True is good
        for row in array:
            if len(row) == 5:
                return True
        return False<|MERGE_RESOLUTION|>--- conflicted
+++ resolved
@@ -1679,11 +1679,7 @@
 
         # check whether average trace resides inside the grain mask
         dilate = ndimage.binary_dilation(self.skeleton, iterations=2)
-<<<<<<< HEAD
-        average_trace_advised = False  # dilate[self.smoothed_grain == 1].sum() == dilate.sum()
-=======
         average_trace_advised = True #dilate[self.smoothed_grain == 1].sum() == dilate.sum()
->>>>>>> 73d7dd01
         LOGGER.info(f"[{self.filename}] : Branch height traces will be averaged: {average_trace_advised}")
 
         # iterate over the nodes to find areas
@@ -1921,13 +1917,8 @@
                     "confidence": conf,
                 }
 
-<<<<<<< HEAD
-                self.image_dict["nodes"][real_node_count] = {
-                    # "node_area_image": self.image,  # [
-=======
                 self.image_dict["nodes"][f"node_{real_node_count}"] = {
                     #"node_area_image": self.image,  # [
->>>>>>> 73d7dd01
                     # image_slices[0] : image_slices[1], image_slices[2] : image_slices[3]
                     # ],  # self.hess
                     # "node_area_grain": self.grain,  # [
@@ -2940,20 +2931,12 @@
         LOGGER.info(f"[{self.filename}] Getting coordinate trace")
 
         coord_trace, simple_trace = self.simple_xyz_trace(ordered, cross_add, z, n=100)
-<<<<<<< HEAD
-
-        # TODO: Finish / do triv identification via maybe:
-        #   one segment 2 branches
-        #   topology based -> 0_1 all triv, 2^2_1 -> 2 real (may have to check against no. nodes to see which are real)
-        # self.identify_trivial_crossings(node_coords)
-=======
         #np.save("/Users/Maxgamill/Downloads/trace")
         # TODO: Finish / do triv identification via crude approximation:
         #   take each seperate trace (if > 1) and find duplicate coords.
         #   then seek the crossing they come from, and add trivial label to dict
         if len(coord_trace) >= 2: # if catenane
             self.identify_catenane_trivial_crossings(node_coords, coord_trace)
->>>>>>> 73d7dd01
 
         im = np.zeros_like(self.skeleton)
         for i, coords in enumerate(coord_trace):
@@ -2962,12 +2945,8 @@
 
         # visual over under img
         visual = self.get_visual_img(coord_trace, fwhms, crossing_coords)
-<<<<<<< HEAD
-        self.image_dict["grain"]["grain_visual_crossings"] = visual
-=======
         if not reverse_min_conf_crossing:
             self.image_dict['grain']['grain_visual_crossings'] = visual
->>>>>>> 73d7dd01
 
         # np.savetxt(OUTPUT_DIR / "visual.txt", visual)
 
