--- conflicted
+++ resolved
@@ -335,7 +335,7 @@
             return False
         """
 
-        dist = np.sqrt((traces[0][0]-traces[-1][0])**2 + (traces[0][1]-traces[-1][1])**2)
+        dist = np.sqrt((traces[0][0] - traces[-1][0]) ** 2 + (traces[0][1] - traces[-1][1]) ** 2)
         if dist > np.sqrt(2):
             return False
         else:
@@ -2151,15 +2151,9 @@
         # get image minus the crossing areas
         minus = self.get_minus_img(node_area_box, node_centre_coords)
 
-<<<<<<< HEAD
         np.savetxt("./text_logs/minus.txt", minus)
         # np.savetxt("/Users/Maxgamill/Desktop/skel.txt", self.skeleton)
         # np.savetxt("/Users/Maxgamill/Desktop/centres.txt", node_centre_coords)
-=======
-        #np.savetxt("/Users/Maxgamill/Desktop/minus.txt", minus)
-        #np.savetxt("/Users/Maxgamill/Desktop/skel.txt", self.skeleton)
-        #np.savetxt("/Users/Maxgamill/Desktop/centres.txt", node_centre_coords)
->>>>>>> fda096c2
 
         # setup z array
         z = []
@@ -2169,60 +2163,39 @@
         for i in range(1, minus.max() + 1):
             arr = np.where(minus, minus == i, 0)
             ordered.append(self.order_branch(arr, [0, 0]))  # orientated later
-<<<<<<< HEAD
-
-        # combine ordered indexes
-=======
             z.append(0)
-            
+
         # add crossing coords to ordered segment list
->>>>>>> fda096c2
         for i, node_crossing_coords in enumerate(crossing_coords):
             z_idx = np.argsort(fwhms[i])
-            z_idx[z_idx==0] = -1
+            z_idx[z_idx == 0] = -1
             for j, single_cross in enumerate(node_crossing_coords):
                 # check current single cross has no duplicate coords with ordered, except crossing points
                 uncommon_single_cross = np.array(single_cross).copy()
                 for coords in ordered:
-<<<<<<< HEAD
                     uncommon_single_cross = self.remove_common_values(
                         uncommon_single_cross, np.array(coords), retain=node_centre_coords
                     )
-                ordered.append(uncommon_single_cross)
-=======
-                    uncommon_single_cross = self.remove_common_values(uncommon_single_cross, np.array(coords), retain=node_centre_coords)
                 if len(uncommon_single_cross) > 0:
                     ordered.append(uncommon_single_cross)
                 z.append(z_idx[j])
->>>>>>> fda096c2
 
         # get an image of each ordered segment
         cross_add = np.zeros_like(self.image)
         for i, coords in enumerate(ordered):
             single_cross_img = dnaTrace.coords_2_img(np.array(coords), cross_add)
-<<<<<<< HEAD
-            # single_cross_img[single_cross_img != 0] = i+1
             cross_add[single_cross_img != 0] = i + 1
 
         np.savetxt("./text_logs/cross_add.txt", cross_add)
-=======
-            cross_add[single_cross_img !=0] = i + 1
-        
-        np.savetxt("/Users/Maxgamill/Desktop/cross_add.txt", cross_add)
->>>>>>> fda096c2
         print("Getting coord trace")
-        #coord_trace = self.trace_mol(ordered, cross_add)
+        # coord_trace = self.trace_mol(ordered, cross_add)
 
         coord_trace, simple_trace = self.simple_xyz_trace(ordered, cross_add, z)
 
         im = np.zeros_like(self.skeleton)
         for i in coord_trace:
-<<<<<<< HEAD
             im[i[:, 0], i[:, 1]] = 1
         np.savetxt("./text_logs/im.txt", cross_add)
-=======
-            im[i[:,0], i[:,1]] = 1
->>>>>>> fda096c2
         # np.savetxt("/Users/Maxgamill/Desktop/trace.txt", coord_trace[0])
 
         # visual over under img
@@ -2334,10 +2307,7 @@
         print(f"Mols in trace: {len(mol_coords)}")
 
         return mol_coords
-<<<<<<< HEAD
-
-=======
-    
+
     def simple_xyz_trace(self, ordered_segment_coords, both_img, zs):
         mol_coords = []
         simple_coords = []
@@ -2345,65 +2315,68 @@
 
         binary_remaining = remaining.copy()
         binary_remaining[binary_remaining != 0] = 1
-        endpoints = np.unique(remaining[convolve_skelly(binary_remaining)==2]) # uniq incase of whole mol   
+        endpoints = np.unique(remaining[convolve_skelly(binary_remaining) == 2])  # uniq incase of whole mol
 
         while remaining.max() != 0:
             # select endpoint to start if there is one
-            endpoints = [i for i in endpoints if i in np.unique(remaining)] # remove if removed from remaining
+            endpoints = [i for i in endpoints if i in np.unique(remaining)]  # remove if removed from remaining
             if endpoints:
                 coord_idx = endpoints[0] - 1
-            else: # if no endpoints, just a loop
+            else:  # if no endpoints, just a loop
                 coord_idx = np.unique(remaining)[1] - 1  # avoid choosing 0
-            coord_trace = np.empty((0,2)).astype(np.int32)
-            simple_trace = np.empty((0,3)).astype(np.int32)
-            #simple_trace = [] # x,y,z (add n's after)
+            coord_trace = np.empty((0, 2)).astype(np.int32)
+            simple_trace = np.empty((0, 3)).astype(np.int32)
+            # simple_trace = [] # x,y,z (add n's after)
             while coord_idx > -1:  # either cycled through all or hits terminus -> all will be just background
                 remaining[remaining == coord_idx + 1] = 0
                 trace_segment = self.get_trace_segment(remaining, ordered_segment_coords, coord_idx)
-                if len(coord_trace) > 0: # can only order when there's a reference point / segment
-                    trace_segment = self.remove_duplicates(trace_segment, prev_segment) # remove overlaps in trace (may be more efficient to do it on the prev segment)
+                if len(coord_trace) > 0:  # can only order when there's a reference point / segment
+                    trace_segment = self.remove_duplicates(
+                        trace_segment, prev_segment
+                    )  # remove overlaps in trace (may be more efficient to do it on the prev segment)
                     trace_segment = self.order_from_end(coord_trace[-1], trace_segment)
                 prev_segment = trace_segment.copy()
                 coord_trace = np.append(coord_trace, trace_segment.astype(np.int32), axis=0)
-                simple_trace = np.append(simple_trace, np.hstack((trace_segment, np.ones((len(trace_segment), 1)) * zs[coord_idx])), axis=0).astype(np.int32)
-                #simple_trace.append(np.append(trace_segment[0], zs[coord_idx]))
-                #simple_trace.append(np.append(trace_segment[-1], zs[coord_idx]))
+                simple_trace = np.append(
+                    simple_trace, np.hstack((trace_segment, np.ones((len(trace_segment), 1)) * zs[coord_idx])), axis=0
+                ).astype(np.int32)
+                # simple_trace.append(np.append(trace_segment[0], zs[coord_idx]))
+                # simple_trace.append(np.append(trace_segment[-1], zs[coord_idx]))
                 x, y = coord_trace[-1]
                 coord_idx = remaining[x - 1 : x + 2, y - 1 : y + 2].max() - 1  # should only be one value
 
             mol_coords.append(coord_trace)
-            
+
             print("Simple length b4:", len(simple_trace))
             simple_trace = self.reduce_rows(simple_trace, n=100)
             print("Simple length af:", len(simple_trace))
-            nxyz = np.hstack((np.arange(0,len(simple_trace))[:, np.newaxis], simple_trace))
-            if (nxyz[0][1]-nxyz[-1][1])**2 + (nxyz[0][2]-nxyz[-1][2])**2 <= 2:
+            nxyz = np.hstack((np.arange(0, len(simple_trace))[:, np.newaxis], simple_trace))
+            if (nxyz[0][1] - nxyz[-1][1]) ** 2 + (nxyz[0][2] - nxyz[-1][2]) ** 2 <= 2:
                 print("Looped so duplicating index 0: ")
                 nxyz = np.append(nxyz, nxyz[0][np.newaxis, :], axis=0)
 
             simple_coords.append(nxyz)
 
         simple_coords = self.comb_xyzs(simple_coords)
-        #print(simple_coords)
+        # print(simple_coords)
 
         print(f"Mols in trace: {len(mol_coords)}")
 
         return mol_coords, simple_coords
-    
+
     @staticmethod
     def reduce_rows(array, n=300):
         # removes reduces the number of rows (but keeping the first and last ones)
         if n > array.shape[0] or array.shape[0] < 4:
             return array
         else:
-            idxs_to_keep = np.unique(np.linspace(0, array[1:-1].shape[0]-1, n).astype(np.int32))
+            idxs_to_keep = np.unique(np.linspace(0, array[1:-1].shape[0] - 1, n).astype(np.int32))
             print("list len: ", idxs_to_keep.size)
             new_array = array[1:-1][idxs_to_keep]
             new_array = np.append(array[0][np.newaxis, :], new_array, axis=0)
             new_array = np.append(new_array, array[-1][np.newaxis, :], axis=0)
             return new_array
-    
->>>>>>> fda096c2
+
     @staticmethod
     def get_trace_segment(remaining_img, ordered_segment_coords, coord_idx):
         """Check the branch of given index to see if it contains an endpoint. If it does,
@@ -2435,7 +2408,7 @@
                 temp.append(list(row))
             total.append(temp)
         return total
-    
+
     @staticmethod
     def get_topology(nxyz):
         # Topoly doesn't work when 2 mols don't actually cross
@@ -2444,7 +2417,7 @@
         nxyz_cp = nxyz.copy()
         # remove linear mols as are just reidmiester moves
         for i, mol_trace in enumerate(nxyz):
-            if mol_trace[-1][0] != 0: # mol is not circular
+            if mol_trace[-1][0] != 0:  # mol is not circular
                 topology.append("linear")
                 lin_idxs.append(i)
                 print("Linear: ", i)
@@ -2454,17 +2427,18 @@
             del nxyz_cp[i]
         # classify topology for non-reidmeister moves
         if len(nxyz_cp) != 0:
-            pd = translate_code(nxyz_cp, output_type='pdcode') # pd code helps prevents freezing and spawning multiple processes
+            pd = translate_code(
+                nxyz_cp, output_type="pdcode"
+            )  # pd code helps prevents freezing and spawning multiple processes
             print("PD Code is: ", pd)
             top_class = jones(pd)
-            if 'U' in top_class: # happens when 2 'seperate' mols in trace
-                top_class = top_class.split('U')
+            if "U" in top_class:  # happens when 2 'seperate' mols in trace
+                top_class = top_class.split("U")
                 [topology.append(top_class[i]) for i in range(len(nxyz_cp))]
             else:
                 [topology.append(top_class) for i in range(len(nxyz_cp))]
         # Doesn't work when 2 mols don't actually cross
         return topology
-    
 
     @staticmethod
     def remove_duplicates(current_segment, prev_segment):
@@ -2581,13 +2555,8 @@
             for x, y in node_centres:
                 try:  # might hit a node from one mol that isn't between them both i.e. self crossing
                     # might also have the node removed upon re-skeletonising & not be found here
-<<<<<<< HEAD
                     dists = np.sqrt((mol_trace[:, 0] - x) ** 2 + (mol_trace[:, 1] - y) ** 2)
-                    if np.min(dists) <= 1:
-=======
-                    dists = np.sqrt((mol_trace[:,0]-x)**2 + (mol_trace[:,1]-y)**2)
                     if np.min(dists) <= np.sqrt(2):
->>>>>>> fda096c2
                         x, y = mol_trace[dists.argmin()]
                     else:
                         raise ValueError
@@ -2678,18 +2647,12 @@
             assert self.check_uniq_vals_valid(no_triv_pd)
             assert self.check_no_duplicates_in_columns(no_triv_pd)  # may break when 1-4, 1-6 (Node-Branch)
             if len(no_triv_pd) == 2:
-<<<<<<< HEAD
                 assert (no_triv_pd[0] == no_triv_pd[1, ::-1]).all() or (
                     no_triv_pd[0] == no_triv_pd[1, [1, 0, 3, 2]]
                 ).all()
+            # assert self.no_tripple_cross(no_triv_pd)
             topology = homfly(pd_code, closure=params.Closure.CLOSED, chiral=False)
         except AssertionError as e:  # triggers on same value in columns
-=======
-                assert (no_triv_pd[0] == no_triv_pd[1,::-1]).all() or (no_triv_pd[0] == no_triv_pd[1,[1,0,3,2]]).all()
-            #assert self.no_tripple_cross(no_triv_pd)
-            topology = homfly(pd_code, closure=params.Closure.CLOSED, chiral = False)
-        except AssertionError as e: # triggers on same value in columns
->>>>>>> fda096c2
             print(f"{e} : PD Code is nonsense (might be ok but pokes and slides not accounted for in removal).")
             topology = None
         except IndexError:  # triggers on index error in topoly
@@ -2778,7 +2741,7 @@
             if len(array[:, col_no]) != len(np.unique(array[:, col_no])):
                 return False
         return True
-    
+
     @staticmethod
     def no_tripple_cross(array):
         # checks we don't have a tripple crossing (as I can't seperate these out into 3 X's)
