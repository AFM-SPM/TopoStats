--- conflicted
+++ resolved
@@ -17,12 +17,7 @@
 LOGGER = logging.getLogger(LOGGER_NAME)
 
 
-<<<<<<< HEAD
-class OrderedTraceNodestats:
-    # pylint: disable=too-many-instance-attributes
-=======
 class OrderedTraceNodestats:  # pylint: disable=too-many-instance-attributes
->>>>>>> 4b050dd1
     """
     Order single pixel thick skeleton coordinates via NodeStats results.
 
@@ -85,14 +80,9 @@
 
         self.ordered_coordinates = []
 
-<<<<<<< HEAD
+    # pylint: disable=too-many-locals
+    # pylint: disable=too-many-branches
     def compile_trace(self, reverse_min_conf_crossing: bool = False) -> tuple[list, npt.NDArray]:  # noqa: C901
-        # pylint: disable=too-many-locals
-        # pylint: disable=too-many-branches
-=======
-    # pylint: disable=too-many-locals
-    def compile_trace(self) -> tuple[list, npt.NDArray]:  # noqa: C901
->>>>>>> 4b050dd1
         """
         Obtain the trace and diagnostic crossing trace and molecule trace images.
 
@@ -938,7 +928,6 @@
                 }
                 molstats[f"{grain_no.split('_')[-1]}_{mol_no}"].update(molstat_values)
 
-<<<<<<< HEAD
             # remap the cropped images back onto the original
             for image_name, full_image in ordered_trace_full_images.items():
                 crop = images[image_name]
@@ -949,13 +938,6 @@
             LOGGER.error(f"[{filename}] : Ordered tracing for {grain_no} failed with - {e}")
             all_traces_data[grain_no] = {}
 
-=======
-        # remap the cropped images back onto the original
-        for image_name, full_image in ordered_trace_full_images.items():
-            crop = images[image_name]
-            bbox = disordered_trace_data["bbox"]
-            full_image[bbox[0] : bbox[2], bbox[1] : bbox[3]] += crop[pad_width:-pad_width, pad_width:-pad_width]
->>>>>>> 4b050dd1
     grainstats_additions_df = pd.DataFrame.from_dict(grainstats_additions, orient="index")
     molstats_df = pd.DataFrame.from_dict(molstats, orient="index")
 
