"""Skeletonize molecules"""
import logging
from typing import Callable
import numpy as np
from skimage.morphology import label, medial_axis, skeletonize, thin, binary_dilation

from topostats.tracing.tracingfuncs import genTracingFuncs
from topostats.logs.logs import LOGGER_NAME
from topostats.utils import convolve_skelly

LOGGER = logging.getLogger(LOGGER_NAME)
OUTPUT_DIR = "/Users/maxgamill/Desktop"

# Max notes: Want to separate this module into:
#   the different skeletonisation skimage methods & joe's
#   the different branch pruning methods (mine & joe's)
#   skeleton descriptors (mine)


class getSkeleton:
    """Class containing skeletonization code from factory methods to functions
    depaendant on the method"""

    def __init__(self, image: np.ndarray, mask: np.ndarray):
        """Initialise the class.

        Parameters
        ----------
        image: np.ndarray
            The image used to generate the mask.
        mask: np.ndarray
            The binary mask of features in the image.
        """
        self.image = image
        self.mask = mask

    def get_skeleton(self, method: str, params=None) -> np.ndarray:
        """Factory method for skeletonizing molecules.

        Parameters
        ----------
        method : str
            Method to use, default is 'zhang' other options are 'lee', 'medial_axis', 'thin' and 'joe'.

        Returns
        -------
        np.ndarray
            Skeletonised version of the binary mask (possibly using criteria from the image).

        Notes
        -----
        This is a thin wrapper to the methods provided
        by the `skimage.morphology
        <https://scikit-image.org/docs/stable/api/skimage.morphology.html?highlight=skeletonize>`_
        module. See also the `examples
        <https://scikit-image.org/docs/stable/auto_examples/edges/plot_skeleton.html>_
        """
        return self._get_skeletonize(method, params)

    def _get_skeletonize(self, method: str = "zhang", params=None) -> Callable:
        """Creator component which determines which skeletonize method to use.

        Parameters
        ----------
        method: str
            Method to use for skeletonizing, methods are 'zhang' (default), 'lee', 'medial_axis', 'thin' and 'joe'.

        Returns
        -------
        Callable
            Returns the function appropriate for the required skeletonizing method.
        """
        if method == "zhang":
            return self._skeletonize_zhang(self.mask).astype(np.int32)
        if method == "lee":
            return self._skeletonize_lee(self.mask).astype(np.int32)
        if method == "medial_axis":
            return self._skeletonize_medial_axis(self.mask).astype(np.int32)
        if method == "thin":
            return self._skeletonize_thin(self.mask).astype(np.int32)
        if method == "joe":
            return self._skeletonize_joe(self.image, self.mask, params).astype(np.int32)
        raise ValueError(method)

    @staticmethod
    def _skeletonize_zhang(mask: np.ndarray) -> np.ndarray:
        """Wrapper for the scikit image implimentation of the Zhang skeletonisation method.

        Parameters
        ----------
        mask: np.ndarray
            A binary array to skeletonise.

        Returns
        -------
        np.ndarray
            The mask array reduce to a single pixel thickness
        """
        return skeletonize(mask, method="zhang")

    @staticmethod
    def _skeletonize_lee(mask: np.ndarray) -> np.ndarray:
        """Wrapper for the scikit image implimentation of the Lee skeletonisation method.

        Parameters
        ----------
        mask: np.ndarray
            A binary array to skeletonise.

        Returns
        -------
        np.ndarray
            The mask array reduce to a single pixel thickness
        """
        return skeletonize(mask, method="lee")

    @staticmethod
    def _skeletonize_medial_axis(image: np.ndarray) -> np.ndarray:
        """Wrapper for the scikit image implimentation of the medial axis skeletonisation method.

        Parameters
        ----------
        mask: np.ndarray
            A binary array to skeletonise.

        Returns
        -------
        np.ndarray
            The mask array reduce to a single pixel thickness
        """
        # don't know how these work - do they need img or mask?
        return medial_axis(image, return_distance=False)

    @staticmethod
    def _skeletonize_thin(image: np.ndarray) -> np.ndarray:
        """Wrapper for the scikit image implimentation of the thin skeletonisation method.

        Parameters
        ----------
        mask: np.ndarray
            A binary array to skeletonise.

        Returns
        -------
        np.ndarray
            The mask array reduce to a single pixel thickness
        """
        # don't know how these work - do they need img or mask?
        return thin(image)

    @staticmethod
    def _skeletonize_joe(image: np.ndarray, mask: np.ndarray, params=None) -> np.ndarray:
        """Wrapper for Pyne-lab member Joe's skeletonisation method.

        Parameters
        ----------
        mask: np.ndarray
            A binary array to skeletonise.

        Returns
        -------
        np.ndarray
            The mask array reduce to a single pixel thickness

        Notes
        -----
        This method is based on Zhang's method but produces different results
        (less branches but slightly less accurate).
        """
        if params is None:
            params={"height_bias": 0.6}

        return joeSkeletonize(image, mask, **params).do_skeletonising()


class joeSkeletonize:
    """Contains all the functions used for Joe's skeletonisation code

    Notes
    -----
    This code contains only the minimum viable product code as much of the other code
    relating to skeletonising based on heights was unused. This also means that
    should someone be upto the task, it is possible to include the heights when skeletonising.
    """

    def __init__(self, image: np.ndarray, mask: np.ndarray, height_bias: float=0.6):
        """Initialises the class

        Parameters
        ----------
        image: np.ndarray
            The original image containing the data.
        mask: np.ndarray
            The binary image containing the grain(s) to be skeletonised.
        """
        self.image = image
        self.mask = mask.copy()
        self.height_bias = height_bias

        self.skeleton_converged = False
        self.p2 = None
        self.p3 = None
        self.p4 = None
        self.p5 = None
        self.p6 = None
        self.p7 = None
        self.p8 = None
        self.p9 = None
        self.counter = 0

    def do_skeletonising(self) -> np.ndarray:
        """The wrapper for the whole skeletonisation process.

        Returns
        -------
        np.ndarray
            The single pixel thick, skeletonised array.
        """
        # do we need padding because of config padding?
        # self.mask = np.pad(self.mask, 1)  # pad to avoid hitting border
        # self.image = np.pad(self.mask, 1) # pad to make same as mask
        while not self.skeleton_converged:
            self._do_skeletonising_iteration()
        # When skeleton converged do an additional iteration of thinning to remove hanging points
        # self.final_skeletonisation_iteration()
        self.mask = getSkeleton(self.image, self.mask).get_skeleton(method="zhang")

        return self.mask  # [1:-1, 1:-1]  # unpad

    def _do_skeletonising_iteration(self) -> None:
        """Do an iteration of skeletonisation - check for the local binary pixel
        environment and assess the local height values to decide whether to
        delete a point.
        """
        self.counter += 1
        skel_img = self.mask.copy()
        pixels_to_delete = []
        # Sub-iteration 1 - binary check
        mask_coordinates = np.argwhere(self.mask == 1).tolist()
        for point in mask_coordinates:
            if self._delete_pixel_subit1(point):
                pixels_to_delete.append(point)

        # remove points based on height (lowest 60%)
        pixels_to_delete = np.asarray(pixels_to_delete)  # turn into array
        if pixels_to_delete.shape != (0,):  # ensure array not empty
            skel_img[pixels_to_delete[:, 0], pixels_to_delete[:, 1]] = 2
            heights = self.image[pixels_to_delete[:, 0], pixels_to_delete[:, 1]]  # get heights of pixels
            hight_sort_idx = np.argsort(heights)[: int(np.ceil(len(heights) * self.height_bias))]  # idx of lowest height_bias%
            self.mask[pixels_to_delete[hight_sort_idx, 0], pixels_to_delete[hight_sort_idx, 1]] = 0  # remove lowest height_bias%

        pixels_to_delete = []
        # Sub-iteration 2 - binary check
        mask_coordinates = np.argwhere(self.mask == 1).tolist()
        for point in mask_coordinates:
            if self._delete_pixel_subit2(point):
                pixels_to_delete.append(point)

        # remove points based on height (lowest 60%)
        pixels_to_delete = np.asarray(pixels_to_delete)
        if pixels_to_delete.shape != (0,):
            skel_img[pixels_to_delete[:, 0], pixels_to_delete[:, 1]] = 3
            heights = self.image[pixels_to_delete[:, 0], pixels_to_delete[:, 1]]
            hight_sort_idx = np.argsort(heights)[: int(np.ceil(len(heights) * self.height_bias))]  # idx of lowest height_bias%
            self.mask[pixels_to_delete[hight_sort_idx, 0], pixels_to_delete[hight_sort_idx, 1]] = 0  # remove lowest height_bias%

        if len(pixels_to_delete) == 0:
            self.skeleton_converged = True
<<<<<<< HEAD

        np.savetxt(f"./text_logs/skel_iter_{self.counter}.txt", skel_img)
=======
        
        #np.savetxt(f"{OUTPUT_DIR}/Uni/PhD/topo_cats/TopoStats/test/processed/taut/dna_tracing/upper/skel_iters/skel_iter_{self.counter}.txt", skel_img)
>>>>>>> 3fbc3920

    def _delete_pixel_subit1(self, point: list) -> bool:
        """Function to check whether a single point should be deleted based
        on both its local binary environment.

        Parameters
        ----------
        point: list
            List of [x, y] coordinate positions

        Returns
        -------
        bool
            Returns T/F depending if the surrounding points have met the criteria
            of the binary thin a, b returncount, c and d checks below.
        """

        self.p7, self.p8, self.p9, self.p6, self.p2, self.p5, self.p4, self.p3 = self.get_local_pixels_binary(
            self.mask, point[0], point[1]
        )
        return (
            self._binary_thin_check_a()
            and self._binary_thin_check_b_returncount() == 1
            and self._binary_thin_check_c()
            and self._binary_thin_check_d()
        )

    def _delete_pixel_subit2(self, point) -> bool:
        """Function to check whether a single point should be deleted based
        on both its local binary environment.

        Parameters
        ----------
        point: list
            List of [x, y] coordinate positions

        Returns
        -------
        bool
            Returns T/F depending if the surrounding points have met the criteria
            of the binary thin a, b returncount, csharp and dsharp checks below.
        """

        self.p7, self.p8, self.p9, self.p6, self.p2, self.p5, self.p4, self.p3 = self.get_local_pixels_binary(
            self.mask, point[0], point[1]
        )
        # Add in generic code here to protect high points from being deleted
        return (
            self._binary_thin_check_a()
            and self._binary_thin_check_b_returncount() == 1
            and self._binary_thin_check_csharp()
            and self._binary_thin_check_dsharp()
        )

    def _binary_thin_check_a(self) -> bool:
        """Checks the surrounding area to see if the point lies on the edge of the grain.
        Condition A protects the endpoints (which will be > 2)

        Returns
        -------
        bool
            if point lies on edge of graph and isn't an endpoint.
        """
        return 2 <= self.p2 + self.p3 + self.p4 + self.p5 + self.p6 + self.p7 + self.p8 + self.p9 <= 6

    def _binary_thin_check_b_returncount(self) -> bool:
        """Assess local area connectivity?"""
        count = sum(
            [
                [self.p2, self.p3] == [0, 1],
                [self.p3, self.p4] == [0, 1],
                [self.p4, self.p5] == [0, 1],
                [self.p5, self.p6] == [0, 1],
                [self.p6, self.p7] == [0, 1],
                [self.p7, self.p8] == [0, 1],
                [self.p8, self.p9] == [0, 1],
                [self.p9, self.p2] == [0, 1],
            ]
        )

        return count

    def _binary_thin_check_c(self) -> bool:
        """Check if p2, p4 or p6 is 0 - seems very specific

        Returns
        -------
        bool
            if p2, p4 or p6 is 0.
        """
        return self.p2 * self.p4 * self.p6 == 0

    def _binary_thin_check_d(self) -> bool:
        """Check if p4, p6 or p8 is 0 - seems very specific

        Returns
        -------
        bool
            if p4, p6 or p8 is 0.
        """
        return self.p4 * self.p6 * self.p8 == 0

    def _binary_thin_check_csharp(self) -> bool:
        """Check if p2, p4 or p8 is 0 - seems very specific

        Returns
        -------
        bool
            if p2, p4 or p8 is 0.
        """
        return self.p2 * self.p4 * self.p8 == 0

    def _binary_thin_check_dsharp(self) -> bool:
        """Check if p2, p6 or p8 is 0 - seems very specific

        Returns
        -------
        bool
            if p2, p6 or p8 is 0.
        """
        return self.p2 * self.p6 * self.p8 == 0

    def final_skeletonisation_iteration(self) -> None:
        """A final skeletonisation iteration that removes "hanging" pixels.
        Examples of such pixels are:
                    [0, 0, 0]               [0, 1, 0]            [0, 0, 0]
                    [0, 1, 1]               [0, 1, 1]            [0, 1, 1]
            case 1: [0, 1, 0]   or  case 2: [0, 1, 0] or case 3: [1, 1, 0]

        This is useful for the future functions that rely on local pixel environment
        to make assessments about the overall shape/structure of traces"""

        remaining_coordinates = np.argwhere(self.mask).tolist()

        for x, y in remaining_coordinates:
            self.p7, self.p8, self.p9, self.p6, self.p2, self.p5, self.p4, self.p3 = self.get_local_pixels_binary(
                self.mask, x, y
            )

            # Checks for case 1 pixels
            if self._binary_thin_check_b_returncount() == 2 and self._binary_final_thin_check_a():
                self.mask[x, y] = 0
            # Checks for case 2 pixels
            elif self._binary_thin_check_b_returncount() == 3 and self._binary_final_thin_check_b():
                self.mask[x, y] = 0

    def _binary_final_thin_check_a(self) -> bool:
        """Assess if local area has 4-connectivity.

        Returns
        -------
        bool
            Logical indicator of whether if any neighbours of the 4-connections have a near pixel.
        """
        return 1 in (self.p2 * self.p4, self.p4 * self.p6, self.p6 * self.p8, self.p8 * self.p2)

    def _binary_final_thin_check_b(self) -> bool:
        """Assess if local area 4-connectivity is connected to multiple branches.

        Returns
        -------
        bool
            Logical indicator of whether if any neighbours of the 4-connections have a near pixel.
        """
        return 1 in (
            self.p2 * self.p4 * self.p6,
            self.p4 * self.p6 * self.p8,
            self.p6 * self.p8 * self.p2,
            self.p8 * self.p2 * self.p4,
        )

    @staticmethod
    def get_local_pixels_binary(binary_map, x, y) -> np.ndarray:
        """Get the values of the pixels in the local 8-connectivit area around
        the coordinate described by x and y.

        [[p7, p8, p9],    [[0,1,2],
         [p6, na, p2], ->  [3,4,5], -> [0,1,2,3,5,6,7,8]
         [p5, p4, p3]]     [6,7,8]]
        delete coordinate pixel to only get local area.

        Parameters
        ----------
        binary_map: np.ndarray
            The binary array containing the grains.
        x: int
            An x coordinate within the binary map.
        y: int
            A y coordinate within the binary map.

        Returns
        -------
        np.ndarray
            A flattened 8-long array describing the values in the binary map
            around the x,y point
        """
        local_pixels = binary_map[x - 1 : x + 2, y - 1 : y + 2].flatten()
        return np.delete(local_pixels, 4)


class pruneSkeleton:
    """Class containing skeletonization pruning code from factory methods to functions
    depaendant on the method. Pruning is the act of removing spurious branches commonly
    found when implimenting skeletonization algorithms."""

    def __init__(self, image: np.ndarray, skeleton: np.ndarray) -> None:
        """Initialise the class.

        Parameters
        ----------
        image: np.ndarray
            The original image the skeleton derives from (not the binary mask)
        skeleton: np.ndarray
            The single-pixel-thick skeleton pertaining to features of the image.
        """
        self.image = image
        self.skeleton = skeleton

    def prune_skeleton(self, method: str = "joe") -> np.ndarray:
        """Factory method for pruning skeletons.

        Parameters
        ----------
        method : str
            Method to use, default is 'joe'.

        Returns
        -------
        np.ndarray
            An array of the skeleton with spurious branching artefacts removed.

        Notes
        -----

        This is a thin wrapper to the methods provided within the pruning classes below.
        """
        return self._prune_method(method)

    def _prune_method(self, method: str = "joe") -> Callable:
        """Creator component which determines which skeletonize method to use.

        Parameters
        ----------
        method: str
            Method to use for skeletonizing, methods are 'joe' other options are 'conv'.

        Returns
        -------
        Callable
            Returns the function appropriate for the required skeletonizing method.
        """
        if method == "joe":
            return self._prune_joe(self.image, self.skeleton)
        if method == "max":
            return self._prune_max(self.image, self.skeleton)
        # I've read about a "Discrete Skeleton Evolultion" (DSE) method that looks useful
        raise ValueError(method)

    @staticmethod
    def _prune_joe(image: np.ndarray, skeleton: np.ndarray) -> np.ndarray:
        """Wrapper for Pyne-lab member Joe's pruning method.

        Parameters
        ----------
        image: np.ndarray
            The image used to find the skeleton (doesn't have to be binary)
        skeleton: np.ndarray
            Binary array containing skelton(s)

        Returns
        -------
        np.ndarray
            The skeleton with spurious branching artefacts removed.
        """
        return joePrune(image, skeleton).prune_all_skeletons()

    @staticmethod
    def _prune_max(image: np.ndarray, skeleton: np.ndarray) -> np.ndarray:
        """Wrapper for Pyne-lab member Joe's pruning method.

        Parameters
        ----------
        image: np.ndarray
            The image used to find the skeleton (doesn't have to be binary)
        skeleton: np.ndarray
            Binary array containing skelton(s)

        Returns
        -------
        np.ndarray
            The skeleton with spurious branching artefacts removed.
        """
        return maxPrune(image, skeleton).prune_all_skeletons()


class joePrune:
    """Contains all the functions used for Joe's skeletonisation code

    Notes
    -----
    This code contains only the minimum viable product code as much of the other code
    relating to pruning based on heights was unused. This also means that
    should someone be upto the task, it is possible to include the heights when pruning.
    """

    def __init__(self, image: np.ndarray, skeleton: np.ndarray) -> np.ndarray:
        """Initialise the class.

        Parameters
        image: np.ndarray
            The original data to help with branch removal.

        skeleton np.ndarray
            The skeleton to remove unwanted branches from.

        Returns:
            np.ndarray: _description_
        """
        self.image = image
        self.skeleton = skeleton.copy()

    def prune_all_skeletons(self) -> np.ndarray:
        """Wrapper function to prune all skeletons by labling and iterating through
        each one, binarising, then pruning, then adding up the single skeleton masks
        to make a single mask.

        Returns
        -------
        np.ndarray
            A single mask with all pruned skeletons.
        """
        pruned_skeleton_mask = np.zeros_like(self.skeleton)
        for i in range(1, label(self.skeleton).max() + 1):
            single_skeleton = self.skeleton.copy()
            single_skeleton[single_skeleton != i] = 0
            single_skeleton[single_skeleton == i] = 1
            pruned_skeleton_mask += self._prune_single_skeleton(single_skeleton)
            # pruned_skeleton_mask = self._remove_low_dud_branches(pruned_skeleton_mask, self.image)
            # pruned_skeleton_mask = getSkeleton(self.image, pruned_skeleton_mask).get_skeleton('zhang') # reskel to remove nibs
        return rm_nibs(pruned_skeleton_mask)

    def _prune_single_skeleton(self, single_skeleton: np.ndarray) -> np.ndarray:
        """Function to remove the hanging branches from a single skeleton as this
        function is an iterative process. These are a persistent problem in the
        overall tracing process.

        Parameters
        ---------
        single_skeleton: np.ndarray
            A binary array containing a single skeleton.

        Returns:
        --------
        np.ndarray
            A binary mask of the single skeleton
        """
        pruning = True
        while pruning:
            number_of_branches = 0
            coordinates = np.argwhere(single_skeleton == 1).tolist()

            # The branches are typically short so if a branch is longer than
            #  0.15 * total points, its assumed to be part of the real data
            max_branch_length = int(len(coordinates) * 0.15)

            # first check to find all the end coordinates in the trace
            potential_branch_ends = self._find_branch_ends(coordinates)

            # Now check if its a branch - and if it is delete it
            for branch_x, branch_y in potential_branch_ends:
                branch_coordinates = [[branch_x, branch_y]]
                branch_continues = True
                temp_coordinates = coordinates[:]
                temp_coordinates.pop(temp_coordinates.index([branch_x, branch_y]))

                while branch_continues:
                    no_of_neighbours, neighbours = genTracingFuncs.count_and_get_neighbours(
                        branch_x, branch_y, temp_coordinates
                    )

                    # If branch continues
                    if no_of_neighbours == 1:
                        branch_x, branch_y = neighbours[0]
                        branch_coordinates.append([branch_x, branch_y])
                        temp_coordinates.pop(temp_coordinates.index([branch_x, branch_y]))

                    # If the branch reaches the edge of the main trace
                    elif no_of_neighbours > 1:
                        branch_coordinates.pop(branch_coordinates.index([branch_x, branch_y]))
                        branch_continues = False
                        is_branch = True

                    # Weird case that happens sometimes (would this be linear mols?)
                    elif no_of_neighbours == 0:
                        is_branch = True
                        branch_continues = False

                    # why not `and branch_continues`?
                    if len(branch_coordinates) > max_branch_length:
                        branch_continues = False
                        is_branch = False
                #
                if is_branch:
                    number_of_branches += 1
                    for x, y in branch_coordinates:
                        single_skeleton[x, y] = 0

            if number_of_branches == 0:
                pruning = False

        return single_skeleton

    @staticmethod
    def _find_branch_ends(coordinates) -> list:
        """Identifies branch ends as they only have one connected point.

        Parameters
        ----------
        coordinates: list
            A list of x, y coordinates of a branch.

        Returns
        -------
        list
            A list of x,y coordinates of the branch ends.
        """
        potential_branch_ends = []

        # Most of the branch ends are just points with one neighbour
        for x, y in coordinates:
            if genTracingFuncs.count_and_get_neighbours(x, y, coordinates)[0] == 1:
                potential_branch_ends.append([x, y])
        return potential_branch_ends

    @staticmethod
    def _remove_low_dud_branches(skeleton, image, threshold=None) -> np.ndarray:
        """Identifies branches which cross the skeleton in places they shouldn't due to
        poor thresholding and holes in the mask. Segments are removed based on heights lower
        than 1.5 * interquartile range of heights."""
        # might need to check that the image *with nodes* is returned
        skeleton_rtn = skeleton.copy()
        conv = convolve_skelly(skeleton)
        nodeless = skeleton.copy()
        nodeless[conv == 3] = 0
        segments = label(nodeless)
        median_heights = [np.median(image[segments == i]) for i in range(1, segments.max() + 1)]
        if threshold is None:
            q75, q25 = np.percentile(median_heights, [75, 25])
            iqr = q75 - q25
            threshold = q25 - 1.5 * iqr
        # threshold heights to remove segments
        idxs = np.asarray(np.where(np.asarray(median_heights) < threshold)) + 1
        for i in idxs:
            print("Removed dud branch: ", i)
            skeleton_rtn[segments == i] = 0
        return skeleton_rtn


class maxPrune:
    """A class for pruning small branches based on convolutions."""

    def __init__(self, image: np.ndarray, skeleton: np.ndarray) -> np.ndarray:
        """Initialise the class.

        Parameters
        image: np.ndarray
            The original data to help with branch removal.

        skeleton np.ndarray
            The skeleton to remove unwanted branches from.

        Returns:
            np.ndarray: _description_
        """
        self.image = image
        self.skeleton = skeleton.copy()

    def prune_all_skeletons(self) -> np.ndarray:
        """Wrapper function to prune all skeletons by labling and iterating through
        each one, binarising, then pruning, then adding up the single skeleton masks
        to make a single mask.

        Returns
        -------
        np.ndarray
            A single mask with all pruned skeletons.
        """
        pruned_skeleton_mask = np.zeros_like(self.skeleton)
        for i in range(1, label(self.skeleton).max() + 1):
            single_skeleton = self.skeleton.copy()
            single_skeleton[single_skeleton != i] = 0
            single_skeleton[single_skeleton == i] = 1
            pruned_skeleton_mask += self._prune_single_skeleton(
                single_skeleton
            )  # maybe need to add other option for large images of like 20px
            # pruned_skeleton_mask = self._remove_low_dud_branches(pruned_skeleton_mask, self.image)
            pruned_skeleton_mask = getSkeleton(self.image, pruned_skeleton_mask).get_skeleton("zhang")
        return pruned_skeleton_mask

    def _prune_single_skeleton(self, single_skeleton: np.ndarray, threshold: float = 0.15) -> np.ndarray:
        """Function to remove the hanging branches from a single skeleton via local-area convoluions.

        Parameters
        ---------
        single_skeleton: np.ndarray
            A binary array containing a single skeleton.

        Returns:
        --------
        np.ndarray
            A binary mask of the single skeleton
        """
        total_points = self.skeleton.size
        single_skeleton = self.skeleton.copy()
        conv_skelly = convolve_skelly(self.skeleton)
        nodeless = self.skeleton.copy()
        nodeless[conv_skelly == 3] = 0

        nodeless_labels = label(nodeless)
        for i in range(1, nodeless_labels.max() + 1):
            vals = conv_skelly[nodeless_labels == i]
            # The branches are typically short so if a branch is longer than
            #  0.15 * total points, its assumed to be part of the real data
            if (vals == 2).any() and vals.size < total_points * threshold:
                single_skeleton[nodeless_labels == i] = 0
                print("Pruned short branch: ", i)
        return single_skeleton

    @staticmethod
    def _remove_low_dud_branches(skeleton, image, threshold=None) -> np.ndarray:
        """Identifies branches which cross the skeleton in places they shouldn't due to
        poor thresholding and holes in the mask. Segments are removed based on heights lower
        than 1.5 * interquartile range of heights."""
        # might need to check that the image *with nodes* is returned
        skeleton_rtn = skeleton.copy()
        conv = convolve_skelly(skeleton)
        nodeless = skeleton.copy()
        nodeless[conv == 3] = 0
        segments = label(nodeless)
        median_heights = [np.median(image[segments == i]) for i in range(1, segments.max() + 1)]
        if threshold is None:
            q75, q25 = np.percentile(median_heights, [75, 25])
            iqr = q75 - q25
            threshold = q25 - 1.5 * iqr
        # threshold heights to remove segments
        idxs = np.asarray(np.where(np.asarray(median_heights) < threshold)) + 1
        for i in idxs:
            print("Removed dud branch: ", i)
            skeleton_rtn[segments == i] = 0
        return skeleton_rtn

def rm_nibs(skeleton):
    """Attempts to remove single pixel branches (nibs) not identified by nearest neighbour
    algorithms as there may be >2 neighbours.

    Parameters
    ----------
    skeleton : np.ndarray
        A single pixel thick trace.

    Returns
    -------
    np.ndarray
        A skeleton with single pixel nibs removed.
    """
    conv_skel = convolve_skelly(skeleton)
    nodes = np.where(conv_skel == 3, 1, 0)
    labeled_nodes = label(nodes)
    nodeless = np.where(conv_skel == 1, 1, 0)
    labeled_nodeless = label(nodeless)
    size_1_idxs = []
    
    for i in range(1, labeled_nodes.max()+1):
        node = np.where(labeled_nodes == i, 1, 0)
        dil = binary_dilation(node, footprint=np.ones((3,3)))
        minus = np.where(dil != node, 1, 0)

        idxs = labeled_nodeless[minus == 1]
        for j in idxs:
            if np.sum(labeled_nodeless == j) == 1:
                size_1_idxs.append(j)

    unique, counts = np.unique(np.array(size_1_idxs), return_counts=True)

    for k in range(len(counts)):
        if counts[k] == 1:
            skeleton[labeled_nodeless == unique[k]] = 0

    return skeleton<|MERGE_RESOLUTION|>--- conflicted
+++ resolved
@@ -168,7 +168,7 @@
         (less branches but slightly less accurate).
         """
         if params is None:
-            params={"height_bias": 0.6}
+            params = {"height_bias": 0.6}
 
         return joeSkeletonize(image, mask, **params).do_skeletonising()
 
@@ -183,7 +183,7 @@
     should someone be upto the task, it is possible to include the heights when skeletonising.
     """
 
-    def __init__(self, image: np.ndarray, mask: np.ndarray, height_bias: float=0.6):
+    def __init__(self, image: np.ndarray, mask: np.ndarray, height_bias: float = 0.6):
         """Initialises the class
 
         Parameters
@@ -246,8 +246,12 @@
         if pixels_to_delete.shape != (0,):  # ensure array not empty
             skel_img[pixels_to_delete[:, 0], pixels_to_delete[:, 1]] = 2
             heights = self.image[pixels_to_delete[:, 0], pixels_to_delete[:, 1]]  # get heights of pixels
-            hight_sort_idx = np.argsort(heights)[: int(np.ceil(len(heights) * self.height_bias))]  # idx of lowest height_bias%
-            self.mask[pixels_to_delete[hight_sort_idx, 0], pixels_to_delete[hight_sort_idx, 1]] = 0  # remove lowest height_bias%
+            hight_sort_idx = np.argsort(heights)[
+                : int(np.ceil(len(heights) * self.height_bias))
+            ]  # idx of lowest height_bias%
+            self.mask[
+                pixels_to_delete[hight_sort_idx, 0], pixels_to_delete[hight_sort_idx, 1]
+            ] = 0  # remove lowest height_bias%
 
         pixels_to_delete = []
         # Sub-iteration 2 - binary check
@@ -261,18 +265,19 @@
         if pixels_to_delete.shape != (0,):
             skel_img[pixels_to_delete[:, 0], pixels_to_delete[:, 1]] = 3
             heights = self.image[pixels_to_delete[:, 0], pixels_to_delete[:, 1]]
-            hight_sort_idx = np.argsort(heights)[: int(np.ceil(len(heights) * self.height_bias))]  # idx of lowest height_bias%
-            self.mask[pixels_to_delete[hight_sort_idx, 0], pixels_to_delete[hight_sort_idx, 1]] = 0  # remove lowest height_bias%
+            hight_sort_idx = np.argsort(heights)[
+                : int(np.ceil(len(heights) * self.height_bias))
+            ]  # idx of lowest height_bias%
+            self.mask[
+                pixels_to_delete[hight_sort_idx, 0], pixels_to_delete[hight_sort_idx, 1]
+            ] = 0  # remove lowest height_bias%
 
         if len(pixels_to_delete) == 0:
             self.skeleton_converged = True
-<<<<<<< HEAD
+
+        # np.savetxt(f"{OUTPUT_DIR}/Uni/PhD/topo_cats/TopoStats/test/processed/taut/dna_tracing/upper/skel_iters/skel_iter_{self.counter}.txt", skel_img)
 
         np.savetxt(f"./text_logs/skel_iter_{self.counter}.txt", skel_img)
-=======
-        
-        #np.savetxt(f"{OUTPUT_DIR}/Uni/PhD/topo_cats/TopoStats/test/processed/taut/dna_tracing/upper/skel_iters/skel_iter_{self.counter}.txt", skel_img)
->>>>>>> 3fbc3920
 
     def _delete_pixel_subit1(self, point: list) -> bool:
         """Function to check whether a single point should be deleted based
@@ -824,6 +829,7 @@
             skeleton_rtn[segments == i] = 0
         return skeleton_rtn
 
+
 def rm_nibs(skeleton):
     """Attempts to remove single pixel branches (nibs) not identified by nearest neighbour
     algorithms as there may be >2 neighbours.
@@ -844,10 +850,10 @@
     nodeless = np.where(conv_skel == 1, 1, 0)
     labeled_nodeless = label(nodeless)
     size_1_idxs = []
-    
-    for i in range(1, labeled_nodes.max()+1):
+
+    for i in range(1, labeled_nodes.max() + 1):
         node = np.where(labeled_nodes == i, 1, 0)
-        dil = binary_dilation(node, footprint=np.ones((3,3)))
+        dil = binary_dilation(node, footprint=np.ones((3, 3)))
         minus = np.where(dil != node, 1, 0)
 
         idxs = labeled_nodeless[minus == 1]
