import numpy as np
import matplotlib.pyplot as plt
import math


<<<<<<< HEAD
=======
class getSkeleton:

    """Skeltonisation algorithm based on the paper "A Fast Parallel Algorithm for
    Thinning Digital Patterns" by Zhang et al., 1984"""

    def __init__(self, image_data, binary_map, number_of_columns, number_of_rows, pixel_size):
        self.image_data = image_data
        self.binary_map = binary_map
        self.number_of_columns = number_of_columns
        self.number_of_rows = number_of_rows
        self.pixel_size = pixel_size

        self.p2 = 0
        self.p3 = 0
        self.p4 = 0
        self.p5 = 0
        self.p6 = 0
        self.p7 = 0
        self.p8 = 0

        # skeletonising variables
        self.mask_being_skeletonised = []
        self.output_skeleton = []
        self.skeleton_converged = False
        self.pruning = True

        # Height checking variables
        self.average_height = 0
        # self.cropping_dict = self._initialiseHeightFindingDict()
        self.highest_points = {}
        self.search_window = int(3 / (pixel_size * 1e9))
        # Check that the search window is bigger than 0:
        if self.search_window < 2:
            self.search_window = 3
        self.dir_search = int(0.75 / (pixel_size * 1e9))
        if self.dir_search < 3:
            self.dir_search = 3

        self.getDNAmolHeightStats()
        self.doSkeletonising()

    def getDNAmolHeightStats(self):
        # Why are axes swapped here?
        self.image_data = np.swapaxes(self.image_data, 0, 1)

        # This doesn't appear to be used within this class and its not used anywhere in dnatracing.py either.
        self.average_height = np.average(self.image_data[np.argwhere(self.binary_map == 1)])
        # print(self.average_height)

    def doSkeletonising(self):
        """Simple while loop to check if the skeletonising is finished"""

        self.mask_being_skeletonised = self.binary_map

        while not self.skeleton_converged:
            self._doSkeletonisingIteration()

        # When skeleton converged do an additional iteration of thinning to remove hanging points
        self.finalSkeletonisationIteration()

        self.pruning = True
        while self.pruning:
            self.pruneSkeleton()

        self.output_skeleton = np.argwhere(self.mask_being_skeletonised == 1)

    def _doSkeletonisingIteration(self):
        """Do an iteration of skeletonisation - check for the local binary pixel
        environment and assess the local height values to decide whether to
        delete a point
        """

        number_of_deleted_points = 0
        pixels_to_delete = []

        # Sub-iteration 1 - binary check
        mask_coordinates = np.argwhere(self.mask_being_skeletonised == 1).tolist()
        for point in mask_coordinates:
            if self._deletePixelSubit1(point):
                pixels_to_delete.append(point)

        # Check the local height values to determine if pixels should be deleted
        # pixels_to_delete = self._checkHeights(pixels_to_delete)

        for x, y in pixels_to_delete:
            number_of_deleted_points += 1
            self.mask_being_skeletonised[x, y] = 0
        pixels_to_delete = []

        # Sub-iteration 2 - binary check
        mask_coordinates = np.argwhere(self.mask_being_skeletonised == 1).tolist()
        for point in mask_coordinates:
            if self._deletePixelSubit2(point):
                pixels_to_delete.append(point)

        # Check the local height values to determine if pixels should be deleted
        # pixels_to_delete = self._checkHeights(pixels_to_delete)

        for x, y in pixels_to_delete:
            number_of_deleted_points += 1
            self.mask_being_skeletonised[x, y] = 0

        if number_of_deleted_points == 0:
            self.skeleton_converged = True

    def _deletePixelSubit1(self, point):
        """Function to check whether a single point should be deleted based
        on both its local binary environment and its local height values"""

        self.p2, self.p3, self.p4, self.p5, self.p6, self.p7, self.p8, self.p9 = genTracingFuncs.getLocalPixelsBinary(
            self.mask_being_skeletonised, point[0], point[1]
        )

        if (
            self._binaryThinCheck_a()
            and self._binaryThinCheck_b()
            and self._binaryThinCheck_c()
            and self._binaryThinCheck_d()
        ):
            return True
        else:
            return False

    def _deletePixelSubit2(self, point):
        """Function to check whether a single point should be deleted based
        on both its local binary environment and its local height values"""

        self.p2, self.p3, self.p4, self.p5, self.p6, self.p7, self.p8, self.p9 = genTracingFuncs.getLocalPixelsBinary(
            self.mask_being_skeletonised, point[0], point[1]
        )

        # Add in generic code here to protect high points from being deleted
        if (
            self._binaryThinCheck_a()
            and self._binaryThinCheck_b()
            and self._binaryThinCheck_csharp()
            and self._binaryThinCheck_dsharp()
        ):
            return True
        else:
            return False

    """These functions are ripped from the Zhang et al. paper and do the basic
    skeletonisation steps

    I can use the information from the c,d,c' and d' tests to determine a good
    direction to search for higher height values """

    def _binaryThinCheck_a(self):
        # Condition A protects the endpoints (which will be > 2) - add in code here to prune low height points
        if 2 <= self.p2 + self.p3 + self.p4 + self.p5 + self.p6 + self.p7 + self.p8 + self.p9 <= 6:
            return True
        else:
            return False

    def _binaryThinCheck_b(self):
        count = 0

        if [self.p2, self.p3] == [0, 1]:
            count += 1
        if [self.p3, self.p4] == [0, 1]:
            count += 1
        if [self.p4, self.p5] == [0, 1]:
            count += 1
        if [self.p5, self.p6] == [0, 1]:
            count += 1
        if [self.p6, self.p7] == [0, 1]:
            count += 1
        if [self.p7, self.p8] == [0, 1]:
            count += 1
        if [self.p8, self.p9] == [0, 1]:
            count += 1
        if [self.p9, self.p2] == [0, 1]:
            count += 1

        if count == 1:
            return True
        else:
            return False

    def _binaryThinCheck_c(self):
        if self.p2 * self.p4 * self.p6 == 0:
            return True
        else:
            return False

    def _binaryThinCheck_d(self):
        if self.p4 * self.p6 * self.p8 == 0:
            return True
        else:
            return False

    def _binaryThinCheck_csharp(self):
        if self.p2 * self.p4 * self.p8 == 0:
            return True
        else:
            return False

    def _binaryThinCheck_dsharp(self):
        if self.p2 * self.p6 * self.p8 == 0:
            return True
        else:
            return False

    def _checkHeights(self, candidate_points):
        try:
            candidate_points = candidate_points.tolist()
        except AttributeError:
            pass

        for x, y in candidate_points:
            # if point is basically at background don't bother assessing height and just delete:
            if self.image_data[x, y] < 1e-9:
                continue

            # Check if the point has already been identified as a high point
            try:
                self.highest_points[(x, y)]
                candidate_points.pop(candidate_points.index([x, y]))
                # print(x,y)
                continue
            except KeyError:
                pass

            (
                self.p2,
                self.p3,
                self.p4,
                self.p5,
                self.p6,
                self.p7,
                self.p8,
                self.p9,
            ) = genTracingFuncs.getLocalPixelsBinary(self.mask_being_skeletonised, x, y)

            print([self.p9, self.p2, self.p3], [self.p8, 1, self.p4], [self.p7, self.p6, self.p5])

            height_points_to_check = self._checkWhichHeightPoints()
            height_points = np.around(self.cropping_dict[height_points_to_check](x, y), decimals=11)
            test_value = np.around(self.image_data[x, y], decimals=11)
            # print(height_points_to_check, [x,y], self.image_data[x,y], height_points)

            # if the candidate points is the highest local point don't delete it
            if test_value >= sorted(height_points)[-1]:
                print([self.p9, self.p2, self.p3], [self.p8, 1, self.p4], [self.p7, self.p6, self.p5])
                print(height_points_to_check, [x, y], self.image_data[x, y], height_points)
                self.highest_points[(x, y)] = height_points_to_check
                candidate_points.pop(candidate_points.index([x, y]))
                print(height_points_to_check, (x, y))
            else:
                x_n, y_n = self._identifyHighestPoint(x, y, height_points_to_check, height_points)
                self.highest_points[(x_n, y_n)] = height_points_to_check
                pass

        return candidate_points

    def _checkWhichHeightPoints(self):
        # Is the point on the left hand edge?
        # if (self.p8 == 1 and self.p4 == 0 and self.p2 == self.p6):
        if self.p7 + self.p8 + self.p9 == 3 and self.p3 + self.p4 + self.p5 == 0 and self.p2 == self.p6:
            """e.g. [1, 1, 0]
            [1, 1, 0]
            [1, 1, 0]"""
            return "horiz_left"
        # elif (self.p8 == 0 and self.p4 == 1 and self.p2 == self.p6):
        elif self.p7 + self.p8 + self.p9 == 0 and self.p3 + self.p4 + self.p5 == 3 and self.p2 == self.p6:
            """e.g. [0, 1, 1]
            [0, 1, 1]
            [0, 1, 1]"""
            return "horiz_right"
        # elif (self.p2 == 1 and self.p6 == 0 and self.p4 == self.p8):
        elif self.p9 + self.p2 + self.p3 == 3 and self.p5 + self.p6 + self.p7 == 0 and self.p4 == self.p8:
            """e.g. [1, 1, 1]
            [1, 1, 1]
            [0, 0, 0]"""
            return "vert_up"
        # elif (self.p2 == 0 and self.p6 == 1 and self.p4 == self.p8):
        elif (
            self.p9 + self.p2 + self.p3 == 0 and self.p5 + self.p6 + self.p7 == 3 and self.p4 == self.p8
        ):  # and self.p4 == self.p8):
            """e.g. [0, 0, 0]
            [1, 1, 1]
            [1, 1, 1]"""
            return "vert_down"
        elif self.p2 + self.p8 <= 1 and self.p4 + self.p5 + self.p6 >= 2:
            """e.g. [0, 0, 1]       [0, 0, 0]
            [0, 1, 1]       [0, 1, 1]
            [1, 1, 1]   or  [0, 1, 1]"""
            return "diagright_down"
        elif self.p4 + self.p6 <= 1 and self.p8 + self.p9 + self.p2 >= 2:
            """e.g. [1, 1, 1]       [1, 1, 0]
            [1, 1, 0]       [1, 1, 0]
            [1, 0, 0]   or  [0, 0, 0]"""
            return "diagright_up"
        elif self.p2 + self.p4 <= 1 and self.p8 + self.p7 + self.p6 >= 2:
            """e.g. [1, 0, 0]       [0, 0, 0]
            [1, 1, 0]       [1, 1, 0]
            [1, 1, 1]   or  [1, 1, 0]"""
            return "diagleft_down"
        elif self.p8 + self.p6 <= 1 and self.p2 + self.p3 + self.p4 >= 2:
            """e.g. [1, 1, 1]       [0, 1, 1]
            [0, 1, 1]       [0, 1, 1]
            [0, 0, 1]   or  [0, 0, 0]"""
            return "diagleft_up"
        # else:
        #    return 'save'

    def _initialiseHeightFindingDict(self):
        height_cropping_funcs = {}

        height_cropping_funcs["horiz_left"] = self._getHorizontalLeftHeights
        height_cropping_funcs["horiz_right"] = self._getHorizontalRightHeights
        height_cropping_funcs["vert_up"] = self._getVerticalUpwardHeights
        height_cropping_funcs["vert_down"] = self._getVerticalDonwardHeights
        height_cropping_funcs["diagleft_up"] = self._getDiaganolLeftUpwardHeights
        height_cropping_funcs["diagleft_down"] = self._getDiaganolLeftDownwardHeights
        height_cropping_funcs["diagright_up"] = self._getHorizontalRightHeights
        height_cropping_funcs["diagright_down"] = self._getHorizontalRightHeights
        height_cropping_funcs["save"] = self._savePoint

        return height_cropping_funcs

    def _getHorizontalLeftHeights(self, x, y):
        heights = []  # [self.image_data[x,y]]

        for i in range(-self.search_window, self.search_window):
            if i == 0:
                continue
            heights.append(self.image_data[x - i, y])
        return heights

    def _getHorizontalRightHeights(self, x, y):
        heights = []  # [self.image_data[x,y]]

        for i in range(-self.search_window, self.search_window):
            if i == 0:
                continue
            heights.append(self.image_data[x + i, y])
        return heights

    def _getVerticalUpwardHeights(self, x, y):
        heights = []  # [self.image_data[x,y]]

        for i in range(-self.search_window, self.search_window):
            if i == 0:
                continue
            heights.append(self.image_data[x, y + i])
        return heights

    def _getVerticalDonwardHeights(self, x, y):
        heights = []  # [self.image_data[x,y]]

        for i in range(-self.search_window, self.search_window):
            if i == 0:
                continue
            heights.append(self.image_data[x, y - i])
        return heights

    def _getDiaganolLeftUpwardHeights(self, x, y):
        heights = []  # [self.image_data[x,y]]

        for i in range(-self.search_window, self.search_window):
            if i == 0:
                continue
            heights.append(self.image_data[x + i, y + i])
        return heights

    def _getDiaganolLeftDownwardHeights(self, x, y):
        heights = []  # [self.image_data[x,y]]

        for i in range(-self.search_window, self.search_window):
            if i == 0:
                continue
            heights.append(self.image_data[x - i, y - i])
        return heights

    def _getDiaganolRightUpwardHeights(self, x, y):
        heights = []  # [self.image_data[x,y]]

        for i in range(-self.search_window, self.search_window):
            if i == 0:
                continue
            heights.append(self.image_data[x - i, y + i])
        return heights

    def _getDiaganolRightDownwardHeights(self, x, y):
        heights = []  # [self.image_data[x,y]]

        for i in range(-self.search_window, self.search_window):
            if i == 0:
                continue
            heights.append(self.image_data[x + i, y - i])
        return heights

    def _condemnPoint(self, x, y):
        heights = []  # [self.image_data[x,y]]

        for i in range(1, self.search_window):
            heights.append(10)
        return heights

    def _identifyHighestPoint(self, x, y, index_direction, indexed_heights):
        highest_value = 0

        offset = len(indexed_heights) / 2

        for num, height_value in enumerate(indexed_heights):
            if height_value > highest_value:
                highest_point = height_value
                index_position = (num + 1) - offset

        if index_direction == "horiz_left":
            return x - num, y
        elif index_direction == "horiz_right":
            return x + num, y
        elif index_direction == "vert_up":
            return x, y + num
        elif index_direction == "vert_down":
            return x, y - num
        elif index_direction == "diagleft_up":
            return x + num, y + num
        elif index_direction == "diagleft_down":
            return x + num, y - num
        elif index_direction == "diagright_up":
            return x - num, y + num
        elif index_direction == "diagright_down":
            return x - num, y - num

    def finalSkeletonisationIteration(self):
        """A final skeletonisation iteration that removes "hanging" pixels.
        Examples of such pixels are:

                    [0, 0, 0]               [0, 1, 0]            [0, 0, 0]
                    [0, 1, 1]               [0, 1, 1]            [0, 1, 1]
            case 1: [0, 1, 0]   or  case 2: [0, 1, 0] or case 3: [1, 1, 0]

        This is useful for the future functions that rely on local pixel environment
        to make assessments about the overall shape/structure of traces"""

        remaining_coordinates = np.argwhere(self.mask_being_skeletonised).tolist()

        for x, y in remaining_coordinates:
            (
                self.p2,
                self.p3,
                self.p4,
                self.p5,
                self.p6,
                self.p7,
                self.p8,
                self.p9,
            ) = genTracingFuncs.getLocalPixelsBinary(self.mask_being_skeletonised, x, y)

            # Checks for case 1 pixels
            if self._binaryThinCheck_b_returncount() == 2 and self._binaryFinalThinCheck_a():
                self.mask_being_skeletonised[x, y] = 0
            # Checks for case 2 pixels
            elif self._binaryThinCheck_b_returncount() == 3 and self._binaryFinalThinCheck_b():
                self.mask_being_skeletonised[x, y] = 0

    def _binaryFinalThinCheck_a(self):
        if self.p2 * self.p4 == 1:
            return True
        elif self.p4 * self.p6 == 1:
            return True
        elif self.p6 * self.p8 == 1:
            return True
        elif self.p8 * self.p2 == 1:
            return True

    def _binaryFinalThinCheck_b(self):
        if self.p2 * self.p4 * self.p6 == 1:
            return True
        elif self.p4 * self.p6 * self.p8 == 1:
            return True
        elif self.p6 * self.p8 * self.p2 == 1:
            return True
        elif self.p8 * self.p2 * self.p4 == 1:
            return True

    def _binaryThinCheck_b_returncount(self):
        count = 0

        if [self.p2, self.p3] == [0, 1]:
            count += 1
        if [self.p3, self.p4] == [0, 1]:
            count += 1
        if [self.p4, self.p5] == [0, 1]:
            count += 1
        if [self.p5, self.p6] == [0, 1]:
            count += 1
        if [self.p6, self.p7] == [0, 1]:
            count += 1
        if [self.p7, self.p8] == [0, 1]:
            count += 1
        if [self.p8, self.p9] == [0, 1]:
            count += 1
        if [self.p9, self.p2] == [0, 1]:
            count += 1

        return count

    def pruneSkeleton(self):
        """Function to remove the hanging branches from the skeletons - these
        are a persistent problem in the overall tracing process."""

        number_of_branches = 0
        coordinates = np.argwhere(self.mask_being_skeletonised == 1).tolist()

        # The branches are typically short so if a branch is longer than a quarter
        # of the total points its assumed to be part of the real data
        length_of_trace = len(coordinates)
        max_branch_length = int(length_of_trace * 0.15)

        # _deleteSquareEnds(coordinates)

        # first check to find all the end coordinates in the trace
        potential_branch_ends = self._findBranchEnds(coordinates)

        # Now check if its a branch - and if it is delete it
        for x_b, y_b in potential_branch_ends:
            branch_coordinates = [[x_b, y_b]]
            branch_continues = True
            temp_coordinates = coordinates[:]
            temp_coordinates.pop(temp_coordinates.index([x_b, y_b]))

            count = 0

            while branch_continues:
                no_of_neighbours, neighbours = genTracingFuncs.countandGetNeighbours(x_b, y_b, temp_coordinates)

                # If branch continues
                if no_of_neighbours == 1:
                    x_b, y_b = neighbours[0]
                    branch_coordinates.append([x_b, y_b])
                    temp_coordinates.pop(temp_coordinates.index([x_b, y_b]))

                # If the branch reaches the edge of the main trace
                elif no_of_neighbours > 1:
                    branch_coordinates.pop(branch_coordinates.index([x_b, y_b]))
                    branch_continues = False
                    is_branch = True
                # Weird case that happens sometimes
                elif no_of_neighbours == 0:
                    is_branch = True
                    branch_continues = False

                if len(branch_coordinates) > max_branch_length:
                    branch_continues = False
                    is_branch = False

            if is_branch:
                number_of_branches += 1
                for x, y in branch_coordinates:
                    self.mask_being_skeletonised[x, y] = 0

        remaining_coordinates = np.argwhere(self.mask_being_skeletonised)

        if number_of_branches == 0:
            self.pruning = False

    def _findBranchEnds(self, coordinates):
        potential_branch_ends = []

        # Most of the branch ends are just points with one neighbour
        for x, y in coordinates:
            if genTracingFuncs.countNeighbours(x, y, coordinates) == 1:
                potential_branch_ends.append([x, y])
        # Find the ends that are 3/4 neighbouring points
        return potential_branch_ends

    def _deleteSquareEnds(self, coordinates):
        for x, y in coordinates:
            pass


>>>>>>> 369c7c9d
class reorderTrace:
    @staticmethod
    def linearTrace(trace_coordinates):
        """My own function to order the points from a linear trace.

        This works by checking the local neighbours for a given pixel (starting
        at one of the ends). If this pixel has only one neighbour in the array
        of unordered points, this must be the next pixel in the trace -- and it
        is added to the ordered points trace and removed from the
        remaining_unordered_coords array.

        If there is more than one neighbouring pixel, a fairly simple function
        (checkVectorsCandidatePoints) finds which pixel incurs the smallest
        change in angle compared with the rest of the trace and chooses that as
        the next point.

        This process is repeated until all the points are placed in the ordered
        trace array or the other end point is reached."""

        try:
            trace_coordinates = trace_coordinates.tolist()
        except AttributeError:  # array is already a python list
            pass

        # Find one of the end points
        for i, (x, y) in enumerate(trace_coordinates):
            if genTracingFuncs.count_and_get_neighbours(x, y, trace_coordinates)[0] == 1:
                ordered_points = [[x, y]]
                trace_coordinates.pop(i)
                break

        remaining_unordered_coords = trace_coordinates[:]

        while remaining_unordered_coords:
            if len(ordered_points) > len(trace_coordinates):
                break

            x_n, y_n = ordered_points[-1]  # get the last point to be added to the array and find its neighbour

            no_of_neighbours, neighbour_array = genTracingFuncs.count_and_get_neighbours(
                x_n, y_n, remaining_unordered_coords
            )

            # if there's only one candidate - its the next point add it to array and delete from candidate points
            if no_of_neighbours == 1:
                ordered_points.append(neighbour_array[0])
                remaining_unordered_coords.pop(remaining_unordered_coords.index(neighbour_array[0]))
                continue
            elif no_of_neighbours > 1:
                best_next_pixel = genTracingFuncs.checkVectorsCandidatePoints(x_n, y_n, ordered_points, neighbour_array)
                ordered_points.append(best_next_pixel)
                remaining_unordered_coords.pop(remaining_unordered_coords.index(best_next_pixel))
                continue
            elif no_of_neighbours == 0:
                # nn, neighbour_array_all_coords = genTracingFuncs.countandGetNeighbours(x_n, y_n, trace_coordinates)
                # best_next_pixel = genTracingFuncs.checkVectorsCandidatePoints(x_n, y_n, ordered_points, neighbour_array_all_coords)
                best_next_pixel = genTracingFuncs.findBestNextPoint(
                    x_n, y_n, ordered_points, remaining_unordered_coords
                )

                if not best_next_pixel:
                    return np.array(ordered_points)

                ordered_points.append(best_next_pixel)

            # If the tracing has reached the other end of the trace then its finished
            if genTracingFuncs.count_and_get_neighbours(x_n, y_n, trace_coordinates)[0] == 1:
                break

        return np.array(ordered_points)

    @staticmethod
    def circularTrace(trace_coordinates):
        """An alternative implementation of the linear tracing algorithm but
        with some adaptations to work with circular dna molecules"""

        try:
            trace_coordinates = trace_coordinates.tolist()
        except AttributeError:  # array is already a python list
            pass

        remaining_unordered_coords = trace_coordinates[:]

        # Find a sensible point to start of the end points
        for i, (x, y) in enumerate(trace_coordinates):
            if genTracingFuncs.count_and_get_neighbours(x, y, trace_coordinates)[0] == 2:
                ordered_points = [[x, y]]
                remaining_unordered_coords.pop(i)
                break

        # Randomly choose one of the neighbouring points as the next point
        x_n = ordered_points[0][0]
        y_n = ordered_points[0][1]
        no_of_neighbours, neighbour_array = genTracingFuncs.count_and_get_neighbours(
            x_n, y_n, remaining_unordered_coords
        )
        ordered_points.append(neighbour_array[0])
        remaining_unordered_coords.pop(remaining_unordered_coords.index(neighbour_array[0]))

        count = 0

        while remaining_unordered_coords:
            x_n, y_n = ordered_points[-1]  # get the last point to be added to the array and find its neighbour

            no_of_neighbours, neighbour_array = genTracingFuncs.count_and_get_neighbours(
                x_n, y_n, remaining_unordered_coords
            )

            if (
                no_of_neighbours == 1
            ):  # if there's only one candidate - its the next point add it to array and delete from candidate points
                ordered_points.append(neighbour_array[0])
                remaining_unordered_coords.pop(remaining_unordered_coords.index(neighbour_array[0]))
                continue

            elif no_of_neighbours > 1:
                best_next_pixel = genTracingFuncs.checkVectorsCandidatePoints(x_n, y_n, ordered_points, neighbour_array)
                ordered_points.append(best_next_pixel)
                remaining_unordered_coords.pop(remaining_unordered_coords.index(best_next_pixel))
                continue

            elif len(ordered_points) > len(trace_coordinates):
                vector_start_end = abs(
                    math.hypot(
                        ordered_points[0][0] - ordered_points[-1][0], ordered_points[0][1] - ordered_points[-1][1]
                    )
                )
                if vector_start_end > 5:  # Checks if trace has basically finished i.e. is close to where it started
                    ordered_points.pop(-1)
                    return np.array(ordered_points), False
                else:
                    break

            elif no_of_neighbours == 0:
                # Check if the tracing is finished
                nn, neighbour_array_all_coords = genTracingFuncs.count_and_get_neighbours(x_n, y_n, trace_coordinates)
                if ordered_points[0] in neighbour_array_all_coords:
                    break

                    # Checks for bug that happens when tracing messes up
                if ordered_points[-1] == ordered_points[-3]:
                    ordered_points = ordered_points[:-6]
                    return np.array(ordered_points), False

                # Maybe at a crossing with all neighbours deleted - this is crucially a point where errors often occur
                else:
                    # best_next_pixel = genTracingFuncs.checkVectorsCandidatePoints(x_n, y_n, ordered_points, remaining_unordered_coords)
                    best_next_pixel = genTracingFuncs.findBestNextPoint(
                        x_n, y_n, ordered_points, remaining_unordered_coords
                    )

                    if not best_next_pixel:
                        return np.array(ordered_points), False

                    vector_to_new_point = abs(math.hypot(best_next_pixel[0] - x_n, best_next_pixel[1] - y_n))

                    if vector_to_new_point > 5:  # arbitary distinction but mostly valid probably
                        return np.array(ordered_points), False
                    else:
                        ordered_points.append(best_next_pixel)
                    if ordered_points[-1] == ordered_points[-3] and ordered_points[-3] == ordered_points[-5]:
                        ordered_points = ordered_points[:-6]
                        return np.array(ordered_points), False
                    continue

        ordered_points.append(ordered_points[0])
        return np.array(ordered_points), True

    @staticmethod
    def circularTrace_old(trace_coordinates):
        """Reorders the coordinates of a trace from a circular DNA molecule
        (with no loops) using a polar coordinate system with reference to the
        center of mass

        I think every step of this can be vectorised for speed up

        This is vulnerable to bugs if the dna molecule folds in on itself slightly"""

        # calculate the centre of mass for the trace
        com_x = np.average(trace_coordinates[:, 0])
        com_y = np.average(trace_coordinates[:, 1])

        # convert to polar coordinates with respect to the centre of mass
        polar_coordinates = []
        for x1, y1 in trace_coordinates:
            x = x1 - com_x
            y = y1 - com_y

            r = math.hypot(x, y)
            theta = math.atan2(x, y)

            polar_coordinates.append([theta, r])

        sorted_polar_coordinates = sorted(polar_coordinates, key=lambda i: i[0])

        # Reconvert to x, y coordinates
        sorted_coordinates = []
        for theta, r in sorted_polar_coordinates:
            x = r * math.sin(theta)
            y = r * math.cos(theta)

            x2 = x + com_x
            y2 = y + com_y

            sorted_coordinates.append([x2, y2])

        return np.array(sorted_coordinates)

    def loopedCircularTrace():
        pass

    def loopedLinearTrace():
        pass


class genTracingFuncs:
    @staticmethod
    def count_and_get_neighbours(x, y, trace_coordinates):
        """Returns the number of neighbouring points for a coordinate and an
        array containing the those points"""

        neighbour_array = []
        number_of_neighbours = 0
        if [x, y + 1] in trace_coordinates:
            neighbour_array.append([x, y + 1])
            number_of_neighbours += 1
        if [x + 1, y + 1] in trace_coordinates:
            neighbour_array.append([x + 1, y + 1])
            number_of_neighbours += 1
        if [x + 1, y] in trace_coordinates:
            neighbour_array.append([x + 1, y])
            number_of_neighbours += 1
        if [x + 1, y - 1] in trace_coordinates:
            neighbour_array.append([x + 1, y - 1])
            number_of_neighbours += 1
        if [x, y - 1] in trace_coordinates:
            neighbour_array.append([x, y - 1])
            number_of_neighbours += 1
        if [x - 1, y - 1] in trace_coordinates:
            neighbour_array.append([x - 1, y - 1])
            number_of_neighbours += 1
        if [x - 1, y] in trace_coordinates:
            neighbour_array.append([x - 1, y])
            number_of_neighbours += 1
        if [x - 1, y + 1] in trace_coordinates:
            neighbour_array.append([x - 1, y + 1])
            number_of_neighbours += 1
        return number_of_neighbours, neighbour_array

    @staticmethod
    def returnPointsInArray(points_array, trace_coordinates):
        for x, y in points_array:
            if [x, y] in trace_coordinates:
                try:
                    points_in_trace_coordinates.append([x, y])
                except NameError:
                    points_in_trace_coordinates = [[x, y]]
        # for x, y in points_array:
        #    print([x,y])
        #    try:
        #        trace_coordinates.index([x,y])
        #        print(trace_coordinates.index([x,y]))
        #    except ValueError:
        #        continue
        #    else:
        #        try:
        #            points_in_trace_coordinates.append([x,y])
        #        except NameError:
        #            points_in_trace_coordinates = [[x,y]]
        try:
            return points_in_trace_coordinates
        except UnboundLocalError:
            return None

    @staticmethod
    def makeGrid(x, y, size):
        for x_n in range(-size, size + 1):
            x_2 = x + x_n
            for y_n in range(-size, size + 1):
                y_2 = y + y_n
                try:
                    grid.append([x_2, y_2])
                except NameError:
                    grid = [[x_2, y_2]]
        return grid

    @staticmethod
    def findBestNextPoint(x, y, ordered_points, candidate_points):
        ordered_points = np.array(ordered_points)
        candidate_points = np.array(candidate_points)

        ordered_points = ordered_points.tolist()
        candidate_points = candidate_points.tolist()

        for i in range(1, 8):
            # build array of coordinates from which to check
            coords_to_check = genTracingFuncs.makeGrid(x, y, i)
            # check for potential points in the larger search area
            points_in_array = genTracingFuncs.returnPointsInArray(coords_to_check, candidate_points)

            # Make a decision depending on how many points are found
            if not points_in_array:
                continue
            elif len(points_in_array) == 1:
                best_next_point = points_in_array[0]
                return best_next_point
            else:
                best_next_point = genTracingFuncs.checkVectorsCandidatePoints(x, y, ordered_points, points_in_array)
                return best_next_point
        return None

    @staticmethod
    def checkVectorsCandidatePoints(x, y, ordered_points, candidate_points):
        """Finds which neighbouring pixel incurs the smallest angular change
        with reference to a previous pixel in the ordered trace, and chooses that
        as the next point"""

        x_test = ordered_points[-1][0]
        y_test = ordered_points[-1][1]

        if len(ordered_points) > 4:
            x_ref = ordered_points[-3][0]
            y_ref = ordered_points[-3][1]

            x_ref_2 = ordered_points[-2][0]
            y_ref_2 = ordered_points[-2][1]
        elif len(ordered_points) > 3:
            x_ref = ordered_points[-2][0]
            y_ref = ordered_points[-2][1]

            x_ref_2 = ordered_points[0][0]
            y_ref_2 = ordered_points[0][1]
        else:
            x_ref = ordered_points[0][0]
            y_ref = ordered_points[0][1]

            x_ref_2 = ordered_points[0][0]
            y_ref_2 = ordered_points[0][1]

        dx = x_test - x_ref
        dy = y_test - y_ref

        ref_theta = math.atan2(dx, dy)

        x_y_theta = []

        for x_n, y_n in candidate_points:
            x = x_n - x_ref_2
            y = y_n - y_ref_2

            theta = math.atan2(x, y)

            x_y_theta.append([x_n, y_n, abs(theta - ref_theta)])

        ordered_x_y_theta = sorted(x_y_theta, key=lambda x: x[2])
        return [ordered_x_y_theta[0][0], ordered_x_y_theta[0][1]]<|MERGE_RESOLUTION|>--- conflicted
+++ resolved
@@ -3,8 +3,6 @@
 import math
 
 
-<<<<<<< HEAD
-=======
 class getSkeleton:
 
     """Skeltonisation algorithm based on the paper "A Fast Parallel Algorithm for
@@ -581,7 +579,6 @@
             pass
 
 
->>>>>>> 369c7c9d
 class reorderTrace:
     @staticmethod
     def linearTrace(trace_coordinates):
