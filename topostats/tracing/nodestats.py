--- conflicted
+++ resolved
@@ -96,7 +96,6 @@
         self.connected_nodes = np.zeros_like(self.skeleton)
         self.all_connected_nodes = self.skeleton.copy()
         self.whole_skel_graph = None
-<<<<<<< HEAD
 
         self.metrics = {
             "num_crossings": 0,
@@ -104,8 +103,6 @@
             "min_crossing_confidence": None,
         }
 
-=======
->>>>>>> a1bc4879
         self.node_centre_mask = None
         self.node_dict = {}
         self.image_dict = {
@@ -169,17 +166,10 @@
             )
             # obtain a mask of node centers and their count
             self.node_centre_mask = self.highlight_node_centres(self.connected_nodes)
-<<<<<<< HEAD
             # beigin the hefty crossing analysis
             LOGGER.info(f"[{self.filename}] : Nodestats - {self.n_grain} analysing found crossings.")
             self.analyse_nodes(max_branch_length=20e-9)
             self.compile_metrics()
-=======
-            self.num_crossings = (self.node_centre_mask == 3).sum()
-            # Begin the hefty crossing analysis
-            LOGGER.info(f"[{self.filename}] : Nodestats - {self.n_grain} analysing found crossings.")
-            self.analyse_nodes(max_branch_length=20e-9)
->>>>>>> a1bc4879
         else:
             LOGGER.info(f"[{self.filename}] : Nodestats - {self.n_grain} has no crossings.")
         return self.node_dict, self.image_dict
@@ -1020,11 +1010,7 @@
 
     def fwhm2(self, heights: npt.NDArray, distances: npt.NDArray, hm: float | None = None) -> tuple:
         """
-<<<<<<< HEAD
         Caculate the FWHM value. TODO: Dictionary-ify this one to help saving.
-=======
-        Calculate the FWHM value.
->>>>>>> a1bc4879
 
         First identifyies the HM then finding the closest values in the distances array and using
         linear interpolation to calculate the FWHM.
@@ -1967,9 +1953,6 @@
         for _, vals in self.node_dict.items():
             if vals["error"]:
                 return False
-<<<<<<< HEAD
-            else:
-                pass
         return True
 
     def compile_metrics(self) -> None:
@@ -2069,7 +2052,4 @@
         grainstats_additions_df = pd.DataFrame.from_dict(grainstats_additions, orient="index")
         print("--------------\n", grainstats_additions_df)
 
-    return nodestats_data, grainstats_additions_df, all_images
-=======
-        return True
->>>>>>> a1bc4879
+    return nodestats_data, grainstats_additions_df, all_images