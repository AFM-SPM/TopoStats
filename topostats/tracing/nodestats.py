"""Perform Crossing Region Processing and Analysis."""

from __future__ import annotations

import logging
from typing import TypedDict

import networkx as nx
import numpy as np
import numpy.typing as npt
import pandas as pd
from scipy.ndimage import binary_dilation
from scipy.signal import argrelextrema
from skimage.morphology import label

from topostats.logs.logs import LOGGER_NAME
from topostats.measure.geometry import (
    calculate_shortest_branch_distances,
    connect_best_matches,
    find_branches_for_nodes,
)
from topostats.tracing.pruning import prune_skeleton
from topostats.tracing.skeletonize import getSkeleton
from topostats.tracing.tracingfuncs import order_branch, order_branch_from_start
from topostats.utils import ResolutionError, convolve_skeleton

LOGGER = logging.getLogger(LOGGER_NAME)


class NodeDict(TypedDict):
    """Dictionary containing the node information."""

    error: bool
    px_2_nm: np.float64
    branch_stats: dict[int, MatchedBranch] | None
    node_coords: npt.NDArray[np.int32] | None
    confidence: np.float64 | None


class MatchedBranch(TypedDict):
    """
    Dictionary containing the matched branches.

    matched_branches: dict[int, dict[str, npt.NDArray[np.number]]]
        Dictionary where the key is the index of the pair and the value is a dictionary containing the following
        keys:
        - "ordered_coords" : npt.NDArray[np.int32]. The ordered coordinates of the branch.
        - "heights" : npt.NDArray[np.number]. Heights of the branch coordinates.
        - "distances" : npt.NDArray[np.number]. Distances of the branch coordinates.
        - "fwhm" : npt.NDArray[np.number]. Full width half maximum of the branch.
        - "angles" : np.float64. The initial direction angle of the branch, added in later steps.
    """

    ordered_coords: npt.NDArray[np.int32]
    heights: npt.NDArray[np.number]
    distances: npt.NDArray[np.number]
    fwhm: dict[str, np.float64 | tuple[np.float64]]
    angles: np.float64 | None


class ImageDict(TypedDict):
    """Dictionary containing the image information."""

    nodes: dict[str, dict[str, npt.NDArray[np.int32]]]
    grain: dict[str, npt.NDArray[np.int32] | dict[str, npt.NDArray[np.int32]]]


class nodeStats:
    """
    Class containing methods to find and analyse the nodes/crossings within a grain.

    Parameters
    ----------
    filename : str
        The name of the file being processed. For logging purposes.
    image : npt.npt.NDArray
        The array of pixels.
    mask : npt.npt.NDArray
        The binary segmentation mask.
    smoothed_mask : npt.NDArray
        A smoothed version of the bianary segmentation mask.
    skeleton : npt.NDArray
        A binary single-pixel wide mask of objects in the 'image'.
    px_2_nm : np.float32
        The pixel to nm scaling factor.
    n_grain : int
        The grain number.
    node_joining_length : float
        The length over which to join skeletal intersections to be counted as one crossing.
    node_joining_length : float
        The distance over which to join nearby odd-branched nodes.
    branch_pairing_length : float
        The length from the crossing point to pair and trace, obtaining FWHM's.
    """

    def __init__(
        self,
        filename: str,
        image: npt.NDArray,
        mask: npt.NDArray,
        smoothed_mask: npt.NDArray,
        skeleton: npt.NDArray,
        px_2_nm: np.float64,
        n_grain: int,
        node_joining_length: float,
        node_extend_dist: float,
        branch_pairing_length: float,
    ) -> None:
        """
        Initialise the nodeStats class.

        Parameters
        ----------
        filename : str
            The name of the file being processed. For logging purposes.
        image : npt.NDArray
            The array of pixels.
        mask : npt.NDArray
            The binary segmentation mask.
        smoothed_mask : npt.NDArray
            A smoothed version of the bianary segmentation mask.
        skeleton : npt.NDArray
            A binary single-pixel wide mask of objects in the 'image'.
        px_2_nm : float
            The pixel to nm scaling factor.
        n_grain : int
            The grain number.
        node_joining_length : float
            The length over which to join skeletal intersections to be counted as one crossing.
        node_joining_length : float
            The distance over which to join nearby odd-branched nodes.
        branch_pairing_length : float
            The length from the crossing point to pair and trace, obtaining FWHM's.
        """
        self.filename = filename
        self.image = image
        self.mask = mask
        self.smoothed_mask = smoothed_mask  # only used to average traces
        self.skeleton = skeleton
        self.px_2_nm = px_2_nm
        self.n_grain = n_grain
        self.node_joining_length = node_joining_length
        self.node_extend_dist = node_extend_dist / self.px_2_nm
        self.branch_pairing_length = branch_pairing_length

        self.conv_skelly = np.zeros_like(self.skeleton)
        self.connected_nodes = np.zeros_like(self.skeleton)
        self.all_connected_nodes = np.zeros_like(self.skeleton)
        self.whole_skel_graph: nx.classes.graph.Graph | None = None
        self.node_centre_mask = np.zeros_like(self.skeleton)

        self.metrics = {
            "num_crossings": 0,
            "avg_crossing_confidence": None,
            "min_crossing_confidence": None,
        }

        self.node_dicts: dict[str, NodeDict] = {}
        self.image_dict: ImageDict = {
            "nodes": {},
            "grain": {
                "grain_image": self.image,
                "grain_mask": self.mask,
                "grain_skeleton": self.skeleton,
            },
        }

        self.full_dict = {}
        self.mol_coords = {}
        self.visuals = {}
        self.all_visuals_img = None

    def get_node_stats(self) -> tuple:
        """
        Run the workflow to obtain the node statistics.

        Returns
        -------
        dict
            Key structure:  <grain_number>
                            |-> <node_number>
                                |-> 'error'
                                └-> 'node_coords'
                                └-> 'branch_stats'
                                    └-> <branch_number>
                                        |-> 'ordered_coords'
                                        |-> 'heights'
                                        |-> 'gaussian_fit'
                                        |-> 'fwhm'
                                        └-> 'angles'
        dict
            Key structure:  'nodes'
                                <node_number>
                                    |-> 'node_area_skeleton'
                                    |-> 'node_branch_mask'
                                    └-> 'node_avg_mask
                            'grain'
                                |-> 'grain_image'
                                |-> 'grain_mask'
                                └-> 'grain_skeleton'
        """
        LOGGER.info(f"Node Stats - Processing Grain: {self.n_grain}")
        self.conv_skelly = convolve_skeleton(self.skeleton)
        if len(self.conv_skelly[self.conv_skelly == 3]) != 0:  # check if any nodes
            LOGGER.info(f"[{self.filename}] : Nodestats - {self.n_grain} contains crossings.")
            # convolve to see crossing and end points
            self.conv_skelly = self.tidy_branches(self.conv_skelly, self.image)
            # reset skeleton var as tidy branches may have modified it
            self.skeleton = np.where(self.conv_skelly != 0, 1, 0)
            self.image_dict["grain"]["grain_skeleton"] = self.skeleton
            # get graph of skeleton
            self.whole_skel_graph = self.skeleton_image_to_graph(self.skeleton)
            # connect the close nodes
            LOGGER.info(f"[{self.filename}] : Nodestats - {self.n_grain} connecting close nodes.")
            self.connected_nodes = self.connect_close_nodes(self.conv_skelly, node_width=self.node_joining_length)
            # connect the odd-branch nodes
            self.connected_nodes = self.connect_extended_nodes_nearest(
                self.connected_nodes, node_extend_dist=self.node_extend_dist
            )
            # obtain a mask of node centers and their count
            self.node_centre_mask = self.highlight_node_centres(self.connected_nodes)
<<<<<<< HEAD
            print("CENT: ", self.node_centre_mask)
=======
>>>>>>> 4350dfeb
            # Begin the hefty crossing analysis
            LOGGER.info(f"[{self.filename}] : Nodestats - {self.n_grain} analysing found crossings.")
            self.analyse_nodes(max_branch_length=self.branch_pairing_length)
            self.compile_metrics()
        else:
            LOGGER.info(f"[{self.filename}] : Nodestats - {self.n_grain} has no crossings.")
        return self.node_dicts, self.image_dict
        # self.all_visuals_img = dnaTrace.concat_images_in_dict(self.image.shape, self.visuals)

    @staticmethod
    def skeleton_image_to_graph(skeleton: npt.NDArray) -> nx.classes.graph.Graph:
        """
        Convert a skeletonised mask into a Graph representation.

        Graphs conserve the coordinates via the node label.

        Parameters
        ----------
        skeleton : npt.NDArray
            A binary single-pixel wide mask, or result from conv_skelly().

        Returns
        -------
        nx.classes.graph.Graph
            A networkX graph connecting the pixels in the skeleton to their neighbours.
        """
        skeImPos = np.argwhere(skeleton).T
        g = nx.Graph()
        neigh = np.array([[0, 1], [0, -1], [1, 0], [-1, 0], [1, 1], [1, -1], [-1, 1], [-1, -1]])

        for idx in range(skeImPos[0].shape[0]):
            for neighIdx in range(neigh.shape[0]):
                curNeighPos = skeImPos[:, idx] + neigh[neighIdx]
                if np.any(curNeighPos < 0) or np.any(curNeighPos >= skeleton.shape):
                    continue
                if skeleton[curNeighPos[0], curNeighPos[1]] > 0:
                    idx_coord = skeImPos[0, idx], skeImPos[1, idx]
                    curNeigh_coord = curNeighPos[0], curNeighPos[1]
                    # assign lower weight to nodes if not a binary image
                    if skeleton[idx_coord] == 3 and skeleton[curNeigh_coord] == 3:
                        weight = 0
                    else:
                        weight = 1
                    g.add_edge(idx_coord, curNeigh_coord, weight=weight)
        g.graph["physicalPos"] = skeImPos.T
        return g

    @staticmethod
    def graph_to_skeleton_image(g: nx.Graph, im_shape: tuple[int]) -> npt.NDArray:
        """
        Convert the skeleton graph back to a binary image.

        Parameters
        ----------
        g : nx.Graph
            Graph with coordinates as node labels.
        im_shape : tuple[int]
            The shape of the image to dump.

        Returns
        -------
        npt.NDArray
            Skeleton binary image from the graph representation.
        """
        im = np.zeros(im_shape)
        for node in g:
            im[node] = 1

        return im

    def tidy_branches(self, connect_node_mask: npt.NDArray, image: npt.NDArray) -> npt.NDArray:
        """
        Wrangle distant connected nodes back towards the main cluster.

        Works by filling and reskeletonising soely the node areas.

        Parameters
        ----------
        connect_node_mask : npt.NDArray
            The connected node mask - a skeleton where node regions = 3, endpoints = 2, and skeleton = 1.
        image : npt.NDArray
            The intensity image.

        Returns
        -------
        npt.NDArray
            The wrangled connected_node_mask.
        """
        new_skeleton = np.where(connect_node_mask != 0, 1, 0)
        labeled_nodes = label(np.where(connect_node_mask == 3, 1, 0))
        for node_num in range(1, labeled_nodes.max() + 1):
            solo_node = np.where(labeled_nodes == node_num, 1, 0)
            coords = np.argwhere(solo_node == 1)
            node_centre = coords.mean(axis=0).astype(np.int32)
            node_wid = coords[:, 0].max() - coords[:, 0].min() + 2  # +2 so always 2 by default
            node_len = coords[:, 1].max() - coords[:, 1].min() + 2  # +2 so always 2 by default
            overflow = int(10 / self.px_2_nm) if int(10 / self.px_2_nm) != 0 else 1
            # grain mask fill
            new_skeleton[
                node_centre[0] - node_wid // 2 - overflow : node_centre[0] + node_wid // 2 + overflow,
                node_centre[1] - node_len // 2 - overflow : node_centre[1] + node_len // 2 + overflow,
            ] = self.mask[
                node_centre[0] - node_wid // 2 - overflow : node_centre[0] + node_wid // 2 + overflow,
                node_centre[1] - node_len // 2 - overflow : node_centre[1] + node_len // 2 + overflow,
            ]
        # remove any artifacts of the grain caught in the overflow areas
        new_skeleton = self.keep_biggest_object(new_skeleton)
        # Re-skeletonise
        new_skeleton = getSkeleton(image, new_skeleton, method="topostats", height_bias=0.6).get_skeleton()
        # new_skeleton = pruneSkeleton(image, new_skeleton).prune_skeleton(
        #     {"method": "topostats", "max_length": -1}
        # )
        new_skeleton = prune_skeleton(image, new_skeleton, **{"method": "topostats", "max_length": -1})
        # cleanup around nibs
        new_skeleton = getSkeleton(image, new_skeleton, method="zhang").get_skeleton()
        # might also need to remove segments that have squares connected

        return convolve_skeleton(new_skeleton)

    @staticmethod
    def keep_biggest_object(mask: npt.NDArray) -> npt.NDArray:
        """
        Retain the largest object in a binary mask.

        Parameters
        ----------
        mask : npt.NDArray
            Binary mask.

        Returns
        -------
        npt.NDArray
            A binary mask with only one object.
        """
        labelled_mask = label(mask)
        idxs, counts = np.unique(mask, return_counts=True)
        try:
            max_idx = idxs[np.argmax(counts[1:]) + 1]
            return np.where(labelled_mask == max_idx, 1, 0)
        except ValueError as e:
            LOGGER.info(f"{e}: mask is empty.")
            return mask

    def connect_close_nodes(self, conv_skelly: npt.NDArray, node_width: float = 2.85) -> npt.NDArray:
        """
        Connect nodes within the 'node_width' boundary distance.

        This labels them as part of the same node.

        Parameters
        ----------
        conv_skelly : npt.NDArray
            A labeled skeleton image with skeleton = 1, endpoints = 2, crossing points =3.
        node_width : float
            The width of the dna in the grain, used to connect close nodes.

        Returns
        -------
        np.ndarray
            The skeleton (label=1) with close nodes connected (label=3).
        """
        self.connected_nodes = conv_skelly.copy()
        nodeless = conv_skelly.copy()
        nodeless[(nodeless == 3) | (nodeless == 2)] = 0  # remove node & termini points
        nodeless_labels = label(nodeless)
        for i in range(1, nodeless_labels.max() + 1):
            if nodeless[nodeless_labels == i].size < (node_width / self.px_2_nm):
                # maybe also need to select based on height? and also ensure small branches classified
                self.connected_nodes[nodeless_labels == i] = 3

        return self.connected_nodes

    def highlight_node_centres(self, mask: npt.NDArray) -> npt.NDArray:
        """
        Calculate the node centres based on height and re-plot on the mask.

        Parameters
        ----------
        mask : npt.NDArray
            2D array with background = 0, skeleton = 1, endpoints = 2, node_centres = 3.

        Returns
        -------
        npt.NDArray
            2D array with the highest node coordinate for each node labeled as 3.
        """
        small_node_mask = mask.copy()
        small_node_mask[mask == 3] = 1  # remap nodes to skeleton
        big_nodes = mask.copy()
        big_nodes = np.where(mask == 3, 1, 0)  # remove non-nodes & set nodes to 1
        big_node_mask = label(big_nodes)

        for i in np.delete(np.unique(big_node_mask), 0):  # get node indices
            centre = np.unravel_index((self.image * (big_node_mask == i).astype(int)).argmax(), self.image.shape)
            small_node_mask[centre] = 3

        return small_node_mask

    def connect_extended_nodes_nearest(
        self, connected_nodes: npt.NDArray, node_extend_dist: float = -1
    ) -> npt.NDArray[np.int32]:
        """
        Extend the odd branched nodes to other odd branched nodes within the 'extend_dist' threshold.

        Parameters
        ----------
        connected_nodes : npt.NDArra
            A 2D array representing the network with background = 0, skeleton = 1, endpoints = 2,
            node_centres = 3.
        node_extend_dist : int | float, optional
            The distance over which to connect odd-branched nodes, by default -1 for no-limit.

        Returns
        -------
        npt.NDArra[np.int32]
            Connected nodes array with odd-branched nodes connected.
        """
        just_nodes = np.where(connected_nodes == 3, 1, 0)  # remove branches & termini points
        labelled_nodes = label(just_nodes)

        just_branches = np.where(connected_nodes == 1, 1, 0)  # remove node & termini points
        just_branches[connected_nodes == 1] = labelled_nodes.max() + 1
        labelled_branches = label(just_branches)

        nodes_with_branch_starting_coords = find_branches_for_nodes(
            network_array_representation=connected_nodes,
            labelled_nodes=labelled_nodes,
            labelled_branches=labelled_branches,
        )

        # If there is only one node, then there is no need to connect the nodes since there is nothing to
        # connect it to. Return the original connected_nodes instead.
        if len(nodes_with_branch_starting_coords) <= 1:
            self.connected_nodes = connected_nodes
            return self.connected_nodes

        assert self.whole_skel_graph is not None, "Whole skeleton graph is not defined."  # for type safety
        shortest_node_dists, shortest_dists_branch_idxs, _shortest_dist_coords = calculate_shortest_branch_distances(
            nodes_with_branch_starting_coords=nodes_with_branch_starting_coords,
            whole_skeleton_graph=self.whole_skel_graph,
        )

        # Matches is an Nx2 numpy array of indexes of the best matching nodes.
        # Eg: np.array([[1, 0], [2, 3]]) means that the best matching nodes are
        # node 1 and node 0, and node 2 and node 3.
        matches: npt.NDArray[np.int32] = self.best_matches(shortest_node_dists, max_weight_matching=False)

        # Connect the nodes by their best matches, using the shortest distances between their branch starts.
        connected_nodes = connect_best_matches(
            network_array_representation=connected_nodes,
            whole_skeleton_graph=self.whole_skel_graph,
            match_indexes=matches,
            shortest_distances_between_nodes=shortest_node_dists,
            shortest_distances_branch_indexes=shortest_dists_branch_idxs,
            emanating_branch_starts_by_node=nodes_with_branch_starting_coords,
            extend_distance=node_extend_dist,
        )

        self.connected_nodes = connected_nodes
        return self.connected_nodes

    @staticmethod
    def find_branch_starts(reduced_node_image: npt.NDArray) -> npt.NDArray:
        """
        Find the coordinates where the branches connect to the node region through binary dilation of the node.

        Parameters
        ----------
        reduced_node_image : npt.NDArray
            A 2D numpy array containing a single node region (=3) and its connected branches (=1).

        Returns
        -------
        npt.NDArray
            Coordinate array of pixels next to crossing points (=3 in input).
        """
        node = np.where(reduced_node_image == 3, 1, 0)
        nodeless = np.where(reduced_node_image == 1, 1, 0)
        thicc_node = binary_dilation(node, structure=np.ones((3, 3)))

        return np.argwhere(thicc_node * nodeless == 1)

    # pylint: disable=too-many-locals
    def analyse_nodes(self, max_branch_length: float = 20) -> None:
        """
        Obtain the main analyses for the nodes of a single molecule along the 'max_branch_length'(nm) from the node.

        Parameters
        ----------
        max_branch_length : float
            The side length of the box around the node to analyse (in nm).
        test_run : bool, optional
            Flag to determine whether to run in test mode, if enabled, it will pickle objects to
            files, by default False.
        """
        # Get coordinates of nodes
        # This is a numpy array of coords, shape Nx2
        assert self.node_centre_mask is not None, "Node centre mask is not defined."
        node_coords: npt.NDArray[np.int32] = np.argwhere(self.node_centre_mask.copy() == 3)

        # Check whether average trace resides inside the grain mask
        # Checks if we dilate the skeleton once or twice, then all the pixels should fit in the grain mask
        dilate = binary_dilation(self.skeleton, iterations=2)
        # This flag determines whether to use average of 3 traces in calculation of FWHM
        average_trace_advised = dilate[self.smoothed_mask == 1].sum() == dilate.sum()
        LOGGER.debug(f"[{self.filename}] : Branch height traces will be averaged: {average_trace_advised}")

        # Iterate over the nodes and analyse the branches
        matched_branches = None
        branch_image = None
        avg_image = np.zeros_like(self.image)
        real_node_count = 0
        for node_no, (node_x, node_y) in enumerate(node_coords):
            error = False

            # Get branches relevant to the node
            max_length_px = max_branch_length / (self.px_2_nm * 1)
            reduced_node_area: npt.NDArray[np.int32] = nodeStats.only_centre_branches(
                self.connected_nodes, np.array([node_x, node_y])
            )
            # Reduced skel graph is a networkx graph of the reduced node area.
            reduced_skel_graph: nx.classes.graph.Graph = nodeStats.skeleton_image_to_graph(reduced_node_area)

            # Binarise the reduced node area
            branch_mask = reduced_node_area.copy()
            branch_mask[branch_mask == 3] = 0
            branch_mask[branch_mask == 2] = 1
            node_coords = np.argwhere(reduced_node_area == 3)

            # Find the starting coordinates of any branches connected to the node
            branch_start_coords = self.find_branch_starts(reduced_node_area)

            # Stop processing if nib (node has 2 branches)
            if branch_start_coords.shape[0] <= 2:
                LOGGER.info(
                    f"node {node_no} has only two branches - skipped & nodes removed.{len(node_coords)}"
                    "pixels in nib node."
                )
            else:
                try:
                    real_node_count += 1
                    LOGGER.info(f"Node: {real_node_count}")

                    # Analyse the node branches
                    pairs, matched_branches, ordered_branches, masked_image, branch_under_over_order, conf = (
                        nodeStats.analyse_node_branches(
                            p_to_nm=self.px_2_nm,
                            reduced_node_area=reduced_node_area,
                            branch_start_coords=branch_start_coords,
                            max_length_px=max_length_px,
                            reduced_skeleton_graph=reduced_skel_graph,
                            image=self.image,
                            average_trace_advised=average_trace_advised,
                            node_coord=(node_x, node_y),
                            filename=self.filename,
                            resolution_threshold=np.float64(1000 / 512),
                        )
                    )

                    # Add the analysed branches to the labelled image
                    branch_image, avg_image = nodeStats.add_branches_to_labelled_image(
                        branch_under_over_order=branch_under_over_order,
                        matched_branches=matched_branches,
                        masked_image=masked_image,
                        branch_start_coords=branch_start_coords,
                        ordered_branches=ordered_branches,
                        pairs=pairs,
                        average_trace_advised=average_trace_advised,
                        image_shape=(self.image.shape[0], self.image.shape[1]),
                    )

                    # Calculate crossing angles
                    # Get the vector of each branch based on ordered_coords. Ordered_coords is only the first N nm
                    # of the branch so this is just a general vibe on what direction a branch is going.
                    vectors: list[npt.NDArray[np.float64]] = []
                    for _, values in matched_branches.items():
                        # Add the vector of the branch to the list of vectors for the node
                        vectors.append(nodeStats.get_vector(values["ordered_coords"], np.array([node_x, node_y])))
                    # Calculate angles between the vectors
                    nodestats_calc_angles_result = nodeStats.calc_angles(np.asarray(vectors))
                    # Eg: length 2 array: [array([ nan, 79.00]), array([79.00, 0.0])]
                    # angles_between_vectors_along_branch
                    angles_between_vectors_along_branch: npt.NDArray[np.float64] = nodestats_calc_angles_result[0]
                    branch_index: int
                    angle: np.float64
                    for branch_index, angle in enumerate(angles_between_vectors_along_branch):
                        matched_branches[branch_index]["angles"] = angle

                except ResolutionError:
                    LOGGER.info(f"Node stats skipped as resolution too low: {self.px_2_nm}nm per pixel")
                    error = True

                self.node_dicts[f"node_{real_node_count}"] = {
                    "error": error,
                    "px_2_nm": self.px_2_nm,
                    "branch_stats": matched_branches,
                    "node_coords": node_coords,
                    "confidence": conf,
                }

                assert reduced_node_area is not None, "Reduced node area is not defined."
                assert branch_image is not None, "Branch image is not defined."
                assert avg_image is not None, "Average image is not defined."
                node_images_dict: dict[str, npt.NDArray[np.int32]] = {
                    "node_area_skeleton": reduced_node_area,
                    "node_branch_mask": branch_image,
                    "node_avg_mask": avg_image,
                }
                self.image_dict["nodes"][f"node_{real_node_count}"] = node_images_dict

            self.all_connected_nodes[self.connected_nodes != 0] = self.connected_nodes[self.connected_nodes != 0]

    # pylint: disable=too-many-arguments
    @staticmethod
    def add_branches_to_labelled_image(
        branch_under_over_order: npt.NDArray[np.int32],
        matched_branches: dict[int, MatchedBranch],
        masked_image: dict[int, dict[str, npt.NDArray[np.bool_]]],
        branch_start_coords: npt.NDArray[np.int32],
        ordered_branches: list[npt.NDArray[np.int32]],
        pairs: npt.NDArray[np.int32],
        average_trace_advised: bool,
        image_shape: tuple[int, int],
    ) -> tuple[npt.NDArray[np.int32], npt.NDArray[np.int32]]:
        """
        Add branches to a labelled image.

        Parameters
        ----------
        branch_under_over_order : npt.NDArray[np.int32]
            The order of the branches.
        matched_branches: dict[int, dict[str, MatchedBranch]]
            Dictionary where the key is the index of the pair and the value is a dictionary containing the following
            keys:
            - "ordered_coords" : npt.NDArray[np.int32].
            - "heights" : npt.NDArray[np.number]. Heights of the branches.
            - "distances" :
            - "fwhm" : npt.NDArray[np.number]. Full width half maximum of the branches.
        masked_image: dict[int, dict[str, npt.NDArray[np.bool_]]]
            Dictionary where the key is the index of the pair and the value is a dictionary containing the following
            keys:
            - "avg_mask" : npt.NDArray[np.bool_]. Average mask of the branches.
        branch_start_coords: npt.NDArray[np.int32]
            An Nx2 numpy array of the coordinates of the branches connected to the node.
        ordered_branches: list[npt.NDArray[np.int32]]
            List of numpy arrays of ordered branch coordinates.
        pairs: npt.NDArray[np.int32]
            Nx2 numpy array of pairs of branches that are matched through a node.
        average_trace_advised: bool
            Flag to determine whether to use the average trace.
        image_shape : tuple[int]
            The shape of the image, to create a mask from.

        Returns
        -------
        tuple[npt.NDArray[np.int32], npt.NDArray[np.int32]]
            The branch image and the average image.
        """
        branch_image: npt.NDArray[np.int32] = np.zeros(image_shape).astype(np.int32)
        avg_image: npt.NDArray[np.int32] = np.zeros(image_shape).astype(np.int32)

        for i, branch_index in enumerate(branch_under_over_order):
            branch_coords = matched_branches[branch_index]["ordered_coords"]

            # Add the matched branch to the image, starting at index 1
            branch_image[branch_coords[:, 0], branch_coords[:, 1]] = i + 1
            if average_trace_advised:
                # For type safety, check if avg_image is None and skip if so.
                # This is because the type hinting does not allow for None in the array.
                avg_image[masked_image[branch_index]["avg_mask"] != 0] = i + 1

        # Determine branches that were not able to be paired
        unpaired_branches = np.delete(np.arange(0, branch_start_coords.shape[0]), pairs.flatten())
        LOGGER.debug(f"Unpaired branches: {unpaired_branches}")
        # Ensure that unpaired branches start at index I where I is the number of paired branches.
        branch_label = branch_image.max()
        # Add the unpaired branches back to the branch image
        for i in unpaired_branches:
            branch_label += 1
            branch_image[ordered_branches[i][:, 0], ordered_branches[i][:, 1]] = branch_label

        return branch_image, avg_image

    @staticmethod
    def analyse_node_branches(
        p_to_nm: np.float64,
        reduced_node_area: npt.NDArray[np.int32],
        branch_start_coords: npt.NDArray[np.int32],
        max_length_px: np.float64,
        reduced_skeleton_graph: nx.classes.graph.Graph,
        image: npt.NDArray[np.number],
        average_trace_advised: bool,
        node_coord: tuple[np.int32, np.int32],
        filename: str,
        resolution_threshold: np.float64,
    ) -> tuple[
        npt.NDArray[np.int32],
        dict[int, MatchedBranch],
        list[npt.NDArray[np.int32]],
        dict[int, dict[str, npt.NDArray[np.bool_]]],
        npt.NDArray[np.int32],
        np.float64 | None,
    ]:
        """Analyse the branches of a single node.

        Parameters
        ----------
        p_to_nm : np.float64
            The pixel to nm scaling factor.
        reduced_node_area : npt.NDArray[np.int32]
            An NxM numpy array of the node in question and the branches connected to it.
            Node is marked by 3, and branches by 1.
        branch_start_coords: npt.NDArray[np.int32]
            An Nx2 numpy array of the coordinates of the branches connected to the node.
        max_length_px : np.int32
            The maximum length in pixels to traverse along while ordering.
        reduced_skeleton_graph: nx.classes.graph.Graph
            The graph representation of the reduced node area.
        image: npt.NDArray[np.number]
            The full image of the grain.
        average_trace_advised: bool
            Flag to determine whether to use the average trace.
        node_coord: tuple[np.int32, np.int32]
            The node coordinates.
        filename: str
            The filename of the image.
        test_run: bool
            Flag to determine whether to run in test mode, if enabled, it will pickle objects to files.
        resolution_threshold: np.float64
            The resolution threshold below which to warn the user that the node is difficult to analyse.
        node_number: int
            The node number.

        Returns
        -------
        pairs: npt.NDArray[np.int32]
            Nx2 numpy array of pairs of branches that are matched through a node.
        matched_branches: dict[int, MatchedBranch]]
            Dictionary where the key is the index of the pair and the value is a dictionary containing the following
            keys:
            - "ordered_coords" : npt.NDArray[np.int32].
            - "heights" : npt.NDArray[np.number]. Heights of the branches.
            - "distances" :
            - "fwhm" : npt.NDArray[np.number]. Full width half maximum of the branches.
            - "angles" : np.float64. The angle of the branch, added in later steps.
        ordered_branches: list[npt.NDArray[np.int32]]
            List of numpy arrays of ordered branch coordinates.
        masked_image: dict[int, dict[str, npt.NDArray[np.bool_]]]
            Dictionary where the key is the index of the pair and the value is a dictionary containing the following
            keys:
            - "avg_mask" : npt.NDArray[np.bool_]. Average mask of the branches.
        branch_under_over_order: npt.NDArray[np.int32]
            The order of the branches based on the FWHM.
        conf: np.float64 | None
            The confidence of the crossing. Optional.
        """
        if not p_to_nm <= resolution_threshold:
            LOGGER.warning(
                f"Resolution {p_to_nm} is below suggested {resolution_threshold}, node difficult to analyse."
            )

        # Pixel-wise order the branches coming from the node and calculate the starting vector for each branch
        ordered_branches, vectors = nodeStats.get_ordered_branches_and_vectors(
            reduced_node_area, branch_start_coords, max_length_px
        )

        # Pair the vectors based on their suitability using vector orientation.
        pairs = nodeStats.pair_vectors(np.asarray(vectors))

        # Match the branches up
        matched_branches, masked_image = nodeStats.join_matching_branches_through_node(
            pairs,
            ordered_branches,
            reduced_skeleton_graph,
            image,
            average_trace_advised,
            node_coord,
            filename,
        )

        # Redo the FWHMs after the processing for more accurate determination of under/overs.
        hms = []
        for _, values in matched_branches.items():
            hms.append(values["fwhm"]["half_maxs"][2])
        for _, values in matched_branches.items():
            values["fwhm"] = nodeStats.calculate_fwhm(values["heights"], values["distances"], hm=max(hms))

        # Get the confidence of the crossing
        crossing_quants = []
        for _, values in matched_branches.items():
            crossing_quants.append(values["fwhm"]["fwhm"])
        if len(crossing_quants) == 1:
            conf = None
        else:
            combs = nodeStats.get_two_combinations(crossing_quants)
            conf = np.float64(nodeStats.cross_confidence(combs))

        fwhms = []
        for _, values in matched_branches.items():
            fwhms.append(values["fwhm"]["fwhm"])
        # Order the branch indexes based on the FWHM of the branches.
        branch_under_over_order = np.array(list(matched_branches.keys()))[np.argsort(np.array(fwhms))]

        return pairs, matched_branches, ordered_branches, masked_image, branch_under_over_order, conf

    @staticmethod
    def join_matching_branches_through_node(
        pairs: npt.NDArray[np.int32],
        ordered_branches: list[npt.NDArray[np.int32]],
        reduced_skeleton_graph: nx.classes.graph.Graph,
        image: npt.NDArray[np.number],
        average_trace_advised: bool,
        node_coords: tuple[np.int32, np.int32],
        filename: str,
    ) -> tuple[dict[int, MatchedBranch], dict[int, dict[str, npt.NDArray[np.bool_]]]]:
        """
        Join branches that are matched through a node.

        Parameters
        ----------
        pairs: npt.NDArray[np.int32]
            Nx2 numpy array of pairs of branches that are matched through a node.
        ordered_branches: list[npt.NDArray[np.int32]]
            List of numpy arrays of ordered branch coordinates.
        reduced_skeleton_graph: nx.classes.graph.Graph
            Graph representation of the skeleton.
        image: npt.NDArray[np.number]
            The full image of the grain.
        average_trace_advised: bool
            Flag to determine whether to use the average trace.
        node_coords: tuple[np.int32, np.int32]
            The node coordinates.
        filename: str
            The filename of the image.

        Returns
        -------
        matched_branches: dict[int, dict[str, npt.NDArray[np.number]]]
            Dictionary where the key is the index of the pair and the value is a dictionary containing the following
            keys:
            - "ordered_coords" : npt.NDArray[np.int32].
            - "heights" : npt.NDArray[np.number]. Heights of the branches.
            - "distances" :
            - "fwhm" : npt.NDArray[np.number]. Full width half maximum of the branches.
        masked_image: dict[int, dict[str, npt.NDArray[np.bool_]]]
            Dictionary where the key is the index of the pair and the value is a dictionary containing the following
            keys:
            - "avg_mask" : npt.NDArray[np.bool_]. Average mask of the branches.
        """
        matched_branches: dict[int, MatchedBranch] = {}
        masked_image: dict[int, dict[str, npt.NDArray[np.bool_]]] = (
            {}
        )  # Masked image is a dictionary of pairs of branches
        for i, (branch_1, branch_2) in enumerate(pairs):
            matched_branches[i] = MatchedBranch(
                ordered_coords=np.array([], dtype=np.int32),
                heights=np.array([], dtype=np.float64),
                distances=np.array([], dtype=np.float64),
                fwhm={},
                angles=None,
            )
            masked_image[i] = {}
            # find close ends by rearranging branch coords
            branch_1_coords, branch_2_coords = nodeStats.order_branches(
                ordered_branches[branch_1], ordered_branches[branch_2]
            )
            # Get graphical shortest path between branch ends on the skeleton
            crossing = nx.shortest_path(
                reduced_skeleton_graph,
                source=tuple(branch_1_coords[-1]),
                target=tuple(branch_2_coords[0]),
                weight="weight",
            )
            crossing = np.asarray(crossing[1:-1])  # remove start and end points & turn into array
            # Branch coords and crossing
            if crossing.shape == (0,):
                branch_coords = np.vstack([branch_1_coords, branch_2_coords])
            else:
                branch_coords = np.vstack([branch_1_coords, crossing, branch_2_coords])
            # make images of single branch joined and multiple branches joined
            single_branch_img: npt.NDArray[np.bool_] = np.zeros_like(image).astype(bool)
            single_branch_img[branch_coords[:, 0], branch_coords[:, 1]] = True
            single_branch_coords = order_branch(single_branch_img.astype(bool), [0, 0])
            # calc image-wide coords
            matched_branches[i]["ordered_coords"] = single_branch_coords
            # get heights and trace distance of branch
            try:
                assert average_trace_advised
                distances, heights, mask, _ = nodeStats.average_height_trace(
                    image, single_branch_img, single_branch_coords, [node_coords[0], node_coords[1]]
                )
                masked_image[i]["avg_mask"] = mask
            except (
                AssertionError,
                IndexError,
            ) as e:  # Assertion - avg trace not advised, Index - wiggy branches
                LOGGER.info(f"[{filename}] : avg trace failed with {e}, single trace only.")
                average_trace_advised = False
                distances = nodeStats.coord_dist_rad(single_branch_coords, np.array([node_coords[0], node_coords[1]]))
                # distances = self.coord_dist(single_branch_coords)
                zero_dist = distances[
                    np.argmin(
                        np.sqrt(
                            (single_branch_coords[:, 0] - node_coords[0]) ** 2
                            + (single_branch_coords[:, 1] - node_coords[1]) ** 2
                        )
                    )
                ]
                heights = image[single_branch_coords[:, 0], single_branch_coords[:, 1]]  # self.hess
                distances = distances - zero_dist
                distances, heights = nodeStats.average_uniques(
                    distances, heights
                )  # needs to be paired with coord_dist_rad
            matched_branches[i]["heights"] = heights
            matched_branches[i]["distances"] = distances
            # identify over/under
            matched_branches[i]["fwhm"] = nodeStats.calculate_fwhm(heights, distances)

        return matched_branches, masked_image

    @staticmethod
    def get_ordered_branches_and_vectors(
        reduced_node_area: npt.NDArray[np.int32],
        branch_start_coords: npt.NDArray[np.int32],
        max_length_px: np.float64,
    ) -> tuple[list[npt.NDArray[np.int32]], list[npt.NDArray[np.int32]]]:
        """
        Get ordered branches and vectors for a node.

        Branches are ordered so they are no longer just a disordered set of coordinates, and vectors are calculated to
        represent the general direction tendency of the branch, this allows for alignment matching later on.

        Parameters
        ----------
        reduced_node_area : npt.NDArray[np.int32]
            An NxM numpy array of the node in question and the branches connected to it.
            Node is marked by 3, and branches by 1.
        branch_start_coords : npt.NDArray[np.int32]
            An Px2 numpy array of coordinates representing the start of branches where P is the number of branches.
        max_length_px : np.int32
            The maximum length in pixels to traverse along while ordering.

        Returns
        -------
        tuple[list[npt.NDArray[np.int32]], list[npt.NDArray[np.int32]]]
            A tuple containing a list of ordered branches and a list of vectors.

        """
        ordered_branches = []
        vectors = []
        nodeless = np.where(reduced_node_area == 1, 1, 0)
        for branch_start_coord in branch_start_coords:
            # Order the branch coordinates so they're no longer just a disordered set of coordinates
            ordered_branch = order_branch_from_start(nodeless.copy(), branch_start_coord, max_length=max_length_px)
            ordered_branches.append(ordered_branch)

            # Calculate vector to represent the general direction tendency of the branch (for alignment matching)
            vector = nodeStats.get_vector(ordered_branch, branch_start_coord)
            vectors.append(vector)

        return ordered_branches, vectors

    @staticmethod
    def get_two_combinations(fwhm_list) -> list:
        """
        Obtain all paired combinations of values in the list.

        Example: [1,2] -> [[1,2]], [1,2,3] -> [[1,2],[1,3],[2,3]]

        Parameters
        ----------
        fwhm_list : list
            List of FWHMs from crossing analysis.

        Returns
        -------
        list
            A list of pairs of 'fwhm_list' values.
        """
        combs = []
        for i in range(len(fwhm_list) - 1):
            for j in fwhm_list[i + 1 :]:
                combs.append([fwhm_list[i], j])
        return combs

    @staticmethod
    def cross_confidence(combs: list) -> float:
        """
        Obtain the average confidence of the combinations using a reciprical function.

        Parameters
        ----------
        combs : list
            List of combinations of FWHM values.

        Returns
        -------
        float
            The average crossing confidence.
        """
        c = 0
        for comb in combs:
            c += nodeStats.recip(comb)
        return c / len(combs)

    @staticmethod
    def recip(vals: list) -> float:
        """
        Compute 1 - (max / min) of the two values provided.

        Parameters
        ----------
        vals : list
            List of 2 values.

        Returns
        -------
        float
            Result of applying the 1-(min / max) function to the two values.
        """
        try:
            if min(vals) == 0:  # means fwhm variation hasn't worked
                return 0
            return 1 - min(vals) / max(vals)
        except ZeroDivisionError:
            return 0

    @staticmethod
    def get_vector(coords: npt.NDArray, origin: npt.NDArray) -> npt.NDArray:
        """
        Calculate the normalised vector of the coordinate means in a branch.

        Parameters
        ----------
        coords : npt.NDArray
            2xN array of x, y coordinates.
        origin : npt.NDArray
            2x1 array of an x, y coordinate.

        Returns
        -------
        npt.NDArray
            Normalised vector from origin to the mean coordinate.
        """
        vector = coords.mean(axis=0) - origin
        norm = np.sqrt(vector @ vector)
        return vector if norm == 0 else vector / norm  # normalise vector so length=1

    @staticmethod
    def calc_angles(vectors: npt.NDArray) -> npt.NDArray[np.float64]:
        """
        Calculate the angles between vectors in an array.

        Uses the formula: cos(theta) = |a|•|b|/|a||b|

        Parameters
        ----------
        vectors : npt.NDArray
            Array of 2x1 vectors.

        Returns
        -------
        npt.NDArray
            An array of the cosine of the angles between the vectors.
        """
        dot = vectors @ vectors.T
        norm = np.diag(dot) ** 0.5
        cos_angles = dot / (norm.reshape(-1, 1) @ norm.reshape(1, -1))
        return abs(np.arccos(cos_angles) / np.pi * 180)  # angles in degrees

    @staticmethod
    def pair_vectors(vectors: npt.NDArray) -> npt.NDArray[np.int32]:
        """
        Take a list of vectors and pairs them based on the angle between them.

        Parameters
        ----------
        vectors : npt.NDArray
            Array of 2x1 vectors to be paired.

        Returns
        -------
        npt.NDArray
            An array of the matching pair indices.
        """
        # calculate cosine of angle
        angles = nodeStats.calc_angles(vectors)
        # find highest values
        np.fill_diagonal(angles, 0)  # ensures not paired with itself
        # match angles
        return nodeStats.best_matches(angles)

    @staticmethod
    def best_matches(arr: npt.NDArray, max_weight_matching: bool = True) -> npt.NDArray:
        """
        Turn a matrix into a graph and calculates the best matching index pairs.

        Parameters
        ----------
        arr : npt.NDArray
            Transpose symmetric MxM array where the value of index i, j represents a weight between i and j.
        max_weight_matching : bool
            Whether to obtain best matching pairs via maximum weight, or minimum weight matching.

        Returns
        -------
        npt.NDArray
            Array of pairs of indexes.
        """
        if max_weight_matching:
            G = nodeStats.create_weighted_graph(arr)
            matching = np.array(list(nx.max_weight_matching(G, maxcardinality=True)))
        else:
            np.fill_diagonal(arr, arr.max() + 1)
            G = nodeStats.create_weighted_graph(arr)
            matching = np.array(list(nx.min_weight_matching(G)))
        return matching

    @staticmethod
    def create_weighted_graph(matrix: npt.NDArray) -> nx.Graph:
        """
        Create a bipartite graph connecting i <-> j from a square matrix of weights matrix[i, j].

        Parameters
        ----------
        matrix : npt.NDArray
            Square array of weights between rows and columns.

        Returns
        -------
        nx.Graph
            Bipatrite graph with edge weight i->j matching matrix[i,j].
        """
        n = len(matrix)
        G = nx.Graph()
        for i in range(n):
            for j in range(i + 1, n):
                G.add_edge(i, j, weight=matrix[i, j])
        return G

    @staticmethod
    def pair_angles(angles: npt.NDArray) -> list:
        """
        Pair angles that are 180 degrees to each other and removes them before selecting the next pair.

        Parameters
        ----------
        angles : npt.NDArray
             Square array (i,j) of angles between i and j.

        Returns
        -------
        list
             A list of paired indexes in a list.
        """
        angles_cp = angles.copy()
        pairs = []
        for _ in range(int(angles.shape[0] / 2)):
            pair = np.unravel_index(np.argmax(angles_cp), angles.shape)
            pairs.append(pair)  # add to list
            angles_cp[[pair]] = 0  # set rows 0 to avoid picking again
            angles_cp[:, [pair]] = 0  # set cols 0 to avoid picking again

        return np.asarray(pairs)

    @staticmethod
    def gaussian(x: npt.NDArray, h: float, mean: float, sigma: float):
        """
        Apply the gaussian function.

        Parameters
        ----------
        x : npt.NDArray
            X values to be passed into the gaussian.
        h : float
            The peak height of the gaussian.
        mean : float
            The mean of the x values.
        sigma : float
            The standard deviation of the image.

        Returns
        -------
        npt.NDArray
            The y-values of the gaussian performed on the x values.
        """
        return h * np.exp(-((x - mean) ** 2) / (2 * sigma**2))

    @staticmethod
    def interpolate_between_yvalue(x: npt.NDArray, y: npt.NDArray, yvalue: float) -> float:
        """Calculate the x value between the two points either side of yvalue in y.

        Parameters
        ----------
        x : npt.NDArray
            An array of length y.
        y : npt.NDArray
            An array of length x.
        yvalue : float
            A value within the bounds of the y array.

        Returns
        -------
        float
            The linearly interpolated x value between the arrays.
        """
        for i in range(len(y) - 1):
            if y[i] <= yvalue <= y[i + 1] or y[i + 1] <= yvalue <= y[i]:  # if points cross through the hm value
                return nodeStats.lin_interp([x[i], y[i]], [x[i + 1], y[i + 1]], yvalue=yvalue)
        return 0

    @staticmethod
    def calculate_fwhm(
        heights: npt.NDArray, distances: npt.NDArray, hm: float | None = None
    ) -> dict[str, np.float64 | list[np.float64 | float | None]]:
        """
        Calculate the FWHM value.

        First identifyies the HM then finding the closest values in the distances array and using
        linear interpolation to calculate the FWHM.

        Parameters
        ----------
        heights : npt.NDArray
            Array of heights.
        distances : npt.NDArray
            Array of distances.
        hm : Union[None, float], optional
            The halfmax value to match (if wanting the same HM between curves), by default None.

        Returns
        -------
        tuple[float, list, list]
            The FWHM value, [distance at hm for 1st half of trace, distance at hm for 2nd half of trace,
            HM value], [index of the highest point, distance at highest point, height at highest point].
        """
        centre_fraction = int(len(heights) * 0.2)  # in case zone approaches another node, look around centre for max
        if centre_fraction == 0:
            high_idx = np.argmax(heights)
        else:
            high_idx = np.argmax(heights[centre_fraction:-centre_fraction]) + centre_fraction
        # get array halves to find first points that cross hm
        arr1 = heights[:high_idx][::-1]
        dist1 = distances[:high_idx][::-1]
        arr2 = heights[high_idx:]
        dist2 = distances[high_idx:]
        if hm is None:
            # Get half max
            hm = (heights.max() - heights.min()) / 2 + heights.min()
            # half max value -> try to make it the same as other crossing branch?
            # increase make hm = lowest of peak if it doesn’t hit one side
            if np.min(arr1) > hm:
                arr1_local_min = argrelextrema(arr1, np.less)[-1]  # closest to end
                try:
                    hm = arr1[arr1_local_min][0]
                except IndexError:  # index error when no local minima
                    hm = np.min(arr1)
            elif np.min(arr2) > hm:
                arr2_local_min = argrelextrema(arr2, np.less)[0]  # closest to start
                try:
                    hm = arr2[arr2_local_min][0]
                except IndexError:  # index error when no local minima
                    hm = np.min(arr2)
        arr1_hm = nodeStats.interpolate_between_yvalue(x=dist1, y=arr1, yvalue=hm)
        arr2_hm = nodeStats.interpolate_between_yvalue(x=dist2, y=arr2, yvalue=hm)
        fwhm = np.float64(abs(arr2_hm - arr1_hm))
        return {
            "fwhm": fwhm,
            "half_maxs": [arr1_hm, arr2_hm, hm],
            "peaks": [high_idx, distances[high_idx], heights[high_idx]],
        }

    @staticmethod
    def lin_interp(point_1: list, point_2: list, xvalue: float | None = None, yvalue: float | None = None) -> float:
        """
        Linear interp 2 points by finding line equation and subbing.

        Parameters
        ----------
        point_1 : list
            List of an x and y coordinate.
        point_2 : list
            List of an x and y coordinate.
        xvalue : Union[float, None], optional
            Value at which to interpolate to get a y coordinate, by default None.
        yvalue : Union[float, None], optional
            Value at which to interpolate to get an x coordinate, by default None.

        Returns
        -------
        float
            Value of x or y linear interpolation.
        """
        m = (point_1[1] - point_2[1]) / (point_1[0] - point_2[0])
        c = point_1[1] - (m * point_1[0])
        if xvalue is not None:
            return m * xvalue + c  # interp_y
        if yvalue is not None:
            return (yvalue - c) / m  # interp_x
        raise ValueError

    @staticmethod
    def order_branches(branch1: npt.NDArray, branch2: npt.NDArray) -> tuple:
        """
        Order the two ordered arrays based on the closest endpoint coordinates.

        Parameters
        ----------
        branch1 : npt.NDArray
            An Nx2 array describing coordinates.
        branch2 : npt.NDArray
            An Nx2 array describing coordinates.

        Returns
        -------
        tuple
            An tuple with the each coordinate array ordered to follow on from one-another.
        """
        endpoints1 = np.asarray([branch1[0], branch1[-1]])
        endpoints2 = np.asarray([branch2[0], branch2[-1]])
        sum1 = abs(endpoints1 - endpoints2).sum(axis=1)
        sum2 = abs(endpoints1[::-1] - endpoints2).sum(axis=1)
        if sum1.min() < sum2.min():
            if np.argmin(sum1) == 0:
                return branch1[::-1], branch2
            return branch1, branch2[::-1]
        if np.argmin(sum2) == 0:
            return branch1, branch2
        return branch1[::-1], branch2[::-1]

    @staticmethod
    def binary_line(start: npt.NDArray, end: npt.NDArray) -> npt.NDArray:
        """
        Create a binary path following the straight line between 2 points.

        Parameters
        ----------
        start : npt.NDArray
            A coordinate.
        end : npt.NDArray
            Another coordinate.

        Returns
        -------
        npt.NDArray
            An Nx2 coordinate array that the line passes through.
        """
        arr = []
        m_swap = False
        x_swap = False
        slope = (end - start)[1] / (end - start)[0]

        if abs(slope) > 1:  # swap x and y if slope will cause skips
            start, end = start[::-1], end[::-1]
            slope = 1 / slope
            m_swap = True

        if start[0] > end[0]:  # swap x coords if coords wrong way around
            start, end = end, start
            x_swap = True

        # code assumes slope < 1 hence swap
        x_start, y_start = start
        x_end, _ = end
        for x in range(x_start, x_end + 1):
            y_true = slope * (x - x_start) + y_start
            y_pixel = np.round(y_true)
            arr.append([x, y_pixel])

        if m_swap:  # if swapped due to slope, return
            arr = np.asarray(arr)[:, [1, 0]].reshape(-1, 2).astype(int)
            if x_swap:
                return arr[::-1]
            return arr
        arr = np.asarray(arr).reshape(-1, 2).astype(int)
        if x_swap:
            return arr[::-1]
        return arr

    @staticmethod
    def coord_dist_rad(coords: npt.NDArray, centre: npt.NDArray, px_2_nm: float = 1) -> npt.NDArray:
        """
        Calculate the distance from the centre coordinate to a point along the ordered coordinates.

        This differs to traversal along the coordinates taken. This also averages any common distance
        values and makes those in the trace before the node index negative.

        Parameters
        ----------
        coords : npt.NDArray
            Nx2 array of branch coordinates.
        centre : npt.NDArray
            A 1x2 array of the centre coordinates to identify a 0 point for the node.
        px_2_nm : float, optional
            The pixel to nanometer scaling factor to provide real units, by default 1.

        Returns
        -------
        npt.NDArray
            A Nx1 array of the distance from the node centre.
        """
        diff_coords = coords - centre
        if np.all(coords == centre, axis=1).sum() == 0:  # if centre not in coords, reassign centre
            diff_dists = np.sqrt(diff_coords[:, 0] ** 2 + diff_coords[:, 1] ** 2)
            centre = coords[np.argmin(diff_dists)]
        cross_idx = np.argwhere(np.all(coords == centre, axis=1))
        rad_dist = np.sqrt(diff_coords[:, 0] ** 2 + diff_coords[:, 1] ** 2)
        rad_dist[0 : cross_idx[0][0]] *= -1
        return rad_dist * px_2_nm

    @staticmethod
    def above_below_value_idx(array: npt.NDArray, value: float) -> list:
        """
        Identify indices of the array neighbouring the specified value.

        Parameters
        ----------
        array : npt.NDArray
            Array of values.
        value : float
            Value to identify indices between.

        Returns
        -------
        list
            List of the lower index and higher index around the value.

        Raises
        ------
        IndexError
            When the value is in the array.
        """
        idx1 = abs(array - value).argmin()
        try:
            if array[idx1] < value < array[idx1 + 1]:
                idx2 = idx1 + 1
            elif array[idx1 - 1] < value < array[idx1]:
                idx2 = idx1 - 1
            else:
                raise IndexError  # this will be if the number is the same
            indices = [idx1, idx2]
            indices.sort()
            return indices
        except IndexError:
            return None

    @staticmethod
    def average_height_trace(
        img: npt.NDArray, branch_mask: npt.NDArray, branch_coords: npt.NDArray, centre=(0, 0)
    ) -> tuple:
        """
        Average two side-by-side ordered skeleton distance and height traces.

        Dilate the original branch to create two additional side-by-side branches
        in order to get a more accurate average of the height traces. This function produces
        the common distances between these 3 branches, and their averaged heights.

        Parameters
        ----------
        img : npt.NDArray
            An array of numbers pertaining to an image.
        branch_mask : npt.NDArray
            A binary array of the branch, must share the same dimensions as the image.
        branch_coords : npt.NDArray
            Ordered coordinates of the branch mask.
        centre : Union[float, None]
            The coordinates to centre the branch around.

        Returns
        -------
        tuple
            A tuple of the averaged heights from the linetrace and their corresponding distances
            from the crossing.
        """
        # get heights and dists of the original (middle) branch
        branch_dist = nodeStats.coord_dist_rad(branch_coords, centre)
        # branch_dist = self.coord_dist(branch_coords)
        branch_heights = img[branch_coords[:, 0], branch_coords[:, 1]]
        branch_dist, branch_heights = nodeStats.average_uniques(
            branch_dist, branch_heights
        )  # needs to be paired with coord_dist_rad
        dist_zero_point = branch_dist[
            np.argmin(np.sqrt((branch_coords[:, 0] - centre[0]) ** 2 + (branch_coords[:, 1] - centre[1]) ** 2))
        ]
        branch_dist_norm = branch_dist - dist_zero_point  # - 0  # branch_dist[branch_heights.argmax()]

        # want to get a 3 pixel line trace, one on each side of orig
        dilate = binary_dilation(branch_mask, iterations=1)
        dilate = nodeStats.fill_holes(dilate)
        dilate_minus = np.where(dilate != branch_mask, 1, 0)
        dilate2 = binary_dilation(dilate, iterations=1)
        dilate2[(dilate == 1) | (branch_mask == 1)] = 0
        labels = label(dilate2)
        # Cleanup stages - re-entering, early terminating, closer traces
        #   if parallel trace out and back in zone, can get > 2 labels
        labels = nodeStats._remove_re_entering_branches(labels, remaining_branches=2)
        #   if parallel trace doesn't exit window, can get 1 label
        #       occurs when skeleton has poor connections (extra branches which cut corners)
        if labels.max() == 1:
            conv = convolve_skeleton(branch_mask)
            endpoints = np.argwhere(conv == 2)
            for endpoint in endpoints:  # may be >1 endpoint
                para_trace_coords = np.argwhere(labels == 1)
                abs_diff = np.absolute(para_trace_coords - endpoint).sum(axis=1)
                min_idxs = np.where(abs_diff == abs_diff.min())
                trace_coords_remove = para_trace_coords[min_idxs]
                labels[trace_coords_remove[:, 0], trace_coords_remove[:, 1]] = 0
            labels = label(labels)
        #   reduce binary dilation distance
        parallel = np.zeros_like(branch_mask).astype(np.int32)
        for i in range(1, labels.max() + 1):
            single = labels.copy()
            single[single != i] = 0
            single[single == i] = 1
            sing_dil = binary_dilation(single)
            parallel[(sing_dil == dilate_minus) & (sing_dil == 1)] = i
        labels = parallel.copy()

        binary = labels.copy()
        binary[binary != 0] = 1
        binary += branch_mask

        # get and order coords, then get heights and distances relitive to node centre / highest point
        heights = []
        distances = []
        for i in np.unique(labels)[1:]:
            trace_img = np.where(labels == i, 1, 0)
            trace_img = getSkeleton(img, trace_img, method="zhang").get_skeleton()
            trace = order_branch(trace_img, branch_coords[0])
            height_trace = img[trace[:, 0], trace[:, 1]]
            dist = nodeStats.coord_dist_rad(trace, centre)  # self.coord_dist(trace)
            dist, height_trace = nodeStats.average_uniques(dist, height_trace)  # needs to be paired with coord_dist_rad
            heights.append(height_trace)
            distances.append(
                dist - dist_zero_point  # - 0
            )  # branch_dist[branch_heights.argmax()]) #dist[central_heights.argmax()])
        # Make like coord system using original branch
        avg1 = []
        avg2 = []
        for mid_dist in branch_dist_norm:
            for i, (distance, height) in enumerate(zip(distances, heights)):
                # check if distance already in traces array
                if (mid_dist == distance).any():
                    idx = np.where(mid_dist == distance)
                    if i == 0:
                        avg1.append([mid_dist, height[idx][0]])
                    else:
                        avg2.append([mid_dist, height[idx][0]])
                # if not, linearly interpolate the mid-branch value
                else:
                    # get index after and before the mid branches' x coord
                    xidxs = nodeStats.above_below_value_idx(distance, mid_dist)
                    if xidxs is None:
                        pass  # if indexes outside of range, pass
                    else:
                        point1 = [distance[xidxs[0]], height[xidxs[0]]]
                        point2 = [distance[xidxs[1]], height[xidxs[1]]]
                        y = nodeStats.lin_interp(point1, point2, xvalue=mid_dist)
                        if i == 0:
                            avg1.append([mid_dist, y])
                        else:
                            avg2.append([mid_dist, y])
        avg1 = np.asarray(avg1)
        avg2 = np.asarray(avg2)
        # ensure arrays are same length to average
        temp_x = branch_dist_norm[np.isin(branch_dist_norm, avg1[:, 0])]
        common_dists = avg2[:, 0][np.isin(avg2[:, 0], temp_x)]

        common_avg_branch_heights = branch_heights[np.isin(branch_dist_norm, common_dists)]
        common_avg1_heights = avg1[:, 1][np.isin(avg1[:, 0], common_dists)]
        common_avg2_heights = avg2[:, 1][np.isin(avg2[:, 0], common_dists)]

        average_heights = (common_avg_branch_heights + common_avg1_heights + common_avg2_heights) / 3
        return (
            common_dists,
            average_heights,
            binary,
            [[heights[0], branch_heights, heights[1]], [distances[0], branch_dist_norm, distances[1]]],
        )

    @staticmethod
    def fill_holes(mask: npt.NDArray) -> npt.NDArray:
        """
        Fill all holes within a binary mask.

        Parameters
        ----------
        mask : npt.NDArray
            Binary array of object.

        Returns
        -------
        npt.NDArray
            Binary array of object with any interior holes filled in.
        """
        inv_mask = np.where(mask != 0, 0, 1)
        lbl_inv = label(inv_mask, connectivity=1)
        idxs, counts = np.unique(lbl_inv, return_counts=True)
        max_idx = idxs[np.argmax(counts)]
        return np.where(lbl_inv != max_idx, 1, 0)

    @staticmethod
    def _remove_re_entering_branches(mask: npt.NDArray, remaining_branches: int = 1) -> npt.NDArray:
        """
        Remove smallest branches which branches exit and re-enter the viewing area.

        Contninues until only <remaining_branches> remain.

        Parameters
        ----------
        mask : npt.NDArray
            Skeletonised binary mask of an object.
        remaining_branches : int, optional
            Number of objects (branches) to keep, by default 1.

        Returns
        -------
        npt.NDArray
            Mask with only a single skeletonised branch.
        """
        rtn_image = mask.copy()
        binary_image = mask.copy()
        binary_image[binary_image != 0] = 1
        labels = label(binary_image)

        if labels.max() > remaining_branches:
            lens = [labels[labels == i].size for i in range(1, labels.max() + 1)]
            while len(lens) > remaining_branches:
                smallest_idx = min(enumerate(lens), key=lambda x: x[1])[0]
                rtn_image[labels == smallest_idx + 1] = 0
                lens.remove(min(lens))

        return rtn_image

    @staticmethod
    def only_centre_branches(node_image: npt.NDArray, node_coordinate: npt.NDArray) -> npt.NDArray[np.int32]:
        """
        Remove all branches not connected to the current node.

        Parameters
        ----------
        node_image : npt.NDArray
            An image of the skeletonised area surrounding the node where
            the background = 0, skeleton = 1, termini = 2, nodes = 3.
        node_coordinate : npt.NDArray
            2x1 coordinate describing the position of a node.

        Returns
        -------
        npt.NDArray[np.int32]
            The initial node image but only with skeletal branches
            connected to the middle node.
        """
        node_image_cp = node_image.copy()

        # get node-only image
        nodes = node_image_cp.copy()
        nodes[nodes != 3] = 0
        labeled_nodes = label(nodes)

        # find which cluster is closest to the centre
        node_coords = np.argwhere(nodes == 3)
        min_coords = node_coords[abs(node_coords - node_coordinate).sum(axis=1).argmin()]
        centre_idx = labeled_nodes[min_coords[0], min_coords[1]]

        # get nodeless image
        nodeless = node_image_cp.copy()
        nodeless = np.where(
            (node_image == 1) | (node_image == 2), 1, 0
        )  # if termini, need this in the labeled branches too
        nodeless[labeled_nodes == centre_idx] = 1  # return centre node
        labeled_nodeless = label(nodeless)

        # apply to return image
        for i in range(1, labeled_nodeless.max() + 1):
            if (node_image_cp[labeled_nodeless == i] == 3).any():
                node_image_cp[labeled_nodeless != i] = 0
                break

        # remove small area around other nodes
        labeled_nodes[labeled_nodes == centre_idx] = 0
        non_central_node_coords = np.argwhere(labeled_nodes != 0)
        for coord in non_central_node_coords:
            for j, coord_val in enumerate(coord):
                if coord_val - 1 < 0:
                    coord[j] = 1
                if coord_val + 2 > node_image_cp.shape[j]:
                    coord[j] = node_image_cp.shape[j] - 2
            node_image_cp[coord[0] - 1 : coord[0] + 2, coord[1] - 1 : coord[1] + 2] = 0

        return node_image_cp

    @staticmethod
    def average_uniques(arr1: npt.NDArray, arr2: npt.NDArray) -> tuple:
        """
        Obtain the unique values of both arrays, and the average of common values.

        Parameters
        ----------
        arr1 : npt.NDArray
            An array.
        arr2 : npt.NDArray
            An array.

        Returns
        -------
        tuple
            The unique values of both arrays, and the averaged common values.
        """
        arr1_uniq, index = np.unique(arr1, return_index=True)
        arr2_new = np.zeros_like(arr1_uniq).astype(np.float64)
        for i, val in enumerate(arr1[index]):
            mean = arr2[arr1 == val].mean()
            arr2_new[i] += mean

        return arr1[index], arr2_new

    @staticmethod
    def average_crossing_confs(node_dict) -> None | float:
        """
        Return the average crossing confidence of all crossings in the molecule.

        Parameters
        ----------
        node_dict : dict
            A dictionary containing node statistics and information.

        Returns
        -------
        Union[None, float]
            The value of minimum confidence or none if not possible.
        """
        sum_conf = 0
        valid_confs = 0
        for i, (_, values) in enumerate(node_dict.items()):
            conf = values["confidence"]
            if conf is not None:
                sum_conf += conf
                valid_confs += 1
            try:
                return sum_conf / (i + 1)
            except ZeroDivisionError:
                return None
        return None

    @staticmethod
    def minimum_crossing_confs(node_dict: dict) -> None | float:
        """
        Return the minimum crossing confidence of all crossings in the molecule.

        Parameters
        ----------
        node_dict : dict
            A dictionary containing node statistics and information.

        Returns
        -------
        Union[None, float]
            The value of minimum confidence or none if not possible.
        """
        confs = []
        valid_confs = 0
        for _, (_, values) in enumerate(node_dict.items()):
            conf = values["confidence"]
            if conf is not None:
                confs.append(conf)
                valid_confs += 1
        try:
            return min(confs)
        except ValueError:
            return None

    def compile_metrics(self) -> None:
        """
        Add the number of crossings, average and minimum crossing confidence to the metrics dictionary.

        Returns
        -------
        None
        """
        self.metrics["num_crossings"] = (self.node_centre_mask == 3).sum()
        self.metrics["avg_crossing_confidence"] = nodeStats.average_crossing_confs(self.node_dicts)
        self.metrics["min_crossing_confidence"] = nodeStats.minimum_crossing_confs(self.node_dicts)


def nodestats_image(
    image: npt.NPArray,
    disordered_tracing_direction_data: dict,
    filename: str,
    pixel_to_nm_scaling: float,
    node_joining_length: float,
    node_extend_dist: float,
    branch_pairing_length: float,
    pad_width: int,
) -> tuple:
    """
    Initialise the nodeStats class.

    Parameters
    ----------
    image : npt.NDArray
        The array of pixels.
    disordered_tracing_direction_data : dict
        The images and bbox coordinates of the pruned skeletons.
    filename : str
        The name of the file being processed. For logging purposes.
    pixel_to_nm_scaling : float
        The pixel to nm scaling factor.
    node_joining_length : float
        The length over which to join skeletal intersections to be counted as one crossing.
    node_joining_length : float
        The distance over which to join nearby odd-branched nodes.
    branch_pairing_length : float
        The length from the crossing point to pair and trace, obtaining FWHM's.
    Pad width : int
        The number of edge pixels to pad the image by.

    Returns
    -------
    tuple[dict, pd.DataFrame, dict, dict]
        The nodestats statistics for each crossing, crossing statistics to be added to the grain statistics, an image dictionary of nodestats steps for the entire image, and single grain images.
    """
    n_grains = len(disordered_tracing_direction_data)
    img_base = np.zeros_like(image)
    nodestats_data = {}

    # want to get each cropped image, use some anchor coords to match them onto the image,
    #   and compile all the grain images onto a single image
    all_images = {
        "convolved_skeletons": img_base.copy(),
        "node_centres": img_base.copy(),
        "connected_nodes": img_base.copy(),
    }
    nodestats_branch_images = {}
    grainstats_additions = {}

    LOGGER.info(f"[{filename}] : Calculating NodeStats statistics for {n_grains} grains.")

    for n_grain, disordered_tracing_grain_data in disordered_tracing_direction_data.items():
        nodestats = None  # reset the nodestats variable
        # try:
        nodestats = nodeStats(
            image=disordered_tracing_grain_data["original_image"],
            mask=disordered_tracing_grain_data["original_grain"],
            smoothed_mask=disordered_tracing_grain_data["smoothed_grain"],
            skeleton=disordered_tracing_grain_data["pruned_skeleton"],
            px_2_nm=pixel_to_nm_scaling,
            filename=filename,
            n_grain=n_grain,
            node_joining_length=node_joining_length,
            node_extend_dist=node_extend_dist,
            branch_pairing_length=branch_pairing_length,
        )
        nodestats_dict, node_image_dict = nodestats.get_node_stats()
        LOGGER.info(f"[{filename}] : Nodestats processed {n_grain} of {n_grains}")

        # compile images
        nodestats_images = {
            "convolved_skeletons": nodestats.conv_skelly,
            "node_centres": nodestats.node_centre_mask,
            "connected_nodes": nodestats.connected_nodes,
        }
        nodestats_branch_images[n_grain] = node_image_dict

        # compile metrics
        grainstats_additions[n_grain] = {
            "image": filename,
            "grain_number": int(n_grain.split("_")[-1]),
        }
        grainstats_additions[n_grain].update(nodestats.metrics)
        if nodestats_dict:  # if the grain's nodestats dict is not empty
            nodestats_data[n_grain] = nodestats_dict

        # remap the cropped images back onto the original
        for image_name, full_image in all_images.items():
            crop = nodestats_images[image_name]
            bbox = disordered_tracing_grain_data["bbox"]
            full_image[bbox[0] : bbox[2], bbox[1] : bbox[3]] += crop[pad_width:-pad_width, pad_width:-pad_width]
        """
        except Exception as e:
            LOGGER.error(f"[{filename}] : Disordered tracing for {n_grain} failed with - {e}")
<<<<<<< HEAD
            nodestats_data[n_grain] = {}
=======
>>>>>>> 4350dfeb
        """
        # turn the grainstats additions into a dataframe
        grainstats_additions_df = pd.DataFrame.from_dict(grainstats_additions, orient="index")

    return nodestats_data, grainstats_additions_df, all_images, nodestats_branch_images<|MERGE_RESOLUTION|>--- conflicted
+++ resolved
@@ -219,10 +219,6 @@
             )
             # obtain a mask of node centers and their count
             self.node_centre_mask = self.highlight_node_centres(self.connected_nodes)
-<<<<<<< HEAD
-            print("CENT: ", self.node_centre_mask)
-=======
->>>>>>> 4350dfeb
             # Begin the hefty crossing analysis
             LOGGER.info(f"[{self.filename}] : Nodestats - {self.n_grain} analysing found crossings.")
             self.analyse_nodes(max_branch_length=self.branch_pairing_length)
@@ -1904,10 +1900,7 @@
         """
         except Exception as e:
             LOGGER.error(f"[{filename}] : Disordered tracing for {n_grain} failed with - {e}")
-<<<<<<< HEAD
             nodestats_data[n_grain] = {}
-=======
->>>>>>> 4350dfeb
         """
         # turn the grainstats additions into a dataframe
         grainstats_additions_df = pd.DataFrame.from_dict(grainstats_additions, orient="index")
