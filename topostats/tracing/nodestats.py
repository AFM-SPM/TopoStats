"""Perform Crossing Region Processing and Analysis."""

from __future__ import annotations

import logging

import networkx as nx
import numpy as np
import numpy.typing as npt
<<<<<<< HEAD
=======
from numpy.typing import NDArray
>>>>>>> 6270b6e7
from scipy.ndimage import binary_dilation
from scipy.signal import argrelextrema
from skimage.morphology import label

from topostats.logs.logs import LOGGER_NAME
from topostats.measure.geometry import (
    calculate_shortest_branch_distances,
    connect_best_matches,
    find_branches_for_nodes,
)
from topostats.tracing.pruning import prune_skeleton  # pruneSkeleton
from topostats.tracing.skeletonize import getSkeleton
from topostats.utils import ResolutionError, convolve_skeleton, coords_2_img

LOGGER = logging.getLogger(LOGGER_NAME)


class nodeStats:
    """
    Class containing methods to find and analyse the nodes/crossings within a grain.

    Parameters
    ----------
    filename : str
        The name of the file being processed. For logging purposes.
    image : npt.npt.NDArray
        The array of pixels.
    mask : npt.npt.NDArray
        The binary segmentation mask.
    smoothed_mask : npt.NDArray
        A smoothed version of the bianary segmentation mask.
    skeleton : npt.NDArray
        A binary single-pixel wide mask of objects in the 'image'.
    px_2_nm : float
        The pixel to nm scaling factor.
    n_grain : int
        The grain number.
    node_joining_length : float
        The length over which to join skeletal intersections to be counted as one crossing.
    """

    def __init__(
        self,
        filename: str,
        image: npt.NDArray,
        mask: npt.NDArray,
        smoothed_mask: npt.NDArray,
        skeleton: npt.NDArray,
        px_2_nm: float,
        n_grain: int,
        node_joining_length: float,
    ) -> None:
        """
        Initialise the nodeStats class.

        Parameters
        ----------
        filename : str
            The name of the file being processed. For logging purposes.
        image : npt.NDArray
            The array of pixels.
        mask : npt.NDArray
            The binary segmentation mask.
        smoothed_mask : npt.NDArray
            A smoothed version of the bianary segmentation mask.
        skeleton : npt.NDArray
            A binary single-pixel wide mask of objects in the 'image'.
        px_2_nm : float
            The pixel to nm scaling factor.
        n_grain : int
            The grain number.
        node_joining_length : float
            The length over which to join skeletal intersections to be counted as one crossing.
        """
        self.filename = filename
        self.image = image
        self.mask = mask
        self.smoothed_mask = smoothed_mask
        self.skeleton = skeleton
        self.px_2_nm = px_2_nm
        self.n_grain = n_grain
        self.node_joining_length = node_joining_length

        self.conv_skelly = np.zeros_like(self.skeleton)
        self.connected_nodes = np.zeros_like(self.skeleton)
        self.all_connected_nodes = self.skeleton.copy()
        self.whole_skel_graph = None
        self.node_centre_mask = None
        self.num_crossings = 0
        self.node_dict = {}
        self.image_dict = {
            "nodes": {},
            "grain": {
                "grain_image": self.image,
                "grain_mask": self.mask,
                "grain_visual_crossings": None,
            },
        }
        self.full_dict = {}
        self.mol_coords = {}
        self.visuals = {}
        self.all_visuals_img = None

    def get_node_stats(self) -> tuple:
        """
        Run the workflow to obtain the node statistics.

        Returns
        -------
        dict
            Key structure:  <grain_number>
                            |-> <node_number>
                                |-> 'error'
                                |-> 'branch_stats'
                                    |-> <branch_number>
                                        |-> 'ordered_coords'
                                        |-> 'heights'
                                        |-> 'gaussian_fit'
                                        |-> 'fwhm'
                                        |-> 'angles'
                                |-> 'node_coords'
        dict
            Key structure:  'nodes'
                                <node_number>
                                    |-> 'node_area_skeleton'
                                    |-> 'node_branch_mask'
                                    |-> 'node_avg_mask
                            'grain'
                                |-> 'grain_image'
                                |-> 'grain_mask'
                                |-> 'grain_visual_crossings'
        """
        LOGGER.info(f"Node Stats - Processing Grain: {self.n_grain}")
        self.conv_skelly = convolve_skeleton(self.skeleton)
        if len(self.conv_skelly[self.conv_skelly == 3]) != 0:  # check if any nodes
            LOGGER.info(f"[{self.filename}] : Nodestats - {self.n_grain} contains crossings.")
            # convolve to see crossing and end points
            self.conv_skelly = self.tidy_branches(self.conv_skelly, self.image)
            # reset skeleton var as tidy branches may have modified it
            self.skeleton = np.where(self.conv_skelly != 0, 1, 0)
            # get graph of skeleton
            self.whole_skel_graph = self.skeleton_image_to_graph(self.skeleton)
            # connect the close nodes
            self.connected_nodes = self.connect_close_nodes(self.conv_skelly, node_width=self.node_joining_length)
            # connect the odd-branch nodes
            self.connected_nodes = self.connect_extended_nodes_nearest(
                self.connected_nodes, extend_dist=14e-9 / self.px_2_nm
            )
            # self.connected_nodes = self.connect_extended_nodes(self.connected_nodes)
            self.node_centre_mask = self.highlight_node_centres(self.connected_nodes)
            self.num_crossings = (self.node_centre_mask == 3).sum()
            # Begin the hefty crossing analysis
            LOGGER.info(f"[{self.filename}] : Nodestats - {self.n_grain} analysing found crossings.")
            self.analyse_nodes(max_branch_length=20e-9)
        else:
            LOGGER.info(f"[{self.filename}] : Nodestats - {self.n_grain} has no crossings.")
        return self.node_dict, self.image_dict
        # self.all_visuals_img = dnaTrace.concat_images_in_dict(self.image.shape, self.visuals)

    @staticmethod
    def skeleton_image_to_graph(skeleton: npt.NDArray) -> nx.Graph:
        """
        Convert a skeletonised mask into a Graph representation.

        Graphs conserve the coordinates via the node label.

        Parameters
        ----------
        skeleton : npt.NDArray
            A binary single-pixel wide mask, or result from conv_skelly().

        Returns
        -------
        nx.Graph
            A networkX graph connecting the pixels in the skeleton to their neighbours.
        """
        skeImPos = np.argwhere(skeleton).T
        g = nx.Graph()
        neigh = np.array([[0, 1], [0, -1], [1, 0], [-1, 0], [1, 1], [1, -1], [-1, 1], [-1, -1]])

        for idx in range(skeImPos[0].shape[0]):
            for neighIdx in range(neigh.shape[0]):
                curNeighPos = skeImPos[:, idx] + neigh[neighIdx]
                if np.any(curNeighPos < 0) or np.any(curNeighPos >= skeleton.shape):
                    continue
                if skeleton[curNeighPos[0], curNeighPos[1]] > 0:
                    idx_coord = skeImPos[0, idx], skeImPos[1, idx]
                    curNeigh_coord = curNeighPos[0], curNeighPos[1]
                    # assign lower weight to nodes if not a binary image
                    if skeleton[idx_coord] == 3 and skeleton[curNeigh_coord] == 3:
                        weight = 0
                    else:
                        weight = 1
                    g.add_edge(idx_coord, curNeigh_coord, weight=weight)
        g.graph["physicalPos"] = skeImPos.T
        return g

    @staticmethod
    def graph_to_skeleton_image(g: nx.Graph, im_shape: tuple[int]) -> npt.NDArray:
        """
        Convert the skeleton graph back to a binary image.

        Parameters
        ----------
        g : nx.Graph
            Graph with coordinates as node labels.
        im_shape : tuple[int]
            The shape of the image to dump.

        Returns
        -------
        npt.NDArray
            Skeleton binary image from the graph representation.
        """
        im = np.zeros(im_shape)
        for node in g:
            im[node] = 1

        return im

    # TODO: Maybe move to skeletonisation
    def tidy_branches(self, connect_node_mask: npt.NDArray, image: npt.NDArray) -> npt.NDArray:
        """
        Wrangle distant connected nodes back towards the main cluster.

        Works by filling and reskeletonising soely the node areas.

        Parameters
        ----------
        connect_node_mask : npt.NDArray
            The connected node mask - a skeleton where node regions = 3, endpoints = 2, and skeleton = 1.
        image : npt.NDArray
            The intensity image.

        Returns
        -------
        npt.NDArray
            The wrangled connected_node_mask.
        """
        new_skeleton = np.where(connect_node_mask != 0, 1, 0)
        labeled_nodes = label(np.where(connect_node_mask == 3, 1, 0))
        for node_num in range(1, labeled_nodes.max() + 1):
            solo_node = np.where(labeled_nodes == node_num, 1, 0)
            coords = np.argwhere(solo_node == 1)
            node_centre = coords.mean(axis=0).astype(np.int32)
            node_wid = coords[:, 0].max() - coords[:, 0].min() + 2  # +2 so always 2 by default
            node_len = coords[:, 1].max() - coords[:, 1].min() + 2  # +2 so always 2 by default
            overflow = int(10e-9 / self.px_2_nm) if int(10e-9 / self.px_2_nm) != 0 else 1
            # grain mask fill
            new_skeleton[
                node_centre[0] - node_wid // 2 - overflow : node_centre[0] + node_wid // 2 + overflow,
                node_centre[1] - node_len // 2 - overflow : node_centre[1] + node_len // 2 + overflow,
            ] = self.mask[
                node_centre[0] - node_wid // 2 - overflow : node_centre[0] + node_wid // 2 + overflow,
                node_centre[1] - node_len // 2 - overflow : node_centre[1] + node_len // 2 + overflow,
            ]
        # remove any artifacts of the grain caught in the overflow areas
        new_skeleton = self.keep_biggest_object(new_skeleton)
        # Re-skeletonise
        new_skeleton = getSkeleton(image, new_skeleton, method="topostats", height_bias=0.6).get_skeleton()
        # new_skeleton = pruneSkeleton(image, new_skeleton).prune_skeleton(
        #     {"method": "topostats", "max_length": -1}
        # )
        new_skeleton = prune_skeleton(image, new_skeleton, **{"method": "topostats", "max_length": -1})
        # cleanup around nibs
        new_skeleton = getSkeleton(image, new_skeleton, method="zhang").get_skeleton()
        # might also need to remove segments that have squares connected

        return convolve_skeleton(new_skeleton)

    @staticmethod
    def keep_biggest_object(mask: npt.NDArray) -> npt.NDArray:
        """
        Retain the largest object in a binary mask.

        Parameters
        ----------
        mask : npt.NDArray
            Binary mask.

        Returns
        -------
        npt.NDArray
            A binary mask with only one object.
        """
        labelled_mask = label(mask)
        idxs, counts = np.unique(mask, return_counts=True)
        try:
            max_idx = idxs[np.argmax(counts[1:]) + 1]
            return np.where(labelled_mask == max_idx, 1, 0)
        except ValueError as e:
            LOGGER.info(f"{e}: mask is empty.")
            return mask

    def connect_close_nodes(self, conv_skelly: npt.NDArray, node_width: float = 2.85e-9) -> npt.NDArray:
        """
        Connect nodes within the 'node_width' boundary distance.

        This labels them as part of the same node.

        Parameters
        ----------
        conv_skelly : npt.NDArray
            A labeled skeleton image with skeleton = 1, endpoints = 2, crossing points =3.
        node_width : float
            The width of the dna in the grain, used to connect close nodes.

        Returns
        -------
        np.ndarray
            The skeleton (label=1) with close nodes connected (label=3).
        """
        self.connected_nodes = conv_skelly.copy()
        nodeless = conv_skelly.copy()
        nodeless[(nodeless == 3) | (nodeless == 2)] = 0  # remove node & termini points
        nodeless_labels = label(nodeless)
        for i in range(1, nodeless_labels.max() + 1):
            if nodeless[nodeless_labels == i].size < (node_width / self.px_2_nm):
                # maybe also need to select based on height? and also ensure small branches classified
                self.connected_nodes[nodeless_labels == i] = 3

        return self.connected_nodes

    def highlight_node_centres(self, mask: npt.NDArray) -> npt.NDArray:
        """
        Calculate the node centres based on height and re-plot on the mask.

        Parameters
        ----------
        mask : npt.NDArray
            2D array with background = 0, skeleton = 1, endpoints = 2, node_centres = 3.

        Returns
        -------
        npt.NDArray
            2D array with the highest node coordinate for each node labeled as 3.
        """
        small_node_mask = mask.copy()
        small_node_mask[mask == 3] = 1  # remap nodes to skeleton
        big_nodes = mask.copy()
        big_nodes = np.where(mask == 3, 1, 0)  # remove non-nodes & set nodes to 1
        big_node_mask = label(big_nodes)

        for i in np.delete(np.unique(big_node_mask), 0):  # get node indices
            centre = np.unravel_index((self.image * (big_node_mask == i).astype(int)).argmax(), self.image.shape)
            small_node_mask[centre] = 3

        return small_node_mask

    def connect_extended_nodes_nearest(
        self, connected_nodes: npt.NDArray, extend_dist: float = -1
    ) -> npt.NDArray[np.int32]:
        """
        Extend the odd branched nodes to other odd branched nodes within the 'extend_dist' threshold.

        Parameters
        ----------
        connected_nodes : npt.NDArra
            A 2D array representing the network with background = 0, skeleton = 1, endpoints = 2,
            node_centres = 3.
        extend_dist : int | float, optional
            The distance over which to connect odd-branched nodes, by default -1 for no-limit.

        Returns
        -------
        npt.NDArra[np.int32]
            Connected nodes array with odd-branched nodes connected.
        """
        just_nodes = np.where(connected_nodes == 3, 1, 0)  # remove branches & termini points
        labelled_nodes = label(just_nodes)

        just_branches = np.where(connected_nodes == 1, 1, 0)  # remove node & termini points
        just_branches[connected_nodes == 1] = labelled_nodes.max() + 1
        labelled_branches = label(just_branches)

        nodes_with_branch_starting_coords = find_branches_for_nodes(
            network_array_representation=connected_nodes,
            labelled_nodes=labelled_nodes,
            labelled_branches=labelled_branches,
        )

        # If there is only one node, then there is no need to connect the nodes since there is nothing to
        # connect it to. Return the original connected_nodes instead.
        if len(nodes_with_branch_starting_coords) <= 1:
            self.connected_nodes = connected_nodes
            return self.connected_nodes

        shortest_node_dists, shortest_dists_branch_idxs, _shortest_dist_coords = calculate_shortest_branch_distances(
            nodes_with_branch_starting_coords=nodes_with_branch_starting_coords,
            whole_skeleton_graph=self.whole_skel_graph,
        )

        # Matches is an Nx2 numpy array of indexes of the best matching nodes.
        # Eg: np.array([[1, 0], [2, 3]]) means that the best matching nodes are
        # node 1 and node 0, and node 2 and node 3.
        matches: npt.NDArray[np.int32] = self.best_matches(shortest_node_dists, max_weight_matching=False)

        # Connect the nodes by their best matches, using the shortest distances between their branch starts.
        connected_nodes = connect_best_matches(
            network_array_representation=connected_nodes,
            whole_skeleton_graph=self.whole_skel_graph,
            match_indexes=matches,
            shortest_distances_between_nodes=shortest_node_dists,
            shortest_distances_branch_indexes=shortest_dists_branch_idxs,
            emanating_branch_starts_by_node=nodes_with_branch_starting_coords,
            extend_distance=extend_dist,
        )

        self.connected_nodes = connected_nodes
        return self.connected_nodes

    @staticmethod
    def find_branch_starts(reduced_node_image: npt.NDArray) -> npt.NDArray:
        """
        Find the coordinates where the branches connect to the node region through binary dilation of the node.

        Parameters
        ----------
        reduced_node_image : npt.NDArray
            A 2D numpy array containing a single node region (=3) and its connected branches (=1).

        Returns
        -------
        npt.NDArray
            Coordinate array of pixels next to crossing points (=3 in input).
        """
        node = np.where(reduced_node_image == 3, 1, 0)
        nodeless = np.where(reduced_node_image == 1, 1, 0)
        thicc_node = binary_dilation(node, structure=np.ones((3, 3)))

        return np.argwhere(thicc_node * nodeless == 1)

    def analyse_nodes(self, max_branch_length: float = 20e-9) -> None:
        """
        Obtain the main analyses for the nodes of a single molecule along the 'max_branch_length' (nm) from the node.

        Parameters
        ----------
        max_branch_length : float
            The side length of the box around the node to analyse (in nm).
        """
        # get coordinates of nodes
        xy_arr = np.argwhere(self.node_centre_mask.copy() == 3)

        # check whether average trace resides inside the grain mask
        dilate = binary_dilation(self.skeleton, iterations=2)
        average_trace_advised = dilate[self.smoothed_mask == 1].sum() == dilate.sum()
        LOGGER.info(f"[{self.filename}] : Branch height traces will be averaged: {average_trace_advised}")

        # iterate over the nodes to find areas
        matched_branches = None
        branch_img = None
        avg_img = None

        real_node_count = 0
        for node_no, (x, y) in enumerate(xy_arr):  # get centres
            # get area around node
            max_length_px = max_branch_length / self.px_2_nm

            # reduce the skeleton area
            reduced_node_area = self._only_centre_branches(self.connected_nodes, (x, y))
            self.reduced_skel_graph = self.skeleton_image_to_graph(reduced_node_area)
            branch_mask = reduced_node_area.copy()

            branch_mask[branch_mask == 3] = 0
            branch_mask[branch_mask == 2] = 1
            node_coords = np.argwhere(reduced_node_area == 3)

            error = False  # to see if node too complex or region too small

            branch_start_coords = self.find_branch_starts(reduced_node_area)

            # stop processing if nib (node has 2 branches)
            if branch_start_coords.shape[0] <= 2:
                LOGGER.info(f"node {node_no} has only two branches - skipped & nodes removed")
                # sometimes removal of nibs can cause problems when re-indexing nodes
                LOGGER.info(f"{len(node_coords)} pixels in nib node")
                # TODO: node coords might be missaligned
                # self.node_centre_mask[node_coords[:, 0], node_coords[:, 0]] = 1  # remove these from node_centre_mask
                # self.connected_nodes[node_coords[:, 0], node_coords[:, 1]] = 1  # remove these from connected_nodes
            else:
                try:
                    # check whether resolution good enough to trace
                    res = self.px_2_nm <= 1000 / 512
                    if not res:
                        print(f"Resolution {res} is below suggested {1000 / 512}, node difficult to analyse.")
                    # raise ResolutionError
                    # elif x - length < 0 or y - length < 0 or
                    #   x + length > self.image.shape[0] or
                    #   y + length > self.image.shape[1]:
                    # LOGGER.info(f"Node lies too close to image boundary, increase 'pad_with' value.")
                    # raise ResolutionError

                    real_node_count += 1
                    print(f"Real node: {real_node_count}")
                    ordered_branches = []
                    vectors = []
                    nodeless = np.where(reduced_node_area == 1, 1, 0)
                    for branch_start_coord in branch_start_coords:
                        # order branch
                        ordered = self.order_branch_from_start(
                            nodeless.copy(), branch_start_coord, max_length=max_length_px
                        )
                        # identify vector
                        vector = self.get_vector(ordered, branch_start_coord)  # [x, y]
                        # add to list
                        vectors.append(vector)
                        ordered_branches.append(ordered)
                    if node_no == 0:
                        self.test2 = vectors
                    # pair vectors
                    # print(f"NODE {real_node_count}, vectors:\n {vectors}")
                    pairs = self.pair_vectors(np.asarray(vectors))

                    # join matching branches through node
                    matched_branches = {}
                    masked_image = {}
                    branch_img = np.zeros_like(self.skeleton)  # initialising paired branch img
                    avg_img = np.zeros_like(self.skeleton)
                    for i, (branch_1, branch_2) in enumerate(pairs):
                        matched_branches[i] = {}
                        masked_image[i] = {}
                        # find close ends by rearranging branch coords
                        branch_1_coords, branch_2_coords = self.order_branches(
                            ordered_branches[branch_1], ordered_branches[branch_2]
                        )
                        # Get graphical shortest path between branch ends on the skeleton
                        crossing = nx.shortest_path(
                            self.reduced_skel_graph,
                            source=tuple(branch_1_coords[-1]),
                            target=tuple(branch_2_coords[0]),
                            weight="weight",
                        )
                        crossing = np.asarray(crossing[1:-1])  # remove start and end points & turn into array
                        # Branch coords and crossing
                        if crossing.shape == (0,):
                            branch_coords = np.vstack([branch_1_coords, branch_2_coords])
                        else:
                            branch_coords = np.vstack([branch_1_coords, crossing, branch_2_coords])
                        # make images of single branch joined and multiple branches joined
                        single_branch_img = np.zeros_like(self.skeleton)
                        single_branch_img[branch_coords[:, 0], branch_coords[:, 1]] = 1
                        single_branch_coords = self.order_branch(single_branch_img, [0, 0])
                        # calc image-wide coords
                        matched_branches[i]["ordered_coords"] = single_branch_coords
                        # get heights and trace distance of branch
                        try:
                            assert average_trace_advised
                            distances, heights, mask, _ = self.average_height_trace(
                                self.image, single_branch_img, single_branch_coords, [x, y]
                            )  # hess_area
                            masked_image[i]["avg_mask"] = mask
                        except (
                            AssertionError,
                            IndexError,
                        ) as e:  # Assertion - avg trace not advised, Index - wiggy branches
                            LOGGER.info(f"[{self.filename}] : avg trace failed with {e}, single trace only.")
                            average_trace_advised = False
                            distances = self.coord_dist_rad(single_branch_coords, [x, y])
                            # distances = self.coord_dist(single_branch_coords)
                            zero_dist = distances[
                                np.argmin(
                                    np.sqrt(
                                        (single_branch_coords[:, 0] - x) ** 2 + (single_branch_coords[:, 1] - y) ** 2
                                    )
                                )
                            ]
                            heights = self.image[single_branch_coords[:, 0], single_branch_coords[:, 1]]  # self.hess
                            distances = distances - zero_dist
                            distances, heights = self.average_uniques(
                                distances, heights
                            )  # needs to be paired with coord_dist_rad
                        matched_branches[i]["heights"] = heights
                        matched_branches[i]["distances"] = distances  # * self.px_2_nm
                        # identify over/under
                        matched_branches[i]["fwhm2"] = self.fwhm2(heights, distances)

                    # redo fwhms after to get better baselines + same hm matching
                    hms = []
                    for _, values in matched_branches.items():  # get hms
                        hms.append(values["fwhm2"][1][2])
                    for branch_idx, values in matched_branches.items():  # use same highest hm
                        fwhm2 = self.fwhm2(values["heights"], values["distances"], hm=max(hms))
                        matched_branches[branch_idx]["fwhm2"] = fwhm2

                    # get confidences
                    crossing_quants = []
                    for _, values in matched_branches.items():
                        crossing_quants.append(values["fwhm2"][0])
                    if len(crossing_quants) == 1:  # from 3 eminnating branches
                        conf = None
                    else:
                        combs = self.get_two_combinations(crossing_quants)
                        conf = self.cross_confidence(combs)

                    # add paired and unpaired branches to image plot
                    fwhms = []
                    for _, values in matched_branches.items():
                        fwhms.append(values["fwhm2"][0])
                    branch_idx_order = np.array(list(matched_branches.keys()))[np.argsort(np.array(fwhms))]
                    # branch_idx_order = np.arange(0,len(matched_branches))
                    # uncomment to unorder (will not unorder the height traces)

                    for i, branch_idx in enumerate(branch_idx_order):
                        branch_coords = matched_branches[branch_idx]["ordered_coords"]
                        branch_img[branch_coords[:, 0], branch_coords[:, 1]] = i + 1  # add to branch img
                        if average_trace_advised:  # add avg traces
                            avg_img[masked_image[branch_idx]["avg_mask"] != 0] = i + 1
                        else:
                            avg_img = None

                    unpaired_branches = np.delete(np.arange(0, branch_start_coords.shape[0]), pairs.flatten())
                    LOGGER.info(f"Unpaired branches: {unpaired_branches}")
                    branch_label = branch_img.max()
                    for i in unpaired_branches:  # carries on from loop variable i
                        branch_label += 1
                        branch_img[ordered_branches[i][:, 0], ordered_branches[i][:, 1]] = branch_label

                    # calc crossing angle
                    # get full branch vectors
                    vectors = []
                    for _, values in matched_branches.items():
                        vectors.append(self.get_vector(values["ordered_coords"], [x, y]))
                    # calc angles to first vector i.e. first should always be 0
                    angles = self.calc_angles(np.asarray(vectors))[0]
                    for i, angle in enumerate(angles):
                        matched_branches[i]["angles"] = angle

                except ResolutionError:
                    LOGGER.info(f"Node stats skipped as resolution too low: {self.px_2_nm}nm per pixel")
                    error = True

                if average_trace_advised:
                    avg_img = avg_img  # [image_slices[0] : image_slices[1], image_slices[2] : image_slices[3]]

                print("Error: ", error)
                self.node_dict[f"node_{real_node_count}"] = {
                    "error": error,
                    "px_2_nm": self.px_2_nm,
                    "crossing_type": None,
                    "branch_stats": matched_branches,
                    "node_coords": node_coords,
                    "confidence": conf,
                }

                self.image_dict["nodes"][real_node_count] = {
                    "node_area_skeleton": reduced_node_area,
                    "node_branch_mask": branch_img,
                    "node_avg_mask": avg_img,
                }
            self.all_connected_nodes[self.connected_nodes != 0] = self.connected_nodes[self.connected_nodes != 0]

    @staticmethod
    def get_two_combinations(fwhm_list) -> list:
        """
        Obtain all paired combinations of values in the list.

        Example: [1,2] -> [[1,2]], [1,2,3] -> [[1,2],[1,3],[2,3]]

        Parameters
        ----------
        fwhm_list : list
            List of FWHMs from crossing analysis.

        Returns
        -------
        list
            A list of pairs of 'fwhm_list' values.
        """
        combs = []
        for i in range(len(fwhm_list) - 1):
            [combs.append([fwhm_list[i], j]) for j in fwhm_list[i + 1 :]]
        return combs

    def cross_confidence(self, combs: list) -> float:
        """
        Obtain the average confidence of the combinations using a reciprical function.

        Parameters
        ----------
        combs : list
            List of combinations of FWHM values.

        Returns
        -------
        float
            The average crossing confidence.
        """
        c = 0
        for comb in combs:
            c += self.recip(comb)
        return c / len(combs)

    @staticmethod
    def recip(vals: list) -> float:
        """
        Compute 1 - (max / min) of the two values provided.

        Parameters
        ----------
        vals : list
            List of 2 values.

        Returns
        -------
        float
            Result of applying the 1-(min / max) function to the two values.
        """
        try:
            if min(vals) == 0:  # means fwhm variation hasn't worked
                return 0
            return 1 - min(vals) / max(vals)
        except ZeroDivisionError:
            return 0

    def order_branch(self, binary_image: npt.NDArray, anchor: list):
        """
        Order a linear branch by identifying an endpoint, and looking at the local area of the point to find the next.

        Parameters
        ----------
        binary_image : npt.NDArray
            A binary image of a skeleton segment to order it's points.
        anchor : list
            A list of 2 integers representing the coordinate to order the branch from the endpoint closest to this.

        Returns
        -------
        npt.NDArray
            An array of ordered coordinates.
        """
        skel = binary_image.copy()

        if len(np.argwhere(skel == 1)) < 3:  # if < 3 coords just return them
            return np.argwhere(skel == 1)

        # get branch starts
        endpoints_highlight = convolve_skeleton(skel)
        endpoints = np.argwhere(endpoints_highlight == 2)
        if len(endpoints) != 0:  # if any endpoints, start closest to anchor
            dist_vals = abs(endpoints - anchor).sum(axis=1)
            start = endpoints[np.argmin(dist_vals)]
        else:  # will be circular so pick the first coord (is this always the case?)
            start = np.argwhere(skel == 1)[0]
        # order the points according to what is nearby
        ordered = self.order_branch_from_start(skel, start)

        return np.array(ordered)

    def order_branch_from_start(
        self, nodeless: npt.NDArray, start: npt.NDArray, max_length: float | np.inf = np.inf
    ) -> npt.NDArray:
        """
        Order an unbranching skeleton from an end (startpoint) along a specified length.

        Parameters
        ----------
        nodeless : npt.NDArray
            A 2D array of a binary unbranching skeleton.
        start : npt.NDArray
            2x1 coordinate that must exist in 'nodeless'.
        max_length : float | np.inf, optional
            Maximum length to traverse along while ordering, by default np.inf.

        Returns
        -------
        npt.NDArray
            Ordered coordinates.
        """
        dist = 0
        # add starting point to ordered array
        ordered = []
        ordered.append(start)
        nodeless[start[0], start[1]] = 0  # remove from array

        # iterate to order the rest of the points
        current_point = ordered[-1]  # get last point
        area, _ = self.local_area_sum(nodeless, current_point)  # look at local area
        local_next_point = np.argwhere(
            area.reshape(
                (
                    3,
                    3,
                )
            )
            == 1
        ) - (1, 1)
        dist += np.sqrt(2) if abs(local_next_point).sum() > 1 else 1

        while len(local_next_point) != 0 and dist <= max_length:
            next_point = (current_point + local_next_point)[0]
            # find where to go next
            ordered.append(next_point)
            nodeless[next_point[0], next_point[1]] = 0  # set value to zero
            current_point = ordered[-1]  # get last point
            area, _ = self.local_area_sum(nodeless, current_point)  # look at local area
            local_next_point = np.argwhere(
                area.reshape(
                    (
                        3,
                        3,
                    )
                )
                == 1
            ) - (1, 1)
            dist += np.sqrt(2) if abs(local_next_point).sum() > 1 else 1

        return np.array(ordered)

    @staticmethod
    def local_area_sum(binary_map: npt.NDArray, point: list | tuple | npt.NDArray) -> npt.NDArray:
        """
        Evaluate the local area around a point in a binary map.

        Parameters
        ----------
        binary_map : npt.NDArray
            A binary array of an image.
        point : Union[list, tuple, npt.NDArray]
            A single object containing 2 integers relating to a point within the binary_map.

        Returns
        -------
        npt.NDArray
            An array values of the local coordinates around the point.
        int
            A value corresponding to the number of neighbours around the point in the binary_map.
        """
        x, y = point
        local_pixels = binary_map[x - 1 : x + 2, y - 1 : y + 2].flatten()
        local_pixels[4] = 0  # ensure centre is 0
        return local_pixels, local_pixels.sum()

    @staticmethod
    def get_vector(coords: npt.NDArray, origin: npt.NDArray) -> npt.NDArray:
        """
        Calculate the normalised vector of the coordinate means in a branch.

        Parameters
        ----------
        coords : npt.NDArray
            2xN array of x, y coordinates.
        origin : npt.NDArray
            2x1 array of an x, y coordinate.

        Returns
        -------
        npt.NDArray
            Normalised vector from origin to the mean coordinate.
        """
        vector = coords.mean(axis=0) - origin
        norm = np.sqrt(vector @ vector)
        return vector if norm == 0 else vector / norm  # normalise vector so length=1

    @staticmethod
    def calc_angles(vectors: npt.NDArray) -> npt.NDArray:
        """
        Calculate the angles between vectors in an array.

        Uses the formula: cos(theta) = |a|•|b|/|a||b|

        Parameters
        ----------
        vectors : npt.NDArray
            Array of 2x1 vectors.

        Returns
        -------
        npt.NDArray
            An array of the cosine of the angles between the vectors.
        """
        dot = vectors @ vectors.T
        norm = np.diag(dot) ** 0.5
        cos_angles = dot / (norm.reshape(-1, 1) @ norm.reshape(1, -1))
        return abs(np.arccos(cos_angles) / np.pi * 180)  # angles in degrees

    def pair_vectors(self, vectors: npt.NDArray) -> npt.NDArray:
        """
        Take a list of vectors and pairs them based on the angle between them.

        Parameters
        ----------
        vectors : npt.NDArray
            Array of 2x1 vectors to be paired.

        Returns
        -------
        npt.NDArray
            An array of the matching pair indices.
        """
        # calculate cosine of angle
        angles = self.calc_angles(vectors)
        # find highest values
        np.fill_diagonal(angles, 0)  # ensures not paired with itself
        # match angles
        return self.best_matches(angles)

    def best_matches(self, arr: npt.NDArray, max_weight_matching: bool = True) -> npt.NDArray:
        """
        Turn a matrix into a graph and calculates the best matching index pairs.

        Parameters
        ----------
        arr : npt.NDArray
            Transpose symmetric MxM array where the value of index i, j represents a weight between i and j.
        max_weight_matching : bool
            Whether to obtain best matching pairs via maximum weight, or minimum weight matching.

        Returns
        -------
        npt.NDArray
            Array of pairs of indexes.
        """
        if max_weight_matching:
            G = self.create_weighted_graph(arr)
            matching = np.array(list(nx.max_weight_matching(G, maxcardinality=True)))
        else:
            np.fill_diagonal(arr, arr.max() + 1)
            G = self.create_weighted_graph(arr)
            matching = np.array(list(nx.min_weight_matching(G)))
        return matching

    @staticmethod
    def create_weighted_graph(matrix: npt.NDArray) -> nx.Graph:
        """
        Create a bipartite graph connecting i <-> j from a square matrix of weights matrix[i, j].

        Parameters
        ----------
        matrix : npt.NDArray
            Square array of weights between rows and columns.

        Returns
        -------
        nx.Graph
            Bipatrite graph with edge weight i->j matching matrix[i,j].
        """
        n = len(matrix)
        G = nx.Graph()
        for i in range(n):
            for j in range(i + 1, n):
                G.add_edge(i, j, weight=matrix[i, j])
        return G

    @staticmethod
    def pair_angles(angles: npt.NDArray) -> list:
        """
        Pair angles that are 180 degrees to each other and removes them before selecting the next pair.

        Parameters
        ----------
        angles : npt.NDArray
             Square array (i,j) of angles between i and j.

        Returns
        -------
        list
             A list of paired indexes in a list.
        """
        angles_cp = angles.copy()
        pairs = []
        for _ in range(int(angles.shape[0] / 2)):
            pair = np.unravel_index(np.argmax(angles_cp), angles.shape)
            pairs.append(pair)  # add to list
            angles_cp[[pair]] = 0  # set rows 0 to avoid picking again
            angles_cp[:, [pair]] = 0  # set cols 0 to avoid picking again

        return np.asarray(pairs)

    @staticmethod
    def gaussian(x: npt.NDArray, h: float, mean: float, sigma: float):
        """
        Apply the gaussian function.

        Parameters
        ----------
        x : npt.NDArray
            X values to be passed into the gaussian.
        h : float
            The peak height of the gaussian.
        mean : float
            The mean of the x values.
        sigma : float
            The standard deviation of the image.

        Returns
        -------
        npt.NDArray
            The y-values of the gaussian performed on the x values.
        """
        return h * np.exp(-((x - mean) ** 2) / (2 * sigma**2))

    def fwhm2(self, heights: npt.NDArray, distances: npt.NDArray, hm: float | None = None) -> tuple:
        """
        Calculate the FWHM value.

        First identifyies the HM then finding the closest values in the distances array and using
        linear interpolation to calculate the FWHM.

        Parameters
        ----------
        heights : npt.NDArray
            Array of heights.
        distances : npt.NDArray
            Array of distances.
        hm : Union[None, float], optional
            The halfmax value to match (if wanting the same HM between curves), by default None.

        Returns
        -------
        tuple[float, list, list]
            The FWHM value, [distance at hm for 1st half of trace, distance at hm for 2nd half of trace,
            HM value], [index of the highest point, distance at highest point, height at highest point].
        """
        centre_fraction = int(len(heights) * 0.2)  # in case zone approaches another node, look around centre for max
        if centre_fraction == 0:
            high_idx = np.argmax(heights)
        else:
            high_idx = np.argmax(heights[centre_fraction:-centre_fraction]) + centre_fraction

        # heights_norm = heights.copy() - heights.min()  # lower graph so min is 0

        # get array halves to find first points that cross hm
        arr1 = heights[:high_idx][::-1]  # heights_norm[:high_idx][::-1]
        dist1 = distances[:high_idx][::-1]
        arr2 = heights[high_idx:]  # heights_norm[high_idx:]
        dist2 = distances[high_idx:]

        arr1_hm = 0
        arr2_hm = 0

        if hm is None:
            # Get half max
            hm = (heights.max() - heights.min()) / 2 + heights.min()  # heights_norm.max() / 2
            # half max value -> try to make it the same as other crossing branch?
            # increase make hm = lowest of peak if it doesn't hit one side
            if np.min(arr1) > hm:
                arr1_local_min = argrelextrema(arr1, np.less)[-1]  # closest to end
                try:
                    hm = arr1[arr1_local_min][0]
                except IndexError:  # index error when no local minima
                    hm = np.min(arr1)
            elif np.min(arr2) > hm:
                arr2_local_min = argrelextrema(arr2, np.less)[0]  # closest to start
                try:
                    hm = arr2[arr2_local_min][0]
                except IndexError:  # index error when no local minima
                    hm = np.min(arr2)

        for i in range(len(arr1) - 1):
            if (arr1[i] >= hm) and (arr1[i + 1] <= hm):  # if points cross through the hm value
                arr1_hm = self.lin_interp([dist1[i], arr1[i]], [dist1[i + 1], arr1[i + 1]], yvalue=hm)
                break

        for i in range(len(arr2) - 1):
            if (arr2[i] >= hm) and (arr2[i + 1] <= hm):  # if points cross through the hm value
                arr2_hm = self.lin_interp([dist2[i], arr2[i]], [dist2[i + 1], arr2[i + 1]], yvalue=hm)
                break

        fwhm = abs(arr2_hm - arr1_hm)

        return fwhm, [arr1_hm, arr2_hm, hm], [high_idx, distances[high_idx], heights[high_idx]]

    @staticmethod
    def lin_interp(point_1: list, point_2: list, xvalue: float | None = None, yvalue: float | None = None) -> float:
        """
        Linear interp 2 points by finding line equation and subbing.

        Parameters
        ----------
        point_1 : list
            List of an x and y coordinate.
        point_2 : list
            List of an x and y coordinate.
        xvalue : Union[float, None], optional
            Value at which to interpolate to get a y coordinate, by default None.
        yvalue : Union[float, None], optional
            Value at which to interpolate to get an x coordinate, by default None.

        Returns
        -------
        float
            Value of x or y linear interpolation.
        """
        m = (point_1[1] - point_2[1]) / (point_1[0] - point_2[0])
        c = point_1[1] - (m * point_1[0])
        if xvalue is not None:
            return m * xvalue + c  # interp_y
        if yvalue is not None:
            return (yvalue - c) / m  # interp_x
        raise ValueError

    @staticmethod
    def order_branches(branch1: npt.NDArray, branch2: npt.NDArray) -> tuple:
        """
        Order the two ordered arrays based on the closest endpoint coordinates.

        Parameters
        ----------
        branch1 : npt.NDArray
            An Nx2 array describing coordinates.
        branch2 : npt.NDArray
            An Nx2 array describing coordinates.

        Returns
        -------
        tuple
            An tuple with the each coordinate array ordered to follow on from one-another.
        """
        endpoints1 = np.asarray([branch1[0], branch1[-1]])
        endpoints2 = np.asarray([branch2[0], branch2[-1]])
        sum1 = abs(endpoints1 - endpoints2).sum(axis=1)
        sum2 = abs(endpoints1[::-1] - endpoints2).sum(axis=1)
        if sum1.min() < sum2.min():
            if np.argmin(sum1) == 0:
                return branch1[::-1], branch2
            return branch1, branch2[::-1]
        if np.argmin(sum2) == 0:
            return branch1, branch2
        return branch1[::-1], branch2[::-1]

    @staticmethod
    def binary_line(start: npt.NDArray, end: npt.NDArray) -> npt.NDArray:
        """
        Create a binary path following the straight line between 2 points.

        Parameters
        ----------
        start : npt.NDArray
            A coordinate.
        end : npt.NDArray
            Another coordinate.

        Returns
        -------
        npt.NDArray
            An Nx2 coordinate array that the line passes through.
        """
        arr = []
        m_swap = False
        x_swap = False
        slope = (end - start)[1] / (end - start)[0]

        if abs(slope) > 1:  # swap x and y if slope will cause skips
            start, end = start[::-1], end[::-1]
            slope = 1 / slope
            m_swap = True

        if start[0] > end[0]:  # swap x coords if coords wrong way around
            start, end = end, start
            x_swap = True

        # code assumes slope < 1 hence swap
        x_start, y_start = start
        x_end, y_end = end
        for x in range(x_start, x_end + 1):
            y_true = slope * (x - x_start) + y_start
            y_pixel = np.round(y_true)
            arr.append([x, y_pixel])

        if m_swap:  # if swapped due to slope, return
            arr = np.asarray(arr)[:, [1, 0]].reshape(-1, 2).astype(int)
            if x_swap:
                return arr[::-1]
            return arr
        arr = np.asarray(arr).reshape(-1, 2).astype(int)
        if x_swap:
            return arr[::-1]
        return arr

    @staticmethod
    def coord_dist(coords: npt.NDArray, px_2_nm: float = 1) -> npt.NDArray:
        """
        Accumulate a real distance traversing from pixel to pixel from a list of coordinates.

        Parameters
        ----------
        coords : npt.NDArray
            A Nx2 integer array corresponding to the ordered coordinates of a binary trace.
        px_2_nm : float
            The pixel to nanometer scaling factor.

        Returns
        -------
        npt.NDArray
            An array of length N containing thcumulative sum of the distances.
        """
        dist_list = [0]
        dist = 0
        for i in range(len(coords) - 1):
            if abs(coords[i] - coords[i + 1]).sum() == 2:
                dist += 2**0.5
            else:
                dist += 1
            dist_list.append(dist)
        return np.asarray(dist_list) * px_2_nm

    @staticmethod
    def coord_dist_rad(coords: npt.NDArray, centre: npt.NDArray, px_2_nm: float = 1) -> npt.NDArray:
        """
        Calculate the distance from the centre coordinate to a point along the ordered coordinates.

        This differs to traversal along the coordinates taken. This also averages any common distance
        values and makes those in the trace before the node index negative.

        Parameters
        ----------
        coords : npt.NDArray
            Nx2 array of branch coordinates.
        centre : npt.NDArray
            A 1x2 array of the centre coordinates to identify a 0 point for the node.
        px_2_nm : float, optional
            The pixel to nanometer scaling factor to provide real units, by default 1.

        Returns
        -------
        npt.NDArray
            A Nx1 array of the distance from the node centre.
        """
        diff_coords = coords - centre
        if np.all(coords == centre, axis=1).sum() == 0:  # if centre not in coords, reassign centre
            diff_dists = np.sqrt(diff_coords[:, 0] ** 2 + diff_coords[:, 1] ** 2)
            centre = coords[np.argmin(diff_dists)]
        cross_idx = np.argwhere(np.all(coords == centre, axis=1))
        rad_dist = np.sqrt(diff_coords[:, 0] ** 2 + diff_coords[:, 1] ** 2)
        rad_dist[0 : cross_idx[0][0]] *= -1
        return rad_dist * px_2_nm

    @staticmethod
    def above_below_value_idx(array: npt.NDArray, value: float) -> list:
        """
        Identify indices of the array neighbouring the specified value.

        Parameters
        ----------
        array : npt.NDArray
            Array of values.
        value : float
            Value to identify indices between.

        Returns
        -------
        list
            List of the lower index and higher index around the value.

        Raises
        ------
        IndexError
            When the value is in the array.
        """
        idx1 = abs(array - value).argmin()
        try:
            if value < array[idx1 + 1] and array[idx1] < value:
                idx2 = idx1 + 1
            elif value < array[idx1] and array[idx1 - 1] < value:
                idx2 = idx1 - 1
            else:
                raise IndexError  # this will be if the number is the same
            indices = [idx1, idx2]
            indices.sort()
            return indices
        except IndexError:
            return None

    def average_height_trace(
        self, img: npt.NDArray, branch_mask: npt.NDArray, branch_coords: npt.NDArray, centre=(0, 0)
    ) -> tuple:
        """
        Average two side-by-side ordered skeleton distance and height traces.

        Dilate the original branch to create two additional side-by-side branches
        in order to get a more accurate average of the height traces. This function produces
        the common distances between these 3 branches, and their averaged heights.

        Parameters
        ----------
        img : npt.NDArray
            An array of numbers pertaining to an image.
        branch_mask : npt.NDArray
            A binary array of the branch, must share the same dimensions as the image.
        branch_coords : npt.NDArray
            Ordered coordinates of the branch mask.
        centre : Union[float, None]
            The coordinates to centre the branch around.

        Returns
        -------
        tuple
            A tuple of the averaged heights from the linetrace and their corresponding distances
            from the crossing.
        """
        # get heights and dists of the original (middle) branch
        branch_dist = self.coord_dist_rad(branch_coords, centre)
        # branch_dist = self.coord_dist(branch_coords)
        branch_heights = img[branch_coords[:, 0], branch_coords[:, 1]]
        branch_dist, branch_heights = self.average_uniques(
            branch_dist, branch_heights
        )  # needs to be paired with coord_dist_rad
        dist_zero_point = branch_dist[
            np.argmin(np.sqrt((branch_coords[:, 0] - centre[0]) ** 2 + (branch_coords[:, 1] - centre[1]) ** 2))
        ]
        branch_dist_norm = branch_dist - dist_zero_point  # - 0  # branch_dist[branch_heights.argmax()]

        # want to get a 3 pixel line trace, one on each side of orig
        dilate = binary_dilation(branch_mask, iterations=1)
        dilate = self.fill_holes(dilate)
        dilate_minus = np.where(dilate != branch_mask, 1, 0)
        dilate2 = binary_dilation(dilate, iterations=1)
        dilate2[(dilate == 1) | (branch_mask == 1)] = 0
        labels = label(dilate2)
        # Cleanup stages - re-entering, early terminating, closer traces
        #   if parallel trace out and back in zone, can get > 2 labels
        labels = self._remove_re_entering_branches(labels, remaining_branches=2)
        #   if parallel trace doesn't exit window, can get 1 label
        #       occurs when skeleton has poor connections (extra branches which cut corners)
        if labels.max() == 1:
            conv = convolve_skeleton(branch_mask)
            endpoints = np.argwhere(conv == 2)
            for endpoint in endpoints:  # may be >1 endpoint
                para_trace_coords = np.argwhere(labels == 1)
                abs_diff = np.absolute(para_trace_coords - endpoint).sum(axis=1)
                min_idxs = np.where(abs_diff == abs_diff.min())
                trace_coords_remove = para_trace_coords[min_idxs]
                labels[trace_coords_remove[:, 0], trace_coords_remove[:, 1]] = 0
            labels = label(labels)
        #   reduce binary dilation distance
        parallel = np.zeros_like(branch_mask).astype(np.int32)
        for i in range(1, labels.max() + 1):
            single = labels.copy()
            single[single != i] = 0
            single[single == i] = 1
            sing_dil = binary_dilation(single)
            parallel[(sing_dil == dilate_minus) & (sing_dil == 1)] = i
        labels = parallel.copy()

        binary = labels.copy()
        binary[binary != 0] = 1
        binary += branch_mask

        # get and order coords, then get heights and distances relitive to node centre / highest point
        heights = []
        distances = []
        for i in np.unique(labels)[1:]:
            trace_img = np.where(labels == i, 1, 0)
            trace_img = getSkeleton(img, trace_img, method="zhang").get_skeleton()
            trace = self.order_branch(trace_img, branch_coords[0])
            height_trace = img[trace[:, 0], trace[:, 1]]
            dist = self.coord_dist_rad(trace, centre)  # self.coord_dist(trace)
            dist, height_trace = self.average_uniques(dist, height_trace)  # needs to be paired with coord_dist_rad
            heights.append(height_trace)
            distances.append(
                dist - dist_zero_point  # - 0
            )  # branch_dist[branch_heights.argmax()]) #dist[central_heights.argmax()])
        # Make like coord system using original branch
        avg1 = []
        avg2 = []
        for mid_dist in branch_dist_norm:
            for i, (distance, height) in enumerate(zip(distances, heights)):
                # check if distance already in traces array
                if (mid_dist == distance).any():
                    idx = np.where(mid_dist == distance)
                    if i == 0:
                        avg1.append([mid_dist, height[idx][0]])
                    else:
                        avg2.append([mid_dist, height[idx][0]])
                # if not, linearly interpolate the mid-branch value
                else:
                    # get index after and before the mid branches' x coord
                    xidxs = self.above_below_value_idx(distance, mid_dist)
                    if xidxs is None:
                        pass  # if indexes outside of range, pass
                    else:
                        point1 = [distance[xidxs[0]], height[xidxs[0]]]
                        point2 = [distance[xidxs[1]], height[xidxs[1]]]
                        y = self.lin_interp(point1, point2, xvalue=mid_dist)
                        if i == 0:
                            avg1.append([mid_dist, y])
                        else:
                            avg2.append([mid_dist, y])
        avg1 = np.asarray(avg1)
        avg2 = np.asarray(avg2)
        # ensure arrays are same length to average
        temp_x = branch_dist_norm[np.isin(branch_dist_norm, avg1[:, 0])]
        common_dists = avg2[:, 0][np.isin(avg2[:, 0], temp_x)]

        common_avg_branch_heights = branch_heights[np.isin(branch_dist_norm, common_dists)]
        common_avg1_heights = avg1[:, 1][np.isin(avg1[:, 0], common_dists)]
        common_avg2_heights = avg2[:, 1][np.isin(avg2[:, 0], common_dists)]

        average_heights = (common_avg_branch_heights + common_avg1_heights + common_avg2_heights) / 3
        return (
            common_dists,
            average_heights,
            binary,
            [[heights[0], branch_heights, heights[1]], [distances[0], branch_dist_norm, distances[1]]],
        )

    @staticmethod
    def fill_holes(mask: npt.NDArray) -> npt.NDArray:
        """
        Fill all holes within a binary mask.

        Parameters
        ----------
        mask : npt.NDArray
            Binary array of object.

        Returns
        -------
        npt.NDArray
            Binary array of object with any interior holes filled in.
        """
        inv_mask = np.where(mask != 0, 0, 1)
        lbl_inv = label(inv_mask, connectivity=1)
        idxs, counts = np.unique(lbl_inv, return_counts=True)
        max_idx = idxs[np.argmax(counts)]
        return np.where(lbl_inv != max_idx, 1, 0)

    @staticmethod
    def _remove_re_entering_branches(mask: npt.NDArray, remaining_branches: int = 1) -> npt.NDArray:
        """
        Remove smallest branches which branches exit and re-enter the viewing area.

        Contninues until only <remaining_branches> remain.

        Parameters
        ----------
        mask : npt.NDArray
            Skeletonised binary mask of an object.
        remaining_branches : int, optional
            Number of objects (branches) to keep, by default 1.

        Returns
        -------
        npt.NDArray
            Mask with only a single skeletonised branch.
        """
        rtn_image = mask.copy()
        binary_image = mask.copy()
        binary_image[binary_image != 0] = 1
        labels = label(binary_image)

        if labels.max() > remaining_branches:
            lens = [labels[labels == i].size for i in range(1, labels.max() + 1)]
            while len(lens) > remaining_branches:
                smallest_idx = min(enumerate(lens), key=lambda x: x[1])[0]
                rtn_image[labels == smallest_idx + 1] = 0
                lens.remove(min(lens))

        return rtn_image

    @staticmethod
    def _only_centre_branches(node_image: npt.NDArray, node_coordinate: npt.NDArray):
        """
        Remove all branches not connected to the current node.

        Parameters
        ----------
        node_image : npt.NDArray
            An image of the skeletonised area surrounding the node where
            the background = 0, skeleton = 1, termini = 2, nodes = 3.
        node_coordinate : npt.NDArray
            2x1 coordinate describing the position of a node.

        Returns
        -------
        npt.NDArray
            The initial node image but only with skeletal branches
            connected to the middle node.
        """
        node_image_cp = node_image.copy()

        # get node-only image
        nodes = node_image_cp.copy()
        nodes[nodes != 3] = 0
        labeled_nodes = label(nodes)

        # find which cluster is closest to the centre
        centre = node_coordinate
        node_coords = np.argwhere(nodes == 3)
        min_coords = node_coords[abs(node_coords - centre).sum(axis=1).argmin()]
        centre_idx = labeled_nodes[min_coords[0], min_coords[1]]

        # get nodeless image
        nodeless = node_image_cp.copy()
        nodeless[nodeless == 3] = 0
        nodeless[nodeless == 2] = 1  # if termini, need this in the labeled branches too
        nodeless[labeled_nodes == centre_idx] = 1  # return centre node
        labeled_nodeless = label(nodeless)

        # apply to return image
        for i in range(1, labeled_nodeless.max() + 1):
            if (node_image_cp[labeled_nodeless == i] == 3).any():
                node_image_cp[labeled_nodeless != i] = 0
                break

        # remove small area around other nodes
        labeled_nodes[labeled_nodes == centre_idx] = 0
        non_central_node_coords = np.argwhere(labeled_nodes != 0)
        for coord in non_central_node_coords:
            for j, coord_val in enumerate(coord):
                if coord_val - 1 < 0:
                    coord[j] = 1
                if coord_val + 2 > node_image_cp.shape[j]:
                    coord[j] = node_image_cp.shape[j] - 2
            node_image_cp[coord[0] - 1 : coord[0] + 2, coord[1] - 1 : coord[1] + 2] = 0

        return node_image_cp

    @staticmethod
    def average_uniques(arr1: npt.NDArray, arr2: npt.NDArray) -> tuple:
        """
        Obtain the unique values of both arrays, and the average of common values.

        Parameters
        ----------
        arr1 : npt.NDArray
            An array.
        arr2 : npt.NDArray
            An array.

        Returns
        -------
        tuple
            The unique values of both arrays, and the averaged common values.
        """
        arr1_uniq, index = np.unique(arr1, return_index=True)
        arr2_new = np.zeros_like(arr1_uniq).astype(np.float64)
        for i, val in enumerate(arr1[index]):
            mean = arr2[arr1 == val].mean()
            arr2_new[i] += mean

        return arr1[index], arr2_new

    def compile_trace(self) -> tuple:
        """
        Pipeline to obtain the trace and crossing trace image.

        This function uses the branches and FWHM's identified in the node_stats dictionary to create a
        continuous trace of the molecule.

        Returns
        -------
        tuple[list, npt.NDArray]
            A list of each complete path's ordered coordinates, and labeled crosing image array.
        """
        LOGGER.info(f"[{self.filename}] : Compiling the trace.")

        # iterate through the dict to get branch coords, heights and fwhms
        node_coords = []
        crossing_coords = []
        crossing_heights = []
        crossing_distances = []
        fwhms = []
        for _, stats in self.node_dict.items():
            temp_nodes = []
            temp_coords = []
            temp__heights = []
            temp_distances = []
            temp_fwhms = []
            for _, branch_stats in stats["branch_stats"].items():
                temp_coords.append(branch_stats["ordered_coords"])
                temp__heights.append(branch_stats["heights"])
                temp_distances.append(branch_stats["distances"])
                temp_fwhms.append(branch_stats["fwhm2"][0])
                temp_nodes.append(stats["node_coords"])
            node_coords.append(temp_nodes)
            crossing_coords.append(temp_coords)
            crossing_heights.append(temp__heights)
            crossing_distances.append(temp_distances)
            fwhms.append(temp_fwhms)

        # Get the image minus the crossing regions
        minus = self.skeleton.copy()
        for crossings in crossing_coords:
            for crossing in crossings:
                minus[crossing[:, 0], crossing[:, 1]] = 0
        minus = label(minus)

        # Get both image
        both = minus.copy()
        for node_num, crossings in enumerate(crossing_coords):
            for crossing_num, crossing in enumerate(crossings):
                both[crossing[:, 0], crossing[:, 1]] = node_num + crossing_num + minus.max()

        # setup z array
        z = []
        # order minus segments
        ordered = []
        for i in range(1, minus.max() + 1):
            arr = np.where(minus, minus == i, 0)
            ordered.append(self.order_branch(arr, [0, 0]))  # orientated later
            z.append(0)

        # add crossing coords to ordered segment list
        for i, node_crossing_coords in enumerate(crossing_coords):
            z_idx = np.argsort(fwhms[i])
            z_idx[z_idx == 0] = -1
            for j, single_cross in enumerate(node_crossing_coords):
                # check current single cross has no duplicate coords with ordered, except crossing points
                uncommon_single_cross = np.array(single_cross).copy()
                for coords in ordered:
                    uncommon_single_cross = self.remove_common_values(
                        uncommon_single_cross, np.array(coords), retain=node_coords[i][j]
                    )
                if len(uncommon_single_cross) > 0:
                    ordered.append(uncommon_single_cross)
                z.append(z_idx[j])

        # get an image of each ordered segment
        cross_add = np.zeros_like(self.image)
        for i, coords in enumerate(ordered):
            single_cross_img = coords_2_img(np.array(coords), cross_add)
            cross_add[single_cross_img != 0] = i + 1

        coord_trace = self.trace(ordered, cross_add)

        # visual over under img
        visual = self.get_visual_img(coord_trace, fwhms, crossing_coords)
        self.image_dict["grain"]["grain_visual_crossings"] = visual

        return coord_trace, visual

    @staticmethod
    def remove_common_values(arr1: npt.NDArray, arr2: npt.NDArray, retain: list = ()) -> np.array:
        """
        Remove common values between two coordinate arrays while retaining specified coordinates.

        Parameters
        ----------
        arr1 : npt.NDArray
            Coordinate array 1.
        arr2 : npt.NDArray
            Coordinate array 2.
        retain : list, optional
            List of possible coordinates to keep, by default ().

        Returns
        -------
        np.array
            Unique array values and retained coordinates.
        """
        # Convert the arrays to sets for faster common value lookup
        set_arr2 = {tuple(row) for row in arr2}
        set_retain = {tuple(row) for row in retain}
        # Create a new filtered list while maintaining the order of the first array
        filtered_arr1 = []
        for coord in arr1:
            tup_coord = tuple(coord)
            if tup_coord not in set_arr2 or tup_coord in set_retain:
                filtered_arr1.append(coord)

        return np.asarray(filtered_arr1)

    def trace(self, ordered_segment_coords: list, both_img: npt.NDArray) -> list:
        """
        Obtain an ordered trace of each complete path.

        Here a 'complete path' means following and removing connected segments until
        there are no more segments to follow.

        Parameters
        ----------
        ordered_segment_coords : list
            Ordered coordinates of each labeled segment in 'both_img'.
        both_img : npt.NDArray
            A skeletonised labeled image of each path segment.

        Returns
        -------
        list
            Ordered trace coordinates of each complete path.
        """
        LOGGER.info(f"[{self.filename}] Getting coordinate trace")

        mol_coords = []
        remaining = both_img.copy().astype(np.int32)
        endpoints = np.unique(remaining[convolve_skeleton(remaining) == 2])  # uniq in case of whole mol

        while remaining.max() != 0:
            # select endpoint to start if there is one
            endpoints = [i for i in endpoints if i in np.unique(remaining)]  # remove if removed from remaining
            if endpoints:
                coord_idx = endpoints[0] - 1
            else:  # if no endpoints, just a loop
                coord_idx = np.unique(remaining)[1] - 1  # avoid choosing 0
            coord_trace = np.empty((0, 2)).astype(np.int32)
            while coord_idx > -1:  # either cycled through all or hits terminus -> all will be just background
                remaining[remaining == coord_idx + 1] = 0
                trace_segment = self.get_trace_segment(remaining, ordered_segment_coords, coord_idx)
                if len(coord_trace) > 0:  # can only order when there's a reference point / segment
                    trace_segment = self.remove_duplicates(
                        trace_segment, prev_segment
                    )  # remove overlaps in trace (may be more efficient to do it on the prev segment)
                    trace_segment = self.order_from_end(coord_trace[-1], trace_segment)
                prev_segment = trace_segment.copy()  # update prev segment
                coord_trace = np.append(coord_trace, trace_segment.astype(np.int32), axis=0)
                x, y = coord_trace[-1]
                coord_idx = remaining[x - 1 : x + 2, y - 1 : y + 2].max() - 1  # should only be one value
            mol_coords.append(coord_trace)

        return mol_coords

    @staticmethod
    def get_trace_segment(remaining_img: npt.NDArray, ordered_segment_coords: list, coord_idx: int) -> npt.NDArray:
        """
        Return an ordered segment at the end of the current one.

        Check the branch of given index to see if it contains an endpoint. If it does,
        the segment coordinates will be returned starting from the endpoint.

        Parameters
        ----------
        remaining_img : npt.NDArray
            A 2D array representing an image composed of connected segments of different integers.
        ordered_segment_coords : list
            A list of 2xN coordinates representing each segment.
        coord_idx : int
            The index of the current segment to look at. There is an index mismatch between the
            remaining_img and ordered_segment_coords by -1.

        Returns
        -------
        npt.NDArray
            2xN array of coordinates representing a skeletonised ordered trace segment.
        """
        start_xy = ordered_segment_coords[coord_idx][0]
        start_max = remaining_img[start_xy[0] - 1 : start_xy[0] + 2, start_xy[1] - 1 : start_xy[1] + 2].max() - 1
        if start_max == -1:
            return ordered_segment_coords[coord_idx]  # start is endpoint
        return ordered_segment_coords[coord_idx][::-1]  # end is endpoint

    @staticmethod
    def remove_duplicates(current_segment: npt.NDArray, prev_segment: npt.NDArray) -> npt.NDArray:
        """
        Remove overlapping coordinates present in both arrays.

        Parameters
        ----------
        current_segment : npt.NDArray
            2xN coordinate array.
        prev_segment : npt.NDArray
            2xN coordinate array.

        Returns
        -------
        npt.NDArray
            2xN coordinate array without the previous segment coordinates.
        """
        # Convert arrays to tuples
        curr_segment_tuples = [tuple(row) for row in current_segment]
        prev_segment_tuples = [tuple(row) for row in prev_segment]
        # Find unique rows
        unique_rows = list(set(curr_segment_tuples) - set(prev_segment_tuples))
        # Remove duplicate rows from array1
        return np.array([row for row in curr_segment_tuples if tuple(row) in unique_rows])

    @staticmethod
    def order_from_end(last_segment_coord: npt.NDArray, current_segment: npt.NDArray) -> npt.NDArray:
        """
        Order the current segment to follow from the end of the previous one.

        Parameters
        ----------
        last_segment_coord : npt.NDArray
            X and Y coordinates of the end of the last segment.
        current_segment : npt.NDArray
            A 2xN array of coordinates of the current segment to order.

        Returns
        -------
        npt.NDArray
            The current segment orientated to follow on from the last.
        """
        start_xy = current_segment[0]
        dist = np.sum((start_xy - last_segment_coord) ** 2) ** 0.5
        if dist <= np.sqrt(2):
            return current_segment
        return current_segment[::-1]

    @staticmethod
    def get_trace_idxs(fwhms: list) -> tuple:
        """
        Split underpassing and overpassing indices.

        Parameters
        ----------
        fwhms : list
            List of arrays of FWHM values for each crossing point.

        Returns
        -------
        tuple
            All the under, and over indices of the for each node FWHMs in the provided FWHM list.
        """
        # node fwhms can be a list of different lengths so cannot use np arrays
        under_idxs = []
        over_idxs = []
        for node_fwhms in fwhms:
            order = np.argsort(node_fwhms)
            under_idxs.append(order[0])
            over_idxs.append(order[-1])
        return under_idxs, over_idxs

    def get_visual_img(self, coord_trace: list, fwhms: list, crossing_coords: list) -> npt.NDArray:
        """
        Obtain a labeled image according to the main trace (=1), under (=2), over (=3).

        Parameters
        ----------
        coord_trace : list
            Ordered coordinate trace of each molecule.
        fwhms : list
            List of FWHMs for each crossing in the trace.
        crossing_coords : list
            The crossing coordinates of each branch crossing.

        Returns
        -------
        npt.NDArray
            2D crossing order labeled image.
        """
        # put down traces
        img = np.zeros_like(self.skeleton)
        for mol_no, coords in enumerate(coord_trace):
            temp_img = np.zeros_like(img)
            temp_img[coords[:, 0], coords[:, 1]] = 1
            temp_img = binary_dilation(temp_img)
            img[temp_img != 0] = 1  # mol_no + 1

        lower_idxs, upper_idxs = self.get_trace_idxs(fwhms)

        if False:  # len(coord_trace) > 1:
            # plots separate mols
            for type_idxs in [lower_idxs, upper_idxs]:
                for node_crossing_coords, type_idx in zip(crossing_coords, type_idxs):
                    temp_img = np.zeros_like(img)
                    cross_coords = node_crossing_coords[type_idx]
                    # decide which val
                    matching_coords = np.array([])
                    for trace in coord_trace:
                        c = 0
                        # get overlaps between segment coords and crossing under coords
                        for cross_coord in cross_coords:
                            c += ((trace == cross_coord).sum(axis=1) == 2).sum()
                        matching_coords = np.append(matching_coords, c)
                    val = matching_coords.argmax() + 1
                    temp_img[cross_coords[:, 0], cross_coords[:, 1]] = 1
                    temp_img = binary_dilation(temp_img)
                    img[temp_img != 0] = val

        else:
            # plots over/unders
            for i, type_idxs in enumerate([lower_idxs, upper_idxs]):
                for crossing, type_idx in zip(crossing_coords, type_idxs):
                    temp_img = np.zeros_like(img)
                    cross_coords = crossing[type_idx]
                    # decide which val
                    matching_coords = np.array([])
                    c = 0
                    # get overlaps between segment coords and crossing under coords
                    for cross_coord in cross_coords:
                        c += ((coord_trace[0] == cross_coord).sum(axis=1) == 2).sum()
                    matching_coords = np.append(matching_coords, c)
                    val = matching_coords.argmax() + 1
                    temp_img[cross_coords[:, 0], cross_coords[:, 1]] = 1
                    temp_img = binary_dilation(temp_img)
                    img[temp_img != 0] = i + 2

        return img

    @staticmethod
    def average_crossing_confs(node_dict) -> None | float:
        """
        Return the average crossing confidence of all crossings in the molecule.

        Parameters
        ----------
        node_dict : dict
            A dictionary containing node statistics and information.

        Returns
        -------
        Union[None, float]
            The value of minimum confidence or none if not possible.
        """
        sum_conf = 0
        valid_confs = 0
        for i, (_, values) in enumerate(node_dict.items()):
            conf = values["confidence"]
            if conf is not None:
                sum_conf += conf
                valid_confs += 1
            try:
                return sum_conf / (i + 1)
            except ZeroDivisionError:
                return None

    @staticmethod
    def minimum_crossing_confs(node_dict: dict) -> None | float:
        """
        Return the minimum crossing confidence of all crossings in the molecule.

        Parameters
        ----------
        node_dict : dict
            A dictionary containing node statistics and information.

        Returns
        -------
        Union[None, float]
            The value of minimum confidence or none if not possible.
        """
        confs = []
        valid_confs = 0
        for i, (_, values) in enumerate(node_dict.items()):
            conf = values["confidence"]
            if conf is not None:
                confs.append(conf)
                valid_confs += 1
        try:
            return min(confs)
        except ValueError:
            return None

    def check_node_errorless(self) -> bool:
        """
        Check if an error has occurred while processing the node dictionary.

        Returns
        -------
        bool
            Whether the error is present.
        """
        for _, vals in self.node_dict.items():
            if vals["error"]:
                return False
            else:
                pass
        return True<|MERGE_RESOLUTION|>--- conflicted
+++ resolved
@@ -7,10 +7,7 @@
 import networkx as nx
 import numpy as np
 import numpy.typing as npt
-<<<<<<< HEAD
-=======
 from numpy.typing import NDArray
->>>>>>> 6270b6e7
 from scipy.ndimage import binary_dilation
 from scipy.signal import argrelextrema
 from skimage.morphology import label
