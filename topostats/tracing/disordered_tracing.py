--- conflicted
+++ resolved
@@ -394,8 +394,7 @@
                         np.where(disordered_trace_images["pruned_skeleton"] == 1, grain_crop_image, 0),
                         spacing=pixel_to_nm_scaling,
                     )
-<<<<<<< HEAD
-                    skan_df = skan.summarize(skel=skan_skeleton)
+                    skan_df = skan.summarize(skel=skan_skeleton, separator="_")
                     skan_df = compile_skan_stats(
                         skan_df=skan_df,
                         skan_skeleton=skan_skeleton,
@@ -403,10 +402,6 @@
                         filename=filename,
                         grain_number=grain_number,
                     )
-=======
-                    skan_df = skan.summarize(skan_skeleton, separator="_")
-                    skan_df = compile_skan_stats(skan_df, skan_skeleton, cropped_image, filename, cropped_image_index)
->>>>>>> d907f4f9
                     total_branch_length = skan_df["branch_distance"].sum() * 1e-9
                 except ValueError:
                     LOGGER.warning(
