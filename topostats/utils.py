--- conflicted
+++ resolved
@@ -75,16 +75,10 @@
     base_dir = Path("./") if base_dir is None else Path(base_dir)
     return list(base_dir.glob("**/*" + file_ext))
 
-
-<<<<<<< HEAD
-def get_out_path(image_path: Path = None, base_dir: Path = None, output_dir: Path = None) -> Path:
-    """Replaces the base directory part of the image path with the output directory.
-=======
 def get_out_path(
     image_path: Union[str, Path] = None, base_dir: Union[str, Path] = None, output_dir: Union[str, Path] = None
 ) -> Path:
     """Adds the image path relative to the base directory to the output directory.
->>>>>>> ba7ddf14
 
     Parameters
     ----------
@@ -101,11 +95,6 @@
         The output path that mirrors the input path structure.
     """
     try:
-<<<<<<< HEAD
-        pathparts = list(image_path.parts)
-        inparts = list(base_dir.parts)
-        return Path(output_dir / Path(*pathparts[len(inparts) :]))
-=======
         # Remove the filename if there is a suffix, not always the case as get_out_path is called from folder_grainstats()
         if image_path.suffix:
             return output_dir / image_path.parent.relative_to(base_dir)
@@ -115,7 +104,6 @@
     # append the image_path to the output_dir
     except ValueError:
         return output_dir / image_path.parent
->>>>>>> ba7ddf14
     except TypeError:
         LOGGER.error("A string form of a Path has been passed to 'get_out_path()'")
         raise
@@ -304,8 +292,4 @@
             all_stats_df[all_stats_df["Basename"] == _dir].to_csv(out_path / "Processed" / "folder_grainstats.csv")
             LOGGER.info(f"Folder-wise statistics saved to: {str(out_path)}/Processed/folder_grainstats.csv")
     except TypeError:
-<<<<<<< HEAD
-        LOGGER.info("Unable to generate folderwise statistics as 'all_statistics.csv' has empty values")
-=======
-        LOGGER.info(f"Unable to generate folderwise statistics as 'all_stats_df' is empty")
->>>>>>> ba7ddf14
+        LOGGER.info("Unable to generate folderwise statistics as 'all_statistics.csv' has empty values")