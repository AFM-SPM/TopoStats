"""Utilities."""

from __future__ import annotations

import logging
from argparse import Namespace
from collections import defaultdict
from pathlib import Path
from pprint import pformat

import numpy as np
import numpy.typing as npt
import pandas as pd
from scipy.ndimage import convolve
<<<<<<< HEAD
from scipy.ndimage import convolve
=======
>>>>>>> 30b20d8b

from topostats.logs.logs import LOGGER_NAME
from topostats.thresholds import threshold

LOGGER = logging.getLogger(LOGGER_NAME)


ALL_STATISTICS_COLUMNS = (
    "image",
    "basename",
    "molecule_number",
    "area",
    "area_cartesian_bbox",
    "aspect_ratio",
    "bending_angle",
    "centre_x",
    "centre_y",
    "circular",
    "contour_length",
    "end_to_end_distance",
    "height_max",
    "height_mean",
    "height_median",
    "height_min",
    "max_feret",
    "min_feret",
    "radius_max",
    "radius_mean",
    "radius_median",
    "radius_min",
    "smallest_bounding_area",
    "smallest_bounding_length",
    "smallest_bounding_width",
    "threshold",
    "volume",
)


def convert_path(path: str | Path) -> Path:
    """Ensure path is Path object.

    Parameters
    ----------
    path: Union[str, Path]
        Path to be converted.

    Returns
    -------
    Path
        pathlib Path
    """
    return Path().cwd() if path == "./" else Path(path).expanduser()


def update_config(config: dict, args: dict | Namespace) -> dict:
    """Update the configuration with any arguments.

    Parameters
    ----------
    config: dict
        Dictionary of configuration (typically read from YAML file specified with '-c/--config <filename>')
    args: Namespace
        Command line arguments

    Returns
    -------
    Dict
        Dictionary updated with command arguments.
    """
    args = vars(args) if isinstance(args, Namespace) else args

    config_keys = config.keys()
    for arg_key, arg_value in args.items():
        if isinstance(arg_value, dict):
            update_config(config, arg_value)
        else:
            if arg_key in config_keys and arg_value is not None:
                original_value = config[arg_key]
                config[arg_key] = arg_value
                LOGGER.info(f"Updated config config[{arg_key}] : {original_value} > {arg_value} ")
    if "base_dir" in config.keys():
        config["base_dir"] = convert_path(config["base_dir"])
    if "output_dir" in config.keys():
        config["output_dir"] = convert_path(config["output_dir"])
    return config


def update_plotting_config(plotting_config: dict) -> dict:
    """Update the plotting config for each of the plots in plot_dict.

    Ensures that each entry has all the plotting configuration values that are needed.
    """
    main_config = plotting_config.copy()
    for opt in ["plot_dict", "run"]:
        main_config.pop(opt)
    LOGGER.debug(
        f"Main plotting options that need updating/adding to plotting dict :\n{pformat(main_config, indent=4)}"
    )
    for image, options in plotting_config["plot_dict"].items():
        LOGGER.debug(f"Dictionary for image : {image}")
        LOGGER.debug(f"{pformat(options, indent=4)}")
        # First update options with values that exist in main_config
        plotting_config["plot_dict"][image] = update_config(options, main_config)
        LOGGER.debug(f"Updated values :\n{pformat(plotting_config['plot_dict'][image])}")
        # Then combine the remaining key/values we need from main_config that don't already exist
        for key_main, value_main in main_config.items():
            if key_main not in plotting_config["plot_dict"][image]:
                plotting_config["plot_dict"][image][key_main] = value_main
        LOGGER.debug(f"After adding missing configuration options :\n{pformat(plotting_config['plot_dict'][image])}")
        # Make it so that binary images do not have the user-defined z-scale
        # applied, but non-binary images do.
        if plotting_config["plot_dict"][image]["image_type"] == "binary":
            plotting_config["plot_dict"][image]["zrange"] = [None, None]

    return plotting_config


def _get_mask(image: np.ndarray, thresh: float, threshold_direction: str, img_name: str = None) -> np.ndarray:
    """Calculate a mask for pixels that exceed the threshold.

    Parameters
    ----------
    image: np.array
        Numpy array representing image.
    threshold: float
        A float representing the threshold
    threshold_direction: str
        A string representing the direction that should be thresholded. ("above", "below")
    img_name: str
        Name of image being processed

    Returns
    -------
    np.array
        Numpy array of image with objects coloured.
    """
    if threshold_direction == "above":
        LOGGER.info(f"[{img_name}] : Masking (above) Threshold: {thresh}")
        return image > thresh
    LOGGER.info(f"[{img_name}] : Masking (below) Threshold: {thresh}")
    return image < thresh
    # LOGGER.fatal(f"[{img_name}] : Threshold direction invalid: {threshold_direction}")


def get_mask(image: np.ndarray, thresholds: dict, img_name: str = None) -> np.ndarray:
    """Mask data that should not be included in flattening.

    Parameters
    ----------
    image: np.ndarray
        2D Numpy array of the image to have a mask derived for.

    thresholds: dict
        Dictionary of thresholds, at a bare minimum must have key 'below' with an associated value, second key is
        to have an 'above' threshold.
    img_name: str
        Image name that is being masked.

    Returns
    -------
    np.ndarray
        2D Numpy boolean array of points to mask.
    """
    # Both thresholds are applicable
    if "below" in thresholds and "above" in thresholds:
        mask_above = _get_mask(image, thresh=thresholds["above"], threshold_direction="above", img_name=img_name)
        mask_below = _get_mask(image, thresh=thresholds["below"], threshold_direction="below", img_name=img_name)
        # Masks are combined to remove both the extreme high and extreme low data points.
        return mask_above + mask_below
    # Only below threshold is applicable
    if "below" in thresholds:
        return _get_mask(image, thresh=thresholds["below"], threshold_direction="below", img_name=img_name)
    # Only above threshold is applicable
    return _get_mask(image, thresh=thresholds["above"], threshold_direction="above", img_name=img_name)


# pylint: disable=unused-argument
def get_thresholds(  # noqa: C901
    image: np.ndarray,
    threshold_method: str,
    otsu_threshold_multiplier: float = None,
    threshold_std_dev: dict = None,
    absolute: dict = None,
    **kwargs,
) -> dict:
    """Obtain thresholds for masking data points.

    Parameters
    ----------
    image : np.ndarray
        2D Numpy array of image to be masked
    threshold_method : str
        Method for thresholding, 'otsu', 'std_dev' or 'absolute' are valid options.
    threshold_std_dev : dict
        Dict of above and below thresholds for the standard deviation method.
    absolute : tuple
        Dict of below and above thresholds.
    **kwargs:

    Returns
    -------
    Dict
        Dictionary of thresholds, contains keys 'below' and optionally 'above'.
    """
    thresholds = defaultdict()
    if threshold_method == "otsu":
        thresholds["above"] = threshold(image, method="otsu", otsu_threshold_multiplier=otsu_threshold_multiplier)
    elif threshold_method == "std_dev":
        try:
            if threshold_std_dev["below"] is not None:
                thresholds["below"] = threshold(image, method="mean") - threshold_std_dev["below"] * np.nanstd(image)
            if threshold_std_dev["above"] is not None:
                thresholds["above"] = threshold(image, method="mean") + threshold_std_dev["above"] * np.nanstd(image)
        except TypeError as typeerror:
            raise typeerror
    elif threshold_method == "absolute":
        if absolute["below"] is not None:
            thresholds["below"] = absolute["below"]
        if absolute["above"] is not None:
            thresholds["above"] = absolute["above"]
    else:
        if not isinstance(threshold_method, str):
            raise TypeError(
                f"threshold_method ({threshold_method}) should be a string. Valid values : 'otsu' 'std_dev' 'absolute'"
            )
        if threshold_method not in ["otsu", "std_dev", "absolute"]:
            raise ValueError(
                f"threshold_method ({threshold_method}) is invalid. Valid values : 'otsu' 'std_dev' 'absolute'"
            )
    return thresholds


def create_empty_dataframe(columns: set = ALL_STATISTICS_COLUMNS, index: tuple = "molecule_number") -> pd.DataFrame:
    """Create an empty data frame for returning when no results are found.

    Parameters
    ----------
    columns: list
        Columns of the empty dataframe.

    Returns
    -------
    pd.DataFrame
        Empty Pandas DataFrame.
    """
    empty_df = pd.DataFrame(columns=columns)
    return empty_df.set_index(index)


def bound_padded_coordinates_to_image(coordinates: npt.NDArray, padding: int, image_shape: tuple) -> tuple:
    """Ensure the padding of coordinates points does not fall outside of the image shape.

    This function is primarily used in the dnaTrace.get_fitted_traces() method which aims to adjust the points of a
    skeleton to sit on the highest points of a traced molecule. In order to do so it takes the ordered skeleton, which
    may not lie on the highest points as it is generated from a binary mask that is unaware of the heights, and then
    defines a padded boundary of 3nm profile perpendicular to the backbone of the DNA (which at this point is the
    skeleton based on a mask). Each point along the skeleton therefore needs padding by a minimum of 2 pixels (in this
    case each pixel equates to a cell in a NumPy array). If a point is within 2 pixels (i.e. 2 cells) of the border then
    we can not pad beyond this region, we have to stop at the edge of the image and so the coordinates is adjusted such
    that the padding will lie on the edge of the image/array.

    Parameters
    ----------
    coordinates : npt.NDArray
        Coordinates of a point on the mask based skeleton.
    padding : int
        Number of pixels/cells to pad around the point.
    image_shape : tuple
        The shape of the original image from which the pixel is obtained.

    Returns
    -------
    tuple
        Returns a tuple of coordinates that ensure that when the point is padded by the noted padding width in
        subsequent calculations it will not be outside of the image shape.
    """
    # Calculate the maximum row and column indexes
    max_row = image_shape[0] - 1
    max_col = image_shape[1] - 1
    row_coord, col_coord = coordinates

    def check(coord, max_val):
        if coord - padding < 0:
            coord = padding
        elif coord + padding > max_val:
            coord = max_val - padding
        return coord

    return check(row_coord, max_row), check(col_coord, max_col)


def convolve_skelly(skeleton) -> np.ndarray:
    """Convolves the skeleton with a 3x3 ones kernel to produce an array
    of the skeleton as 1, endpoints as 2, and nodes as 3.

    Parameters
    ----------
    skeleton: np.ndarray
        Single pixel thick binary trace(s) within an array.

    Returns
    -------
    np.ndarray
        The skeleton (=1) with endpoints (=2), and crossings (=3) highlighted.
    """
    conv = convolve(skeleton.astype(np.int32), np.ones((3, 3)))
    conv[skeleton == 0] = 0  # remove non-skeleton points
    conv[conv == 3] = 1  # skelly = 1
    conv[conv > 3] = 3  # nodes = 3
    return conv


class ResolutionError(Exception):
    """Raised when the image resolution is too small for accuurate tracing."""

    pass


def coords_2_img(coords, image, ordered=False) -> np.ndarray:
    """Turns coordinates to a binary image.

    Parameters
    ----------
    coords : np.ndarray
        An array of 2xN interger coords.
    image : np.ndarray
        An MxL array to assign the above coords onto.
    ordered : bool, optional
        If True, incremements the value of each coord to show order.

    Returns
    -------
    np.ndarray
        An array the same shape as 'image' with the cordinates highlighted.
    """
    comb = np.zeros_like(image)
    if ordered:
        comb[coords[:, 0].astype(np.int32), coords[:, 1].astype(np.int32)] = np.arange(1, len(coords) + 1)
    else:
        coords = coords[
            (coords[:, 0] < image.shape[0]) & (coords[:, 1] < image.shape[1]) & (coords[:, 0] > 0) & (coords[:, 1] > 0)
        ]
        comb[np.floor(coords[:, 0]).astype(np.int32), np.floor(coords[:, 1]).astype(np.int32)] = 1
    return comb<|MERGE_RESOLUTION|>--- conflicted
+++ resolved
@@ -12,10 +12,6 @@
 import numpy.typing as npt
 import pandas as pd
 from scipy.ndimage import convolve
-<<<<<<< HEAD
-from scipy.ndimage import convolve
-=======
->>>>>>> 30b20d8b
 
 from topostats.logs.logs import LOGGER_NAME
 from topostats.thresholds import threshold
