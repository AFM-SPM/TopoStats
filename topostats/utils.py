--- conflicted
+++ resolved
@@ -279,15 +279,7 @@
         This only saves the dataframes and does not retain them.
     """
     dirs = set(all_stats_df["Basename"].values)
-<<<<<<< HEAD
     for _dir in dirs:
         out_path = get_out_path(Path(_dir), base_dir, output_dir)
         all_stats_df[all_stats_df["Basename"] == _dir].to_csv(out_path / "Processed" / "folder_grainstats.csv")
         LOGGER.info(f"Folder-wise statistics saved to: {str(out_path)}/Processed/folder_grainstats.csv")
-=======
-    for dir in dirs:
-        out_path = get_out_path(Path(dir), base_dir, output_dir)
-        all_stats_df[all_stats_df["Basename"] == dir].to_csv(out_path / "Processed" / "folder_grainstats.csv")
-        LOGGER.info(f"Folder-wise statistics saved to: {str(out_path / 'folder_grainstats.csv')}")
-    return None
->>>>>>> 7b662e91
