--- conflicted
+++ resolved
@@ -76,13 +76,9 @@
     return list(base_dir.glob("**/*" + file_ext))
 
 
-<<<<<<< HEAD
-def get_out_path(image_path: Path = None, base_dir: Path = None, output_dir: Path = None) -> Path:
-=======
 def get_out_path(
     image_path: Union[str, Path] = None, base_dir: Union[str, Path] = None, output_dir: Union[str, Path] = None
 ) -> Path:
->>>>>>> ec5f17e7
     """Adds the image path relative to the base directory to the output directory.
 
     Parameters
