--- conflicted
+++ resolved
@@ -75,14 +75,7 @@
     base_dir = Path("./") if base_dir is None else Path(base_dir)
     return list(base_dir.glob("**/*" + file_ext))
 
-<<<<<<< HEAD
-
 def get_out_path(image_path: Path = None, base_dir: Path = None, output_dir: Path = None) -> Path:
-=======
-def get_out_path(
-    image_path: Union[str, Path] = None, base_dir: Union[str, Path] = None, output_dir: Union[str, Path] = None
-) -> Path:
->>>>>>> 65726b52
     """Adds the image path relative to the base directory to the output directory.
 
     Parameters
