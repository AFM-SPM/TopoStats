"""Utilities"""
from argparse import Namespace
import logging
from pathlib import Path
from typing import Union, List, Dict
from collections import defaultdict

import numpy as np
<<<<<<< HEAD
import pandas as pd
=======
>>>>>>> 388f5583

from topostats.thresholds import threshold
from topostats.logs.logs import LOGGER_NAME

LOGGER = logging.getLogger(LOGGER_NAME)


ALL_STATISTICS_COLUMNS = [
    "Molecule Number",
    "centre_x",
    "centre_y",
    "radius_min",
    "radius_max",
    "radius_mean",
    "radius_median",
    "height_min",
    "height_max",
    "height_median",
    "height_mean",
    "volume",
    "area",
    "area_cartesian_bbox",
    "smallest_bounding_width",
    "smallest_bounding_length",
    "smallest_bounding_area",
    "aspect_ratio",
    "Contour Lengths",
    "Circular",
    "End to End Distance",
    "Image Name",
    "Basename",
]


def convert_path(path: Union[str, Path]) -> Path:
    """Ensure path is Path object.

    Parameters
    ----------
    path: Union[str, Path]
        Path to be converted.

    Returns
    -------
    Path
        pathlib Path
    """
    return Path().cwd() if path == "./" else Path(path)


def find_images(base_dir: Union[str, Path] = None, file_ext: str = ".spm") -> List:
    """Scan the specified directory for images with the given file extension.

    Parameters
    ----------
    base_dir: Union[str, Path]
        Directory to recursively search for files, if not specified the current directory is scanned.
    file_ext: str
        File extension to search for.

    Returns
    -------
    List
        List of files found with the extension in the given directory.
    """
    base_dir = Path("./") if base_dir is None else Path(base_dir)
    return list(base_dir.glob("**/*" + file_ext))


def update_config(config: dict, args: Union[dict, Namespace]) -> Dict:
    """Update the configuration with any arguments

    Parameters
    ----------
    config: dict
        Dictionary of configuration (typically read from YAML file specified with '-c/--config <filename>')
    args: Namespace
        Command line arguments
    Returns
    -------
    Dict
        Dictionary updated with command arguments.
    """
    args = vars(args) if isinstance(args, Namespace) else args

    config_keys = config.keys()
    for arg_key, arg_value in args.items():
        if isinstance(arg_value, dict):
<<<<<<< HEAD
            update_config(config, arg_value)
=======
            update_config(arg_value)
>>>>>>> 388f5583
        else:
            if arg_key in config_keys and arg_value is not None:
                original_value = config[arg_key]
                config[arg_key] = arg_value
                LOGGER.info(f"Updated config config[{arg_key}] : {original_value} > {arg_value} ")
    config["base_dir"] = convert_path(config["base_dir"])
    config["output_dir"] = convert_path(config["output_dir"])
    return config


def _get_mask(image: np.array, threshold: float, threshold_direction: str, img_name: str = None) -> np.array:
    """Calculate a mask for pixels that exceed the threshold

    Parameters
    ----------
    image: np.array
        Numpy array representing image.
    threshold: float
        A float representing the threshold
    threshold_direction: str
        A string representing the direction that should be thresholded. ("above", "below")
    img_name: str
        Name of image being processed

    Returns
    -------
    np.array
        Numpy array of image with objects coloured.
    """
<<<<<<< HEAD
    LOGGER.info(f"[{img_name}] : Deriving mask (Threshold : {threshold})")
    if threshold_direction == "upper":
        LOGGER.info(f"[{img_name}] : Masking (upper)| Threshold: {threshold}")
        return image > threshold
    elif threshold_direction == "lower":
        LOGGER.info(f"[{img_name}] : Masking (lower)| Threshold: {threshold}")
        return image < threshold
    LOGGER.fatal(f"[{img_name}] : Threshold direction invalid: {threshold_direction}")


def get_mask(image: np.ndarray, thresholds: dict, img_name: str = None) -> np.ndarray:
    """Mask data that should not be included in flattening.

    Parameters
    ----------
    image: np.ndarray
        2D Numpy array of the image to have a mask derived for.

    thresholds: dict
        Dictionary of thresholds, at a bare minimum must have key 'lower' with an associated value, second key is
        to have an 'upper' threshold.
    img_name: str
        Image name that is being masked.

    Returns
    -------
    np.ndarray
        2D Numpy boolean array of points to mask.
    """
    # Both thresholds are applicable
    if "lower" in thresholds and "upper" in thresholds:
        mask_upper = _get_mask(image, threshold=thresholds["upper"], threshold_direction="upper", img_name=img_name)
        mask_lower = _get_mask(image, threshold=thresholds["lower"], threshold_direction="lower", img_name=img_name)
        # Masks are combined to remove both the extreme high and extreme low data points.
        return mask_upper + mask_lower
    # Only lower threshold is applicable
    elif "lower" in thresholds:
        return _get_mask(image, threshold=thresholds["lower"], threshold_direction="lower", img_name=img_name)
    # Only upper threshold id applicable
    return _get_mask(image, threshold=thresholds["upper"], threshold_direction="upper", img_name=img_name)


def get_thresholds(
    image: np.ndarray,
    threshold_method: str,
    otsu_threshold_multiplier: float = None,
    deviation_from_mean: float = None,
    absolute: tuple = None,
    **kwargs,
) -> Dict:
    """Obtain thresholds for masking data points.

    Parameters
    ----------
    image : np.ndarray
        2D Numpy array of image to be masked
    threshold_method : str
        Method for thresholding, 'otsu', 'std_dev' or 'absolute' are valid options.
    deviation_from_mean : float
        Scaling of standard deviation from the mean for lower and upper thresholds.
    absolute : tuple
        Tuple of lower and upper thresholds.
    **kwargs:

    Returns
    -------
    Dict
        Dictionary of thresholds, contains keys 'lower' and optionally 'upper'.
    """
    thresholds = defaultdict()
    if threshold_method == "otsu":
        thresholds["upper"] = threshold(
            image, method="otsu", otsu_threshold_multiplier=otsu_threshold_multiplier, **kwargs
        )
    elif threshold_method == "std_dev":
        thresholds["lower"] = threshold(image, method="mean") - deviation_from_mean * np.nanstd(image)
        thresholds["upper"] = threshold(image, method="mean") + deviation_from_mean * np.nanstd(image)
    elif threshold_method == "absolute":
        if absolute[0] != "none":
            thresholds["lower"] = absolute[0]
        else:
            thresholds["lower"] = None
        if absolute[1] != "none":
            thresholds["upper"] = absolute[1]
        else:
            thresholds["upper"] = None

    return thresholds


def create_empty_dataframe(columns: list = ALL_STATISTICS_COLUMNS) -> pd.DataFrame:
    """Create an empty data frame for returning when no results are found.

    Parameters
    ----------
    columns: list
        Columns of the empty dataframe.

    Returns
    -------
    pd.DataFrame
        Empty Pandas DataFrame.
    """
    return pd.DataFrame([np.repeat(np.nan, len(columns))], columns=columns)
=======
    LOGGER.info(f"[{img_name}] : Deriving mask.")
    return image > threshold
>>>>>>> 388f5583
<|MERGE_RESOLUTION|>--- conflicted
+++ resolved
@@ -6,10 +6,7 @@
 from collections import defaultdict
 
 import numpy as np
-<<<<<<< HEAD
 import pandas as pd
-=======
->>>>>>> 388f5583
 
 from topostats.thresholds import threshold
 from topostats.logs.logs import LOGGER_NAME
@@ -98,11 +95,7 @@
     config_keys = config.keys()
     for arg_key, arg_value in args.items():
         if isinstance(arg_value, dict):
-<<<<<<< HEAD
             update_config(config, arg_value)
-=======
-            update_config(arg_value)
->>>>>>> 388f5583
         else:
             if arg_key in config_keys and arg_value is not None:
                 original_value = config[arg_key]
@@ -132,7 +125,7 @@
     np.array
         Numpy array of image with objects coloured.
     """
-<<<<<<< HEAD
+    
     LOGGER.info(f"[{img_name}] : Deriving mask (Threshold : {threshold})")
     if threshold_direction == "upper":
         LOGGER.info(f"[{img_name}] : Masking (upper)| Threshold: {threshold}")
@@ -236,8 +229,4 @@
     pd.DataFrame
         Empty Pandas DataFrame.
     """
-    return pd.DataFrame([np.repeat(np.nan, len(columns))], columns=columns)
-=======
-    LOGGER.info(f"[{img_name}] : Deriving mask.")
-    return image > threshold
->>>>>>> 388f5583
+    return pd.DataFrame([np.repeat(np.nan, len(columns))], columns=columns)