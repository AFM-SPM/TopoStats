--- conflicted
+++ resolved
@@ -2,11 +2,7 @@
 
 import logging
 from pathlib import Path
-<<<<<<< HEAD
-from pprint import pformat
 from typing import Any
-=======
->>>>>>> 0b14cd1e
 
 import numpy as np
 import numpy.typing as npt
@@ -18,7 +14,6 @@
 from topostats.thresholds import threshold
 
 LOGGER = logging.getLogger(LOGGER_NAME)
-
 
 COLUMN_SETS = {
     "grainstats": (
