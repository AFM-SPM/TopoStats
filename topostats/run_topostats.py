"""Run TopoStats

This provides an entry point for running TopoStats as a command line programme.
"""
import argparse as arg
from collections import defaultdict
from functools import partial
import importlib.resources as pkg_resources
from multiprocessing import Pool
from pathlib import Path
import sys
from typing import Union, Dict
import yaml

import pandas as pd
import numpy as np
from tqdm import tqdm

from topostats.filters import Filters
from topostats.grains import Grains
from topostats.grainstats import GrainStats
from topostats.io import read_yaml, write_yaml, LoadScans
from topostats.logs.logs import setup_logger, LOGGER_NAME
from topostats.plottingfuncs import Images
from topostats.tracing.dnatracing import dnaTrace, traceStats
from topostats.utils import (
    find_images,
    get_out_path,
    update_config,
    convert_path,
    create_empty_dataframe,
    folder_grainstats,
)
from topostats.validation import validate_config, DEFAULT_CONFIG_SCHEMA, PLOTTING_SCHEMA

LOGGER = setup_logger(LOGGER_NAME)


# pylint: disable=broad-except
# pylint: disable=line-too-long
# pylint: disable=too-many-arguments
# pylint: disable=too-many-branches
# pylint: disable=too-many-locals
# pylint: disable=too-many-statements
# pylint: disable=unnecessary-dict-index-lookup


def create_parser() -> arg.ArgumentParser:
    """Create a parser for reading options."""
    parser = arg.ArgumentParser(
        description="Process AFM images. Additional arguments over-ride those in the configuration file."
    )
    parser.add_argument(
        "-c",
        "--config_file",
        dest="config_file",
        required=False,
        help="Path to a YAML configuration file.",
    )
    parser.add_argument(
        "--create-config-file",
        dest="create_config_file",
        type=str,
        required=False,
        help="Filename to write a sample YAML configuration file to (should end in '.yaml').",
    )
    parser.add_argument(
        "-b",
        "--base_dir",
        dest="base_dir",
        type=str,
        required=False,
        help="Base directory to scan for images.",
    )
    parser.add_argument(
        "-f",
        "--file_ext",
        dest="file_ext",
        type=str,
        required=False,
        help="File extension to scan for.",
    )
    parser.add_argument(
        "--channel",
        dest="channel",
        type=str,
        required=False,
        help="Channel to extract.",
    )
    parser.add_argument(
        "-o",
        "--output_dir",
        dest="output_dir",
        type=str,
        required=False,
        help="Output directory to write results to.",
    )
    parser.add_argument(
        "-s",
        "--save_plots",
        dest="save_plots",
        type=bool,
        required=False,
        help="Whether to save plots.",
    )
    parser.add_argument(
        "-t", "--threshold_method", dest="threshold_method", required=False, help="Method used for thresholding."
    )
    parser.add_argument(
        "--otsu_threshold_multiplier",
        dest="otsu_threshold_multiplier",
        required=False,
        help="Factor to scale threshold during grain finding.",
    )
    parser.add_argument("-m", "--mask", dest="mask", type=bool, required=False, help="Mask the image.")
    parser.add_argument("-q", "--quiet", dest="quiet", type=bool, required=False, help="Toggle verbosity.")
    parser.add_argument(
        "-w",
        "--warnings",
        dest="quiet",
        type=str,
        required=False,
        help="Whether to ignore warnings.",
    )
    return parser


def process_scan(
    img_path_px2nm: Dict[str, Union[np.ndarray, Path, float]],
    base_dir: Union[str, Path],
    filter_config: dict,
    grains_config: dict,
    grainstats_config: dict,
    dnatracing_config: dict,
    plotting_config: dict,
    output_dir: Union[str, Path] = "output",
) -> None:
    """Process a single image, filtering, finding grains and calculating their statistics.

    Parameters
    ----------
    img_path_px2nm : Dict[str, Union[np.ndarray, Path, float]]
        A dictionary with keys 'image', 'img_path' and 'px_2_nm' containing a file or frames' image, it's path and it's pixel to namometre scaling value.
    base_dir : Union[str, Path]
        Directory to recursively search for files, if not specified the current directory is scanned.
    filter_config : dict
        Dictionary of configuration options for running the Filter stage.
    grains_config : dict
        Dictionary of configuration options for running the Grain detection stage.
    grainstats_config : dict
        Dictionary of configuration options for running the Grain Statistics stage.
    dnatracing_config : dict
        Dictionary of configuration options for running the DNA Tracing stage.
    plotting_config : dict
        Dictionary of configuration options for plotting figures.
    output_dir : Union[str, Path]
        Directory to save output to, it will be created if it does not exist. If it already exists then it is possible
        that output will be over-written.


    Results
    -------
    None

    Results are written to CSV and images produced in configuration options request them.
    """

    image = img_path_px2nm["image"]
    image_path = img_path_px2nm["img_path"]
    pixel_to_nm_scaling = img_path_px2nm["px_2_nm"]
    filename = image_path.stem

    LOGGER.info(f"Processing : {filename}")
    _output_dir = get_out_path(image_path, base_dir, output_dir).parent / "Processed"
    _output_dir.mkdir(parents=True, exist_ok=True)

    if plotting_config["image_set"] == "core":
        filter_out_path = _output_dir
    else:
        filter_out_path = Path(_output_dir) / filename / "filters"
        filter_out_path.mkdir(exist_ok=True, parents=True)
        Path.mkdir(_output_dir / filename / "grains" / "upper", parents=True, exist_ok=True)
        Path.mkdir(_output_dir / filename / "grains" / "lower", parents=True, exist_ok=True)

    # Filter Image :
    if filter_config["run"]:
        filter_config.pop("run")
        filtered_image = Filters(
            image,
            filename,
            pixel_to_nm_scaling,
            **filter_config,
        )
        filtered_image.filter_image()

        # Optionally plot filter stage
        if plotting_config["run"]:
            plotting_config.pop("run")
            LOGGER.info(f"[{filename}] : Plotting Filtering Images")
            # Update PLOT_DICT with pixel_to_nm_scaling (can't add _output_dir since it changes)
            plot_opts = {
                "pixel_to_nm_scaling": pixel_to_nm_scaling,
            }
            for image, options in plotting_config["plot_dict"].items():
                plotting_config["plot_dict"][image] = {**options, **plot_opts}
            # Generate plots
            for plot_name, array in filtered_image.images.items():
                if plot_name not in ["scan_raw"]:
                    if plot_name == "extracted_channel":
                        array = np.flipud(array.pixels)
                    plotting_config["plot_dict"][plot_name]["output_dir"] = filter_out_path
                    try:
                        Images(array, **plotting_config["plot_dict"][plot_name]).plot_and_save()
                        Images(array, **plotting_config["plot_dict"][plot_name]).plot_histogram_and_save()
                    except AttributeError:
                        LOGGER.info(f"[{filename}] Unable to generate plot : {plot_name}")
            plot_name = "z_threshed"
            plotting_config["plot_dict"][plot_name]["output_dir"] = Path(_output_dir)
            Images(
                filtered_image.images["gaussian_filtered"],
                filename=filename + "_processed",
                **plotting_config["plot_dict"][plot_name],
            ).plot_and_save()
            plotting_config["run"] = True

    # Find Grains :
    if grains_config["run"]:
        grains_config.pop("run")
        try:
            LOGGER.info(f"[{filename}] : *** Grain Finding ***")
            grains = Grains(
                image=filtered_image.images["gaussian_filtered"],
                filename=filename,
                pixel_to_nm_scaling=pixel_to_nm_scaling,
                **grains_config,
            )
            grains.find_grains()
        except IndexError:
            LOGGER.info(f"[{filename}] : No grains were detected, skipping Grain Statistics and DNA Tracing.")
        except ValueError:
            LOGGER.info(f"[{filename}] : No image, it is all masked.")
            results = create_empty_dataframe()
        if grains.region_properties is None:
            results = create_empty_dataframe()
        # Optionally plot grain finding stage
        if plotting_config["run"] and grains.region_properties is not None:
            plotting_config.pop("run")
            LOGGER.info(f"[{filename}] : Plotting Grain Finding Images")
            for direction, image_arrays in grains.directions.items():
                output_dir = Path(_output_dir) / filename / "grains" / f"{direction}"
                for plot_name, array in image_arrays.items():
                    plotting_config["plot_dict"][plot_name]["output_dir"] = output_dir
                    Images(array, **plotting_config["plot_dict"][plot_name]).plot_and_save()
                # Make a plot of coloured regions with bounding boxes
                plotting_config["plot_dict"]["bounding_boxes"]["output_dir"] = output_dir
                Images(
                    grains.directions[direction]["coloured_regions"],
                    **plotting_config["plot_dict"]["bounding_boxes"],
                    region_properties=grains.region_properties[direction],
                ).plot_and_save()
                plotting_config["plot_dict"]["coloured_boxes"]["output_dir"] = output_dir
                Images(
                    grains.directions[direction]["labelled_regions_02"],
                    **plotting_config["plot_dict"]["coloured_boxes"],
                    region_properties=grains.region_properties[direction],
                ).plot_and_save()

                plot_name = "mask_overlay"
                plotting_config["plot_dict"][plot_name]["output_dir"] = Path(_output_dir)
                Images(
                    filtered_image.images["gaussian_filtered"],
                    filename=f"{filename}_{direction}_processed_masked",
                    data2=grains.directions[direction]["removed_small_objects"],
                    **plotting_config["plot_dict"][plot_name],
                ).plot_and_save()
            plotting_config["run"] = True

        # Grainstats :
        #
        # There are two layers to process those above the given threshold and those below, use dictionary comprehension
        # to pass over these.
        if grainstats_config["run"] and grains.region_properties is not None:
            grainstats_config.pop("run")
            # Grain Statistics :
            try:
                LOGGER.info(f"[{filename}] : *** Grain Statistics ***")
                grain_plot_dict = {
                    key: value
                    for key, value in plotting_config["plot_dict"].items()
                    if key in ["grain_image", "grain_mask", "grain_mask_image"]
                }
                grainstats = {}
                for direction, _ in grains.directions.items():
                    grainstats[direction] = GrainStats(
                        data=filtered_image.images["gaussian_filtered"],
                        labelled_data=grains.directions[direction]["labelled_regions_02"],
                        pixel_to_nanometre_scaling=pixel_to_nm_scaling,
                        direction=direction,
                        base_output_dir=_output_dir / "grains",
                        image_name=filename,
                        plot_opts=grain_plot_dict,
                        **grainstats_config,
                    ).calculate_stats()
                    grainstats[direction]["statistics"]["threshold"] = direction
                # Set tracing_stats_df in light of direction
                if grains_config["direction"] == "both":
                    grainstats_df = pd.concat([grainstats["lower"]["statistics"], grainstats["upper"]["statistics"]])
                elif grains_config["direction"] == "upper":
                    grainstats_df = grainstats["upper"]["statistics"]
                elif grains_config["direction"] == "lower":
                    grainstats_df = grainstats["lower"]["statistics"]
                # Run dnatracing
                if dnatracing_config["run"]:
                    dnatracing_config.pop("run")
                    LOGGER.info(f"[{filename}] : *** DNA Tracing ***")
                    dna_traces = defaultdict()
                    tracing_stats = defaultdict()
                    for direction, _ in grainstats.items():
                        dna_traces[direction] = dnaTrace(
                            full_image_data=filtered_image.images["gaussian_filtered"].T,
                            grains=grains.directions[direction]["labelled_regions_02"],
                            filename=filename,
                            pixel_size=pixel_to_nm_scaling,
                            **dnatracing_config,
                        )
                        dna_traces[direction].trace_dna()
                        tracing_stats[direction] = traceStats(trace_object=dna_traces[direction], image_path=image_path)
                        tracing_stats[direction].df["threshold"] = direction
                    # Set tracing_stats_df in light of direction
                    if grains_config["direction"] == "both":
                        tracing_stats_df = pd.concat([tracing_stats["lower"].df, tracing_stats["upper"].df])
                    elif grains_config["direction"] == "upper":
                        tracing_stats_df = tracing_stats["upper"].df
                    elif grains_config["direction"] == "lower":
                        tracing_stats_df = tracing_stats["lower"].df
                    LOGGER.info(f"[{filename}] : Combining {direction} grain statistics and dnatracing statistics")
                    results = grainstats_df.merge(tracing_stats_df, on=["Molecule Number", "threshold"])
                else:
                    results = grainstats_df
                    results["Image Name"] = filename
                    results["Basename"] = image_path.parent

            except Exception:
                # If no results we need a dummy dataframe to return.
                LOGGER.info(
                    f"[{filename}] : Errors occurred whilst calculating grain statistics and DNA tracing statistics."
                )
                results = create_empty_dataframe()

    return image_path, results


def main():
    """Run processing."""

    # Parse command line options, load config (or default) and update with command line options
    parser = create_parser()
    args = parser.parse_args()
    if args.config_file is not None:
        config = read_yaml(args.config_file)
    else:
        default_config = pkg_resources.open_text(__package__, "default_config.yaml")
        config = yaml.safe_load(default_config.read())
    config = update_config(config, args)
    config["output_dir"] = convert_path(config["output_dir"])

    # Validate configuration
    validate_config(config, schema=DEFAULT_CONFIG_SCHEMA, config_type="YAML configuration file")

    config["output_dir"].mkdir(parents=True, exist_ok=True)

    # Write sample configuration if asked to do so and exit
    if args.create_config_file:
        write_yaml(
            config,
            output_dir="./",
            config_file=args.create_config_file,
            header_message="Sample configuration file auto-generated",
        )
        LOGGER.info(f"A sample configuration has been written to : ./{args.create_config_file}")
        LOGGER.info(
            "Please refer to the documentation on how to use the configuration file : \n\n"
            "https://afm-spm.github.io/TopoStats/usage.html#configuring-topostats\n"
            "https://afm-spm.github.io/TopoStats/configuration.html"
        )
        sys.exit()
    # Load plotting_dictionary and validate
<<<<<<< HEAD
    plotting_dictionary = pkg_resources.open_text(__package__, "plotting_dictionary.yaml")
    config["plotting"]["plot_dict"] = yaml.safe_load(plotting_dictionary.read())
    validate_plotting(config["plotting"]["plot_dict"])
=======
    if args.plotting_file is not None:
        config["plotting"]["plot_dict"] = read_yaml(args.plotting_file)
    else:
        plotting_dictionary = pkg_resources.open_text(__package__, "plotting_dictionary.yaml")
        config["plotting"]["plot_dict"] = yaml.safe_load(plotting_dictionary.read())
    validate_config(config["plotting"]["plot_dict"], schema=PLOTTING_SCHEMA, config_type="YAML plotting configuration")
>>>>>>> 7cca7ddb

    # FIXME : Make this a function and from topostats.utils import update_plot_dict and write tests
    # Update the config["plotting"]["plot_dict"] with plotting options
    for image, options in config["plotting"]["plot_dict"].items():
        config["plotting"]["plot_dict"][image] = {
            **options,
            "save_format": config["plotting"]["save_format"],
            "image_set": config["plotting"]["image_set"],
            "colorbar": config["plotting"]["colorbar"],
            "axes": config["plotting"]["axes"],
            "cmap": config["plotting"]["cmap"],
            "zrange": config["plotting"]["zrange"],
            "histogram_log_axis": config["plotting"]["histogram_log_axis"],
        }
        if image not in ["z_threshed", "mask_overlay", "grain_image", "grain_mask_image"]:
            config["plotting"]["plot_dict"][image].pop("zrange")

    LOGGER.info(f"Configuration file loaded from      : {args.config_file}")
    LOGGER.info(f"Scanning for images in              : {config['base_dir']}")
    LOGGER.info(f"Output directory                    : {str(config['output_dir'])}")
    LOGGER.info(f"Looking for images with extension   : {config['file_ext']}")
    img_files = find_images(config["base_dir"], file_ext=config["file_ext"])
    LOGGER.info(f"Images with extension {config['file_ext']} in {config['base_dir']} : {len(img_files)}")
    if len(img_files) == 0:
        LOGGER.error(f"No images with extension {config['file_ext']} in {config['base_dir']}")
        LOGGER.error("Please check your configuration and directories.")
        sys.exit()
    LOGGER.info(f'Thresholding method (Filtering)     : {config["filter"]["threshold_method"]}')
    LOGGER.info(f'Thresholding method (Grains)        : {config["grains"]["threshold_method"]}')

    if config["quiet"]:
        LOGGER.setLevel("ERROR")

    processing_function = partial(
        process_scan,
        base_dir=config["base_dir"],
        filter_config=config["filter"],
        grains_config=config["grains"],
        grainstats_config=config["grainstats"],
        dnatracing_config=config["dnatracing"],
        plotting_config=config["plotting"],
        output_dir=config["output_dir"],
    )

    all_scan_data = LoadScans(img_files, **config["loading"])
    all_scan_data.get_data()
    scan_data_dict = all_scan_data.img_dic

    with Pool(processes=config["cores"]) as pool:
        results = defaultdict()
        with tqdm(
            total=len(img_files),
            desc=f"Processing images from {config['base_dir']}, results are under {config['output_dir']}",
        ) as pbar:
            for img, result in pool.imap_unordered(
                processing_function,
                scan_data_dict.values(),
            ):
                results[str(img)] = result
                pbar.update()
    results = pd.concat(results.values())
    results.reset_index()
    results.to_csv(config["output_dir"] / "all_statistics.csv", index=False)
    LOGGER.info(
        (
            f"All statistics combined for {len(img_files)} images(s) are "
            f"saved to : {str(config['output_dir'] / 'all_statistics.csv')}"
        )
    )
    folder_grainstats(config["output_dir"], config["base_dir"], results)

    # Write config to file
    LOGGER.info(f"Writing configuration to : {config['output_dir']}/config.yaml")
    write_yaml(config, output_dir=config["output_dir"])


if __name__ == "__main__":
    main()<|MERGE_RESOLUTION|>--- conflicted
+++ resolved
@@ -385,18 +385,9 @@
         )
         sys.exit()
     # Load plotting_dictionary and validate
-<<<<<<< HEAD
     plotting_dictionary = pkg_resources.open_text(__package__, "plotting_dictionary.yaml")
     config["plotting"]["plot_dict"] = yaml.safe_load(plotting_dictionary.read())
     validate_plotting(config["plotting"]["plot_dict"])
-=======
-    if args.plotting_file is not None:
-        config["plotting"]["plot_dict"] = read_yaml(args.plotting_file)
-    else:
-        plotting_dictionary = pkg_resources.open_text(__package__, "plotting_dictionary.yaml")
-        config["plotting"]["plot_dict"] = yaml.safe_load(plotting_dictionary.read())
-    validate_config(config["plotting"]["plot_dict"], schema=PLOTTING_SCHEMA, config_type="YAML plotting configuration")
->>>>>>> 7cca7ddb
 
     # FIXME : Make this a function and from topostats.utils import update_plot_dict and write tests
     # Update the config["plotting"]["plot_dict"] with plotting options
