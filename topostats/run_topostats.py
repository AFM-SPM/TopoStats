--- conflicted
+++ resolved
@@ -325,26 +325,6 @@
         # Grain stage - only if we have grains
         if grains.region_properties is not None:
             LOGGER.info(f"[{filtered_image.filename}] : Plotting Grain Images")
-<<<<<<< HEAD
-            for plot_name, array in grains.images.items():
-                PLOT_DICT[plot_name]["output_dir"] = Path(output_dir) / filtered_image.filename
-                plot_and_save(array, colorbar=colorbar, **PLOT_DICT[plot_name])
-            # Make a plot of coloured regions with bounding boxes
-            plot_and_save(
-                grains.images["coloured_regions"],
-                Path(output_dir) / filtered_image.filename,
-                colorbar=colorbar,
-                **PLOT_DICT["bounding_boxes"],
-                region_properties=grains.region_properties,
-            )
-            plot_and_save(
-                grains.images["labelled_regions"],
-                Path(output_dir) / filtered_image.filename,
-                colorbar=colorbar,
-                **PLOT_DICT["coloured_boxes"],
-                region_properties=grains.region_properties,
-            )
-=======
             plot_name = "gaussian_filtered"
             PLOT_DICT[plot_name]["output_dir"] = Path(_output_dir) / filtered_image.filename
             plot_and_save(grains.images["gaussian_filtered"], **PLOT_DICT[plot_name])
@@ -358,15 +338,16 @@
                 plot_and_save(
                     grains.directions[direction]["coloured_regions"],
                     **PLOT_DICT["bounding_boxes"],
+                    colorbar=colorbar,
                     region_properties=grains.region_properties,
                 )
                 PLOT_DICT["coloured_boxes"]["output_dir"] = output_dir
                 plot_and_save(
                     grains.directions[direction]["labelled_regions_02"],
                     **PLOT_DICT["coloured_boxes"],
+                    colorbar=colorbar,
                     region_properties=grains.region_properties,
                 )
->>>>>>> a83105f1
 
     return image_path, results
 
