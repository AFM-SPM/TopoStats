"""Topotracing"""
import argparse as arg
from collections import defaultdict
from functools import partial
from multiprocessing import Pool
from pathlib import Path
from typing import Union
import pandas as pd
import numpy as np

from tqdm import tqdm

from topostats.filters import Filters
from topostats.grains import Grains
from topostats.grainstats import GrainStats
from topostats.io import read_yaml, write_yaml
from topostats.logs.logs import setup_logger, LOGGER_NAME
from topostats.plottingfuncs import plot_and_save
from topostats.tracing.dnatracing import dnaTrace, traceStats
from topostats.utils import find_images, get_out_path, update_config, convert_path, create_empty_dataframe, folder_grainstats

LOGGER = setup_logger(LOGGER_NAME)


# pylint: disable=broad-except
# pylint: disable=line-too-long
# pylint: disable=too-many-arguments
# pylint: disable=too-many-branches
# pylint: disable=too-many-locals
# pylint: disable=too-many-statements
# pylint: disable=unnecessary-dict-index-lookup

PLOT_DICT = {
    "extracted_channel": {"filename": "00-raw_heightmap.png", "title": "Raw Height", "type": "non-binary", "core_set": False},
    "pixels": {"filename": "01-pixels.png", "title": "Pixels", "type": "non-binary", "core_set": False},
    "initial_align": {"filename": "02-initial_align_unmasked.png", "title": "Initial Alignment (Unmasked)", "type": "non-binary", "core_set": False},
    "initial_tilt_removal": {
        "filename": "03-initial_tilt_removal_unmasked.png",
        "title": "Initial Tilt Removal (Unmasked)",
        "type": "non-binary",
        "core_set": False,
    },
    "mask": {"filename": "04-binary_mask.png", "title": "Binary Mask", "type": "binary", "core_set": False},
    "masked_align": {"filename": "05-secondary_align_masked.png", "title": "Secondary Alignment (Masked)", "type": "non-binary", "core_set": False},
    "masked_tilt_removal": {
        "filename": "06-secondary_tilt_removal_masked.png",
        "title": "Secondary Tilt Removal (Masked)",
        "type": "non-binary",
        "core_set": False
    },
    "zero_averaged_background": {"filename": "07-zero_average_background.png", "title": "Zero Average Background", "type": "non-binary", "core_set": False},
    "gaussian_filtered": {"filename": "08-gaussian_filtered.png", "title": "Gaussian Filtered", "type": "non-binary", "core_set": False},
    "z_threshed": {"title": "Height Thresholded", "type": "non-binary", "core_set": True},
    "mask_grains": {"filename": "09-mask_grains.png", "title": "Mask for Grains", "type": "binary", "core_set": False},
    "tidied_border": {"filename": "10-tidy_borders.png", "title": "Tidied Borders", "type": "binary", "core_set": False},
    "removed_noise": {"filename": "11-noise_removed.png", "title": "Noise removed", "type": "binary", "core_set": False},
    "labelled_regions_01": {"filename": "12-labelled_regions.png", "title": "Labelled Regions", "type": "binary", "core_set": False},
    "removed_small_objects": {"filename": "13-small_objects_removed.png", "title": "Small Objects Removed", "type": "binary", "core_set": False},
    "mask_overlay": {"title": "Height Thresholded with Mask", "type": "non-binary", "core_set": True},
    "labelled_regions_02": {"filename": "14-labelled_regions.png", "title": "Labelled Regions", "type": "binary", "core_set": False},
    "coloured_regions": {"filename": "15-coloured_regions.png", "title": "Coloured Regions", "type": "binary", "core_set": False},
    "bounding_boxes": {"filename": "16-bounding_boxes.png", "title": "Bounding Boxes", "type": "binary", "core_set": False},
    "coloured_boxes": {"filename": "17-labelled_image_bboxes.png", "title": "Labelled Image with Bounding Boxes", "type": "binary", "core_set": False},
}


def create_parser() -> arg.ArgumentParser:
    """Create a parser for reading options."""
    parser = arg.ArgumentParser(
        description="Process AFM images. Additional arguments over-ride those in the configuration file."
    )
    parser.add_argument(
        "-c",
        "--config_file",
        dest="config_file",
        required=True,
        help="Path to a YAML configuration file.",
    )
    parser.add_argument(
        "-b",
        "--base_dir",
        dest="base_dir",
        type=str,
        required=False,
        help="Base directory to scan for images.",
    )
    parser.add_argument(
        "-f",
        "--file_ext",
        dest="file_ext",
        type=str,
        required=False,
        help="File extension to scan for.",
    )
    parser.add_argument(
        "--channel",
        dest="channel",
        type=str,
        required=False,
        help="Channel to extract.",
    )
    parser.add_argument(
        "-o",
        "--output_dir",
        dest="output_dir",
        type=str,
        required=False,
        help="Output directory to write results to.",
    )
    parser.add_argument(
        "-s",
        "--save_plots",
        dest="save_plots",
        type=bool,
        required=False,
        help="Whether to save plots.",
    )
    parser.add_argument(
        "-a",
        "--amplify_level",
        dest="amplify_level",
        type=float,
        required=False,
        help="Amplify signals by the given factor.",
    )
    parser.add_argument(
        "-t", "--threshold_method", dest="threshold_method", required=False, help="Method used for thresholding."
    )
    parser.add_argument(
        "--otsu_threshold_multiplier",
        dest="otsu_threshold_multiplier",
        required=False,
        help="Factor to scale threshold during grain finding.",
    )
    parser.add_argument("-m", "--mask", dest="mask", type=bool, required=False, help="Mask the image.")
    parser.add_argument("-q", "--quiet", dest="quiet", type=bool, required=False, help="Toggle verbosity.")
    parser.add_argument(
        "-w",
        "--warnings",
        dest="quiet",
        type=str,
        required=False,
        help="Whether to ignore warnings.",
    )
    return parser


def process_scan(
    image_path: Union[str, Path] = None,
    base_dir: Union[str, Path] = None,
    channel: str = "Height",
    amplify_level: float = 1.0,
    filter_threshold_method: str = "otsu",
    filter_otsu_threshold_multiplier: Union[int, float] = 1.7,
    filter_threshold_std_dev=1.0,
    filter_threshold_abs_lower=None,
    filter_threshold_abs_upper=None,
    gaussian_size: Union[int, float] = 2,
    gaussian_mode: str = "nearest",
    absolute_smallest_grain_size=None,
    background: float = 0.0,
    grains_threshold_method: str = "otsu",
    grains_otsu_threshold_multiplier: Union[int, float] = 1.7,
    grains_threshold_std_dev=1.0,
    grains_threshold_abs_lower=None,
    grains_threshold_abs_upper=None,
    zrange = None,
    mask_direction = None,
    save_cropped_grains = False,
    save_plots: bool = True,
    image_set: str = "core",
    colorbar: bool = True,
    output_dir: Union[str, Path] = "output",
) -> None:
    """Process a single image, filtering, finding grains and calculating their statistics.

    Parameters
    ----------
    image_path : Union[str, Path]
        Path to image to process.
    base_dir : Union[str, Path]
        Directory to recursively search for files, if not specified the current directory is scanned.
    channel : str
        Channel to extract and process, default 'height'.
    amplify_level : float
        Level to amplify image prior to processing by.
    threshold_method: str
        Method for determining threshold to mask values, default is 'otsu'.
    gaussian_size : Union[int, float]
        Minimum grain size in nanometers (nm).
    gaussian_mode : str
        Mode for filtering (default is 'nearest').
    otsu_threshold_multiplier : Union[int, float]
        Factor by which lower threshold is to be scaled prior to masking.
    background : float
        The value to average the background around.
    zrange : list
        Lower and upper limits for the Z-range.
    save_grains : bool
        Option to have cropped grain outputs.
    save_plots : bool
        Flag as to whether to save plots to PNG files.
    colorbar : bool
        Flag as to whether to include a colorbar scale in scan plots.
    output_dir : Union[str, Path]
        Path to output directory for saving results.

    Examples
    --------

    from topostats.topotracing import process_scan

    process_scan(image_path='minicircle.spm',
                 save_plots=True,
                 output_dir='output/')

    """
    LOGGER.info(f"Processing : {image_path}")

    _output_dir = get_out_path(image_path, base_dir, output_dir).parent / "Processed"
    _output_dir.mkdir(parents=True, exist_ok=True)

    if image_set == "core":
        filter_out_path = _output_dir 
        grain_out_path = _output_dir
    else:
        filter_out_path = _output_dir / image_path.stem / "filters"
        grain_out_path = _output_dir / image_path.stem / "grains"
        Path.mkdir(_output_dir / image_path.stem / "grains" / "upper", parents=True, exist_ok=True)
        Path.mkdir(_output_dir / image_path.stem / "grains" / "lower", parents=True, exist_ok=True)

    # Filter Image :
    #
    # The Filters class has a convenience method that runs the instantiated class in full.
    filtered_image = Filters(
        image_path,
        threshold_method=filter_threshold_method,
        otsu_threshold_multiplier=filter_otsu_threshold_multiplier,
        threshold_std_dev=filter_threshold_std_dev,
        threshold_absolute_lower=filter_threshold_abs_lower,
        threshold_absolute_upper=filter_threshold_abs_upper,
        channel=channel,
        amplify_level=amplify_level,
        output_dir=filter_out_path,
    )
    filtered_image.filter_image()

    # Find Grains :
    # The Grains class also has a convenience method that runs the instantiated class in full.
    try:
        LOGGER.info(f"[{filtered_image.filename}] : *** Grain Finding ***")
        grains = Grains(
            image=filtered_image.images["zero_averaged_background"],
            filename=filtered_image.filename,
            pixel_to_nm_scaling=filtered_image.pixel_to_nm_scaling,
            gaussian_size=gaussian_size,
            gaussian_mode=gaussian_mode,
            threshold_method=grains_threshold_method,
            otsu_threshold_multiplier=grains_otsu_threshold_multiplier,
            threshold_std_dev=grains_threshold_std_dev,
            threshold_absolute_lower=grains_threshold_abs_lower,
            threshold_absolute_upper=grains_threshold_abs_upper,
            absolute_smallest_grain_size=absolute_smallest_grain_size,
            background=background,
<<<<<<< HEAD
            base_output_dir=_output_dir / filtered_image.filename / "grains",
=======
            base_output_dir=grain_out_path,
            zrange=zrange,
>>>>>>> a4ba1aa6
        )
        grains.find_grains()
    except IndexError:
        LOGGER.info(
            f"[{filtered_image.filename}] : No grains were detected, skipping Grain Statistics and DNA Tracing."
        )
    except ValueError:
        LOGGER.info(f"[{filtered_image.filename}] : No image, it is all masked.")
        results = create_empty_dataframe()

    # Grainstats :
    #
    # There are two layers to process those above the given threshold and those below, use dictionary comprehension
    # to pass over these.
    if grains.region_properties is not None:
        # Grain Statistics :
        try:
            LOGGER.info(f"[{filtered_image.filename}] : *** Grain Statistics ***")
            grainstats = {
                direction: GrainStats(
                    data=grains.images["gaussian_filtered"],
                    labelled_data=grains.directions[direction]["labelled_regions_02"],
                    pixel_to_nanometre_scaling=filtered_image.pixel_to_nm_scaling,
                    direction=f"{direction}",
                    base_output_dir=_output_dir / "grains",
                    image_name=filtered_image.filename,
<<<<<<< HEAD
                    zrange=zrange,
=======
                    save_cropped_grains = save_cropped_grains,
                    image_set = image_set,
>>>>>>> a4ba1aa6
                ).calculate_stats()
                for direction in grains.directions
            }
            # If there are both upper and lower grainstats, then join them, else otherwise we always have upper
            if "lower" in grainstats.keys():
                grainstats["lower"]["statistics"]["threshold"] = "lower"
                grainstats["upper"]["statistics"]["threshold"] = "upper"
                grainstats_df = pd.concat([grainstats["lower"]["statistics"], grainstats["upper"]["statistics"]])
            else:
                grainstats_df = grainstats["upper"]["statistics"]
            #grainstats_df.to_csv(_output_dir / f"{filtered_image.filename}_grainstats.csv")

            # Run dnatracing
            LOGGER.info(f"[{filtered_image.filename}] : *** DNA Tracing ***")
            dna_traces = defaultdict()
            tracing_stats = defaultdict()
            for direction, grainstat in grainstats.items():
                dna_traces[direction] = dnaTrace(
                    full_image_data=grains.images["gaussian_filtered"].T,
                    grains=grains.directions[direction]["labelled_regions_02"],
                    filename=filtered_image.filename,
                    pixel_size=filtered_image.pixel_to_nm_scaling,
                )
                dna_traces[direction].trace_dna()
                tracing_stats[direction] = traceStats(trace_object=dna_traces[direction], image_path=image_path)
                #tracing_stats[direction].save_trace_stats(_output_dir / filtered_image.filename / direction)

                LOGGER.info(
                    f"[{filtered_image.filename}] : Combining {direction} grain statistics and dnatracing statistics"
                )
                results = grainstat["statistics"].merge(tracing_stats[direction].df, on="Molecule Number")
                #results.to_csv(_output_dir / filtered_image.filename / direction / "all_statistics.csv")
                #LOGGER.info(
                #    f"[{filtered_image.filename}] : Combined statistics saved to {str(_output_dir)}/{filtered_image.filename}/{direction}/all_statistics.csv"
                #)

        except Exception:
            # If no results we need a dummy dataframe to return.
            LOGGER.info(
                f"[{filtered_image.filename}] : Errors occurred attempting to calculate grain statistics and DNA tracing statistics."
            )
            results = create_empty_dataframe()

    # Optionally plot all stages
    if save_plots:
        LOGGER.info(f"[{filtered_image.filename}] : Plotting Filtering Images")
        # Update PLOT_DICT with pixel_to_nm_scaling (can't add _output_dir since it changes)
        plot_opts = {"pixel_to_nm_scaling_factor": filtered_image.pixel_to_nm_scaling, "colorbar": colorbar, "image_set": image_set}
        for image, options in PLOT_DICT.items():
            PLOT_DICT[image] = {**options, **plot_opts}

        # Filtering stage
        for plot_name, array in filtered_image.images.items():
            if plot_name not in ["scan_raw"]:
                if plot_name == "extracted_channel":
                    array = np.flipud(array.pixels)
                PLOT_DICT[plot_name]["output_dir"] = filter_out_path
                try:
                    plot_and_save(array, **PLOT_DICT[plot_name])
                except AttributeError:
                    LOGGER.info(f"[{filtered_image.filename}] Unable to generate plot : {plot_name}")

        # Grain stage - only if we have grains
        if grains.region_properties is not None:
            LOGGER.info(f"[{filtered_image.filename}] : Plotting Grain Images")
            plot_name = "gaussian_filtered"
            PLOT_DICT[plot_name]["output_dir"] = filter_out_path
            plot_and_save(grains.images["gaussian_filtered"], **PLOT_DICT[plot_name])

<<<<<<< HEAD
            plot_name = "z_threshed"
            PLOT_DICT[plot_name]["output_dir"] = Path(_output_dir) / filtered_image.filename
            plot_and_save(grains.images["gaussian_filtered"], zrange=zrange, **PLOT_DICT[plot_name])
=======
            if zrange is not None:
                plot_name = "z_threshed"
                PLOT_DICT[plot_name]["output_dir"] = Path(_output_dir)
                plot_and_save(grains.images["z_threshed"], filename=filtered_image.filename+'_processed', **PLOT_DICT[plot_name])
>>>>>>> a4ba1aa6

            for direction, image_arrays in grains.directions.items():
                output_dir = Path(_output_dir) / filtered_image.filename / "grains" / f"{direction}"
                for plot_name, array in image_arrays.items():
                    PLOT_DICT[plot_name]["output_dir"] = output_dir
                    plot_and_save(array, **PLOT_DICT[plot_name])
                # Make a plot of coloured regions with bounding boxes
                PLOT_DICT["bounding_boxes"]["output_dir"] = output_dir
                plot_and_save(
                    grains.directions[direction]["coloured_regions"],
                    **PLOT_DICT["bounding_boxes"],
                    region_properties=grains.region_properties[direction],
                )
                PLOT_DICT["coloured_boxes"]["output_dir"] = output_dir
                plot_and_save(
                    grains.directions[direction]["labelled_regions_02"],
                    **PLOT_DICT["coloured_boxes"],
                    region_properties=grains.region_properties[direction],
                )

            plot_name = "mask_overlay"
            PLOT_DICT[plot_name]["output_dir"] = Path(_output_dir)
            plot_and_save(
<<<<<<< HEAD
                grains.images["gaussian_filtered"],
                data2=grains.directions[mask_direction]["removed_small_objects"],
                zrange=zrange,
=======
                grains.images["z_threshed"],
                filename=filtered_image.filename+'_processed_masked',
                data2=grains.directions[mask_direction]["removed_small_objects"], 
>>>>>>> a4ba1aa6
                **PLOT_DICT[plot_name]
            )

    return image_path, results


def main():
    """Run processing."""

    # Parse command line options, load config and update with command line options
    parser = create_parser()
    args = parser.parse_args()
    config = read_yaml(args.config_file)
    config = update_config(config, args)
    config["output_dir"] = convert_path(config["output_dir"])
    config["output_dir"].mkdir(parents=True, exist_ok=True)

    # Update the PLOT_DICT with plotting options
    for image, options in PLOT_DICT.items():
        PLOT_DICT[image] = {**options, **config["plotting"]}

    LOGGER.info(f"Configuration file loaded from      : {args.config_file}")
    LOGGER.info(f'Scanning for images in              : {config["base_dir"]}')
    LOGGER.info(f'Output directory                    : {str(config["output_dir"])}')
    LOGGER.info(f'Looking for images with extension   : {config["file_ext"]}')
    img_files = find_images(config["base_dir"])
    LOGGER.info(f'Images with extension {config["file_ext"]} in {config["base_dir"]} : {len(img_files)}')
    LOGGER.info(f'Thresholding method (Filtering)     : {config["filter"]["threshold"]["method"]}')
    LOGGER.info(f'Thresholding method (Grains)        : {config["grains"]["threshold"]["method"]}')

    if config["quiet"]:
        LOGGER.setLevel("ERROR")
    # For debugging (as Pool makes it hard to find things when they go wrong)
    # for x in img_files:
    #     process_scan(
    #         image_path=x,
    #         channel=config["channel"],
    #         amplify_level=config["amplify_level"],
    #         threshold_method=config["threshold_method"],
    #         otsu_threshold_multiplier=config["grains"]["otsu_threshold_multiplier"],

    #         gaussian_size=config["grains"]["gaussian_size"],
    #         gaussian_mode=config["grains"]["gaussian_mode"],
    #         background=config["grains"]["background"],
    #         save_plots=config["plotting"]["save"],
    #         colorbar=config["plotting"]["colorbar"],
    #         output_dir=config["output_dir"],
    #     )
    processing_function = partial(
        process_scan,
        base_dir=config["base_dir"],
        channel=config["channel"],
        amplify_level=config["amplify_level"],
        filter_threshold_method=config["filter"]["threshold"]["method"],
        filter_otsu_threshold_multiplier=config["filter"]["threshold"]["otsu_multiplier"],
        filter_threshold_std_dev=config["filter"]["threshold"]["std_dev"],
        filter_threshold_abs_lower=config["filter"]["threshold"]["absolute"][0],
        filter_threshold_abs_upper=config["filter"]["threshold"]["absolute"][1],
        gaussian_size=config["grains"]["gaussian_size"],
        gaussian_mode=config["grains"]["gaussian_mode"],
        absolute_smallest_grain_size=config["grains"]["absolute_smallest_grain_size"],
        background=config["grains"]["background"],
        mask_direction=config["grains"]["mask_direction"],
        save_cropped_grains=config["grains"]["save_cropped_grains"],
        save_plots=config["plotting"]["save"],
<<<<<<< HEAD
        zrange=config["plotting"]["zrange"],
=======
        image_set=config["plotting"]["image_set"],
>>>>>>> a4ba1aa6
        colorbar=config["plotting"]["colorbar"],
        output_dir=config["output_dir"],
        grains_threshold_method=config["grains"]["threshold"]["method"],
        grains_otsu_threshold_multiplier=config["grains"]["threshold"]["otsu_multiplier"],
        grains_threshold_std_dev=config["grains"]["threshold"]["std_dev"],
        grains_threshold_abs_lower=config["grains"]["threshold"]["absolute"][0],
        grains_threshold_abs_upper=config["grains"]["threshold"]["absolute"][1],
    )

    with Pool(processes=config["cores"]) as pool:
        results = defaultdict()
        with tqdm(
            total=len(img_files),
            desc=f'Processing images from {config["base_dir"]}, results are under {config["output_dir"]}',
        ) as pbar:
            for img, result in pool.imap_unordered(processing_function, img_files):
                results[str(img)] = result
                pbar.update()

    results = pd.concat(results.values())
    results.reset_index()
    results.to_csv(config["output_dir"] / "all_statistics.csv", index=False)
    LOGGER.info(
        f"All statistics combined for {len(img_files)} images(s) are saved to : {str(config['output_dir'] / 'all_statistics.csv')}"
    )
    folder_grainstats(config["output_dir"], config["base_dir"], results)

    # Write config to file
    LOGGER.info(f"Writing configuration to : {config['output_dir']}/config.yaml")
    write_yaml(config, output_dir=config["output_dir"])


if __name__ == "__main__":
    main()<|MERGE_RESOLUTION|>--- conflicted
+++ resolved
@@ -262,12 +262,7 @@
             threshold_absolute_upper=grains_threshold_abs_upper,
             absolute_smallest_grain_size=absolute_smallest_grain_size,
             background=background,
-<<<<<<< HEAD
-            base_output_dir=_output_dir / filtered_image.filename / "grains",
-=======
             base_output_dir=grain_out_path,
-            zrange=zrange,
->>>>>>> a4ba1aa6
         )
         grains.find_grains()
     except IndexError:
@@ -294,12 +289,9 @@
                     direction=f"{direction}",
                     base_output_dir=_output_dir / "grains",
                     image_name=filtered_image.filename,
-<<<<<<< HEAD
                     zrange=zrange,
-=======
                     save_cropped_grains = save_cropped_grains,
                     image_set = image_set,
->>>>>>> a4ba1aa6
                 ).calculate_stats()
                 for direction in grains.directions
             }
@@ -369,16 +361,9 @@
             PLOT_DICT[plot_name]["output_dir"] = filter_out_path
             plot_and_save(grains.images["gaussian_filtered"], **PLOT_DICT[plot_name])
 
-<<<<<<< HEAD
             plot_name = "z_threshed"
-            PLOT_DICT[plot_name]["output_dir"] = Path(_output_dir) / filtered_image.filename
-            plot_and_save(grains.images["gaussian_filtered"], zrange=zrange, **PLOT_DICT[plot_name])
-=======
-            if zrange is not None:
-                plot_name = "z_threshed"
-                PLOT_DICT[plot_name]["output_dir"] = Path(_output_dir)
-                plot_and_save(grains.images["z_threshed"], filename=filtered_image.filename+'_processed', **PLOT_DICT[plot_name])
->>>>>>> a4ba1aa6
+            PLOT_DICT[plot_name]["output_dir"] = Path(_output_dir)
+            plot_and_save(grains.images["gaussian_filtered"], filename=filtered_image.filename+'_processed', zrange=zrange, **PLOT_DICT[plot_name])
 
             for direction, image_arrays in grains.directions.items():
                 output_dir = Path(_output_dir) / filtered_image.filename / "grains" / f"{direction}"
@@ -402,15 +387,10 @@
             plot_name = "mask_overlay"
             PLOT_DICT[plot_name]["output_dir"] = Path(_output_dir)
             plot_and_save(
-<<<<<<< HEAD
                 grains.images["gaussian_filtered"],
-                data2=grains.directions[mask_direction]["removed_small_objects"],
-                zrange=zrange,
-=======
-                grains.images["z_threshed"],
                 filename=filtered_image.filename+'_processed_masked',
                 data2=grains.directions[mask_direction]["removed_small_objects"], 
->>>>>>> a4ba1aa6
+                zrange=zrange,
                 **PLOT_DICT[plot_name]
             )
 
@@ -476,11 +456,8 @@
         mask_direction=config["grains"]["mask_direction"],
         save_cropped_grains=config["grains"]["save_cropped_grains"],
         save_plots=config["plotting"]["save"],
-<<<<<<< HEAD
         zrange=config["plotting"]["zrange"],
-=======
         image_set=config["plotting"]["image_set"],
->>>>>>> a4ba1aa6
         colorbar=config["plotting"]["colorbar"],
         output_dir=config["output_dir"],
         grains_threshold_method=config["grains"]["threshold"]["method"],
