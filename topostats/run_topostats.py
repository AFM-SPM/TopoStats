--- conflicted
+++ resolved
@@ -165,17 +165,12 @@
 
     Results are written to CSV and images produced in configuration options request them.
     """
-<<<<<<< HEAD
 
     image, image_path, pixel_to_nm_scaling = img_path_px2nm
     filename = image_path.stem
 
     LOGGER.info(f"Processing : {filename}")
     _output_dir = get_out_path(image_path, base_dir, output_dir).parent / "Processed"
-=======
-    LOGGER.info(f"Processing : {image_path}")
-    _output_dir = get_out_path(image_path, base_dir, output_dir) / "Processed"
->>>>>>> 4a0248a9
     _output_dir.mkdir(parents=True, exist_ok=True)
 
     if plotting_config["image_set"] == "core":
@@ -185,21 +180,8 @@
         filter_out_path = Path(_output_dir) / filename / "filters"
         grain_out_path = Path(_output_dir) / filename / "grains"
         filter_out_path.mkdir(exist_ok=True, parents=True)
-<<<<<<< HEAD
         Path.mkdir(_output_dir / filename / "grains" / "upper", parents=True, exist_ok=True)
         Path.mkdir(_output_dir / filename / "grains" / "lower", parents=True, exist_ok=True)
-=======
-        grain_out_path.mkdir(exist_ok=True, parents=True)
-        Path.mkdir(_output_dir / image_path.stem / "grains" / "upper", parents=True, exist_ok=True)
-        Path.mkdir(_output_dir / image_path.stem / "grains" / "lower", parents=True, exist_ok=True)
-
-    # Extract image and image params
-    scan_loader = LoadScan(image_path, **loading_config)
-    scan_loader.get_data()
-    image = scan_loader.image
-    pixel_to_nm_scaling = scan_loader.pixel_to_nm_scaling
-    filename = scan_loader.filename
->>>>>>> 4a0248a9
 
     # Filter Image :
     if filter_config["run"]:
