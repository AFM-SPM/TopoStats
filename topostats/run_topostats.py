--- conflicted
+++ resolved
@@ -238,13 +238,9 @@
     grains_threshold_abs_lower=None,
     grains_threshold_abs_upper=None,
     zrange=None,
-<<<<<<< HEAD
-    mask_direction=None,
-=======
     cropped_size=-1,
     mask_direction=None,
     dnatracing_config=None,
->>>>>>> 1397862b
     save_cropped_grains=False,
     save_plots: bool = True,
     image_set: str = "core",
@@ -366,15 +362,10 @@
                     direction=f"{direction}",
                     base_output_dir=_output_dir / "grains",
                     image_name=filtered_image.filename,
-<<<<<<< HEAD
                     zrange=zrange,
                     save_cropped_grains=save_cropped_grains,
                     image_set=image_set,
-=======
-                    save_cropped_grains=save_cropped_grains,
-                    image_set=image_set,
                     cropped_size=cropped_size,
->>>>>>> 1397862b
                 ).calculate_stats()
                 for direction in grains.directions
             }
@@ -388,26 +379,6 @@
             # grainstats_df.to_csv(_output_dir / f"{filtered_image.filename}_grainstats.csv")
 
             # Run dnatracing
-<<<<<<< HEAD
-            LOGGER.info(f"[{filtered_image.filename}] : *** DNA Tracing ***")
-            dna_traces = defaultdict()
-            tracing_stats = defaultdict()
-            for direction, grainstat in grainstats.items():
-                dna_traces[direction] = dnaTrace(
-                    full_image_data=grains.images["gaussian_filtered"].T,
-                    grains=grains.directions[direction]["labelled_regions_02"],
-                    filename=filtered_image.filename,
-                    pixel_size=filtered_image.pixel_to_nm_scaling,
-                )
-                dna_traces[direction].trace_dna()
-                tracing_stats[direction] = traceStats(trace_object=dna_traces[direction], image_path=image_path)
-                # tracing_stats[direction].save_trace_stats(_output_dir / filtered_image.filename / direction)
-
-                LOGGER.info(
-                    f"[{filtered_image.filename}] : Combining {direction} grain statistics and dnatracing statistics"
-                )
-                results = grainstat["statistics"].merge(tracing_stats[direction].df, on="Molecule Number")
-=======
             if dnatracing_config["run"]:
                 LOGGER.info(f"[{filtered_image.filename}] : *** DNA Tracing ***")
                 dna_traces = defaultdict()
@@ -436,7 +407,6 @@
                 results = grainstats_df
                 results["Image Name"] = filtered_image.filename
                 results["Basename"] = image_path.parent
->>>>>>> 1397862b
                 # results.to_csv(_output_dir / filtered_image.filename / direction / "all_statistics.csv")
                 # LOGGER.info(
                 #    f"[{filtered_image.filename}] : Combined statistics saved to {str(_output_dir)}/{filtered_image.filename}/{direction}/all_statistics.csv"
@@ -455,11 +425,6 @@
         # Update PLOT_DICT with pixel_to_nm_scaling (can't add _output_dir since it changes)
         plot_opts = {
             "pixel_to_nm_scaling_factor": filtered_image.pixel_to_nm_scaling,
-<<<<<<< HEAD
-=======
-            "colorbar": colorbar,
-            "image_set": image_set,
->>>>>>> 1397862b
         }
         for image, options in PLOT_DICT.items():
             PLOT_DICT[image] = {**options, **plot_opts}
@@ -482,7 +447,6 @@
             PLOT_DICT[plot_name]["output_dir"] = filter_out_path
             plot_and_save(grains.images["gaussian_filtered"], **PLOT_DICT[plot_name])
 
-<<<<<<< HEAD
             plot_name = "z_threshed"
             PLOT_DICT[plot_name]["output_dir"] = Path(_output_dir)
             plot_and_save(
@@ -490,14 +454,6 @@
                 filename=filtered_image.filename + "_processed",
                 **PLOT_DICT[plot_name],
             )
-=======
-            if zrange is not None:
-                plot_name = "z_threshed"
-                PLOT_DICT[plot_name]["output_dir"] = Path(_output_dir)
-                plot_and_save(
-                    grains.images["z_threshed"], filename=filtered_image.filename + "_processed", **PLOT_DICT[plot_name]
-                )
->>>>>>> 1397862b
 
             for direction, image_arrays in grains.directions.items():
                 output_dir = Path(_output_dir) / filtered_image.filename / "grains" / f"{direction}"
@@ -521,11 +477,7 @@
             plot_name = "mask_overlay"
             PLOT_DICT[plot_name]["output_dir"] = Path(_output_dir)
             plot_and_save(
-<<<<<<< HEAD
                 grains.images["gaussian_filtered"],
-=======
-                grains.images["z_threshed"],
->>>>>>> 1397862b
                 filename=filtered_image.filename + "_processed_masked",
                 data2=grains.directions[mask_direction]["removed_small_objects"],
                 **PLOT_DICT[plot_name],
@@ -593,11 +545,7 @@
         gaussian_mode=config["grains"]["gaussian_mode"],
         absolute_smallest_grain_size=config["grains"]["absolute_smallest_grain_size"],
         background=config["grains"]["background"],
-<<<<<<< HEAD
-=======
-        zrange=config["grains"]["zrange"],
         cropped_size=config["grains"]["cropped_size"],
->>>>>>> 1397862b
         mask_direction=config["grains"]["mask_direction"],
         save_cropped_grains=config["grains"]["save_cropped_grains"],
         save_plots=config["plotting"]["save"],
