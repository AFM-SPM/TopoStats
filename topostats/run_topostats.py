"""Run TopoStats

This provides an entry point for running TopoStats as a command line programme.
"""
import argparse as arg
from collections import defaultdict
from functools import partial
import importlib.resources as pkg_resources
from multiprocessing import Pool
from pathlib import Path
import sys
from typing import Union, Dict
import yaml

import pandas as pd
import numpy as np
from tqdm import tqdm

from topostats.filters import Filters
from topostats.grains import Grains
from topostats.grainstats import GrainStats
from topostats.io import read_yaml, write_yaml, LoadScans
from topostats.logs.logs import setup_logger, LOGGER_NAME
from topostats.plottingfuncs import Images
from topostats.tracing.dnatracing import dnaTrace, traceStats
from topostats.utils import (
    find_images,
    get_out_path,
    update_config,
    create_empty_dataframe,
    folder_grainstats,
)
from topostats.validation import validate_config, DEFAULT_CONFIG_SCHEMA, PLOTTING_SCHEMA

LOGGER = setup_logger(LOGGER_NAME)


# pylint: disable=broad-except
# pylint: disable=line-too-long
# pylint: disable=too-many-arguments
# pylint: disable=too-many-branches
# pylint: disable=too-many-locals
# pylint: disable=too-many-statements
# pylint: disable=unnecessary-dict-index-lookup


def create_parser() -> arg.ArgumentParser:
    """Create a parser for reading options."""
    parser = arg.ArgumentParser(
        description="Process AFM images. Additional arguments over-ride those in the configuration file."
    )
    parser.add_argument(
        "-c",
        "--config_file",
        dest="config_file",
        required=False,
        help="Path to a YAML configuration file.",
    )
    parser.add_argument(
        "--create-config-file",
        dest="create_config_file",
        type=str,
        required=False,
        help="Filename to write a sample YAML configuration file to (should end in '.yaml').",
    )
    parser.add_argument(
        "-b",
        "--base_dir",
        dest="base_dir",
        type=str,
        required=False,
        help="Base directory to scan for images.",
    )
    parser.add_argument(
        "-f",
        "--file_ext",
        dest="file_ext",
        type=str,
        required=False,
        help="File extension to scan for.",
    )
    parser.add_argument(
        "--channel",
        dest="channel",
        type=str,
        required=False,
        help="Channel to extract.",
    )
    parser.add_argument(
        "-o",
        "--output_dir",
        dest="output_dir",
        type=str,
        required=False,
        help="Output directory to write results to.",
    )
    parser.add_argument(
        "-s",
        "--save_plots",
        dest="save_plots",
        type=bool,
        required=False,
        help="Whether to save plots.",
    )
    parser.add_argument(
        "-t", "--threshold_method", dest="threshold_method", required=False, help="Method used for thresholding."
    )
    parser.add_argument(
        "--otsu_threshold_multiplier",
        dest="otsu_threshold_multiplier",
        required=False,
        help="Factor to scale threshold during grain finding.",
    )
    parser.add_argument("-m", "--mask", dest="mask", type=bool, required=False, help="Mask the image.")
    parser.add_argument("-q", "--quiet", dest="quiet", type=bool, required=False, help="Toggle verbosity.")
    parser.add_argument(
        "-w",
        "--warnings",
        dest="warnings",
        type=bool,
        required=False,
        help="Whether to ignore warnings.",
    )
    return parser


def process_scan(
    img_path_px2nm: Dict[str, Union[np.ndarray, Path, float]],
    base_dir: Union[str, Path],
    filter_config: dict,
    grains_config: dict,
    grainstats_config: dict,
    dnatracing_config: dict,
    plotting_config: dict,
    output_dir: Union[str, Path] = "output",
) -> None:
    """Process a single image, filtering, finding grains and calculating their statistics.

    Parameters
    ----------
    img_path_px2nm : Dict[str, Union[np.ndarray, Path, float]]
        A dictionary with keys 'image', 'img_path' and 'px_2_nm' containing a file or frames' image, it's path and it's pixel to namometre scaling value.
    base_dir : Union[str, Path]
        Directory to recursively search for files, if not specified the current directory is scanned.
    filter_config : dict
        Dictionary of configuration options for running the Filter stage.
    grains_config : dict
        Dictionary of configuration options for running the Grain detection stage.
    grainstats_config : dict
        Dictionary of configuration options for running the Grain Statistics stage.
    dnatracing_config : dict
        Dictionary of configuration options for running the DNA Tracing stage.
    plotting_config : dict
        Dictionary of configuration options for plotting figures.
    output_dir : Union[str, Path]
        Directory to save output to, it will be created if it does not exist. If it already exists then it is possible
        that output will be over-written.


    Results
    -------
    None

    Results are written to CSV and images produced in configuration options request them.
    """

    image = img_path_px2nm["image"]
    image_path = img_path_px2nm["img_path"]
    pixel_to_nm_scaling = img_path_px2nm["px_2_nm"]
    filename = image_path.stem

    LOGGER.info(f"Processing : {filename}")
    _output_dir = get_out_path(image_path, base_dir, output_dir).parent / "Processed"
    _output_dir.mkdir(parents=True, exist_ok=True)

    if plotting_config["image_set"] == "core":
        filter_out_path = _output_dir
    else:
        filter_out_path = Path(_output_dir) / filename / "filters"
        filter_out_path.mkdir(exist_ok=True, parents=True)
        Path.mkdir(_output_dir / filename / "grains" / "upper", parents=True, exist_ok=True)
        Path.mkdir(_output_dir / filename / "grains" / "lower", parents=True, exist_ok=True)

    # Filter Image :
    if filter_config["run"]:
        filter_config.pop("run")
        filtered_image = Filters(
            image,
            filename,
            pixel_to_nm_scaling,
            **filter_config,
        )
        filtered_image.filter_image()

        # Optionally plot filter stage
        if plotting_config["run"]:
            plotting_config.pop("run")
            LOGGER.info(f"[{filename}] : Plotting Filtering Images")
            # Update PLOT_DICT with pixel_to_nm_scaling (can't add _output_dir since it changes)
            plot_opts = {
                "pixel_to_nm_scaling": pixel_to_nm_scaling,
            }
            for image, options in plotting_config["plot_dict"].items():
                plotting_config["plot_dict"][image] = {**options, **plot_opts}
            # Generate plots
            for plot_name, array in filtered_image.images.items():
                if plot_name not in ["scan_raw"]:
                    if plot_name == "extracted_channel":
                        array = np.flipud(array.pixels)
                    plotting_config["plot_dict"][plot_name]["output_dir"] = filter_out_path
                    try:
                        Images(array, **plotting_config["plot_dict"][plot_name]).plot_and_save()
                        Images(array, **plotting_config["plot_dict"][plot_name]).plot_histogram_and_save()
                    except AttributeError:
                        LOGGER.info(f"[{filename}] Unable to generate plot : {plot_name}")
            plot_name = "z_threshed"
            plotting_config["plot_dict"][plot_name]["output_dir"] = Path(_output_dir)
            Images(
                filtered_image.images["gaussian_filtered"],
                filename=filename + "_processed",
                **plotting_config["plot_dict"][plot_name],
            ).plot_and_save()
            plotting_config["run"] = True

    # Find Grains :
    if grains_config["run"]:
        grains_config.pop("run")
        try:
            LOGGER.info(f"[{filename}] : *** Grain Finding ***")
            grains = Grains(
                image=filtered_image.images["gaussian_filtered"],
                filename=filename,
                pixel_to_nm_scaling=pixel_to_nm_scaling,
                **grains_config,
            )
            grains.find_grains()
        except IndexError:
            LOGGER.info(f"[{filename}] : No grains were detected, skipping Grain Statistics and DNA Tracing.")
        except ValueError:
            LOGGER.info(f"[{filename}] : No image, it is all masked.")
            results = create_empty_dataframe()
        if grains.region_properties is None:
            results = create_empty_dataframe()
        # Optionally plot grain finding stage
        if plotting_config["run"] and grains.region_properties is not None:
            plotting_config.pop("run")
            LOGGER.info(f"[{filename}] : Plotting Grain Finding Images")
            for direction, image_arrays in grains.directions.items():
                output_dir = Path(_output_dir) / filename / "grains" / f"{direction}"
                for plot_name, array in image_arrays.items():
                    plotting_config["plot_dict"][plot_name]["output_dir"] = output_dir
                    Images(array, **plotting_config["plot_dict"][plot_name]).plot_and_save()
                # Make a plot of coloured regions with bounding boxes
                plotting_config["plot_dict"]["bounding_boxes"]["output_dir"] = output_dir
                Images(
                    grains.directions[direction]["coloured_regions"],
                    **plotting_config["plot_dict"]["bounding_boxes"],
                    region_properties=grains.region_properties[direction],
                ).plot_and_save()
                plotting_config["plot_dict"]["coloured_boxes"]["output_dir"] = output_dir
                Images(
                    grains.directions[direction]["labelled_regions_02"],
                    **plotting_config["plot_dict"]["coloured_boxes"],
                    region_properties=grains.region_properties[direction],
                ).plot_and_save()

                plot_name = "mask_overlay"
                plotting_config["plot_dict"][plot_name]["output_dir"] = Path(_output_dir)
                Images(
                    filtered_image.images["gaussian_filtered"],
                    filename=f"{filename}_{direction}_processed_masked",
                    data2=grains.directions[direction]["removed_small_objects"],
                    **plotting_config["plot_dict"][plot_name],
                ).plot_and_save()
            plotting_config["run"] = True

        # Grainstats :
        #
        # There are two layers to process those above the given threshold and those below, use dictionary comprehension
        # to pass over these.
        if grainstats_config["run"] and grains.region_properties is not None:
            grainstats_config.pop("run")
            # Grain Statistics :
            try:
                LOGGER.info(f"[{filename}] : *** Grain Statistics ***")
                grain_plot_dict = {
                    key: value
                    for key, value in plotting_config["plot_dict"].items()
                    if key in ["grain_image", "grain_mask", "grain_mask_image"]
                }
                grainstats = {}
                for direction, _ in grains.directions.items():
                    grainstats[direction] = GrainStats(
                        data=filtered_image.images["gaussian_filtered"],
                        labelled_data=grains.directions[direction]["labelled_regions_02"],
                        pixel_to_nanometre_scaling=pixel_to_nm_scaling,
                        direction=direction,
                        base_output_dir=_output_dir / "grains",
                        image_name=filename,
                        plot_opts=grain_plot_dict,
                        **grainstats_config,
                    ).calculate_stats()
                    grainstats[direction]["statistics"]["threshold"] = direction
                # Set tracing_stats_df in light of direction
                if grains_config["direction"] == "both":
                    grainstats_df = pd.concat([grainstats["lower"]["statistics"], grainstats["upper"]["statistics"]])
                elif grains_config["direction"] == "upper":
                    grainstats_df = grainstats["upper"]["statistics"]
                elif grains_config["direction"] == "lower":
                    grainstats_df = grainstats["lower"]["statistics"]
                # Run dnatracing
                if dnatracing_config["run"]:
                    dnatracing_config.pop("run")
                    LOGGER.info(f"[{filename}] : *** DNA Tracing ***")
                    dna_traces = defaultdict()
                    tracing_stats = defaultdict()
                    for direction, _ in grainstats.items():
                        dna_traces[direction] = dnaTrace(
                            full_image_data=filtered_image.images["gaussian_filtered"].T,
                            grains=grains.directions[direction]["labelled_regions_02"],
                            filename=filename,
                            pixel_size=pixel_to_nm_scaling,
                            **dnatracing_config,
                        )
                        dna_traces[direction].trace_dna()
                        tracing_stats[direction] = traceStats(trace_object=dna_traces[direction], image_path=image_path)
                        tracing_stats[direction].df["threshold"] = direction
                    # Set tracing_stats_df in light of direction
                    if grains_config["direction"] == "both":
                        tracing_stats_df = pd.concat([tracing_stats["lower"].df, tracing_stats["upper"].df])
                    elif grains_config["direction"] == "upper":
                        tracing_stats_df = tracing_stats["upper"].df
                    elif grains_config["direction"] == "lower":
                        tracing_stats_df = tracing_stats["lower"].df
                    LOGGER.info(f"[{filename}] : Combining {direction} grain statistics and dnatracing statistics")
                    results = grainstats_df.merge(tracing_stats_df, on=["Molecule Number", "threshold"])
                else:
                    results = grainstats_df
                    results["Image Name"] = filename
                    results["Basename"] = image_path.parent

            except Exception:
                # If no results we need a dummy dataframe to return.
                LOGGER.info(
                    f"[{filename}] : Errors occurred whilst calculating grain statistics and DNA tracing statistics."
                )
                results = create_empty_dataframe()

    return image_path, results


def main(args=None):
    """Find and process all files."""

    # Parse command line options, load config (or default) and update with command line options
    parser = create_parser()
    args = parser.parse_args() if args is None else parser.parse_args(args)
    if args.config_file is not None:
        config = read_yaml(args.config_file)
    else:
        default_config = pkg_resources.open_text(__package__, "default_config.yaml")
        config = yaml.safe_load(default_config.read())
    config = update_config(config, args)

    # Validate configuration
    validate_config(config, schema=DEFAULT_CONFIG_SCHEMA, config_type="YAML configuration file")

    config["output_dir"].mkdir(parents=True, exist_ok=True)

    # Write sample configuration if asked to do so and exit
    if args.create_config_file:
        write_yaml(
            config,
            output_dir="./",
            config_file=args.create_config_file,
            header_message="Sample configuration file auto-generated",
        )
        LOGGER.info(f"A sample configuration has been written to : ./{args.create_config_file}")
        LOGGER.info(
            "Please refer to the documentation on how to use the configuration file : \n\n"
            "https://afm-spm.github.io/TopoStats/usage.html#configuring-topostats\n"
            "https://afm-spm.github.io/TopoStats/configuration.html"
        )
        sys.exit()
    # Load plotting_dictionary and validate
    plotting_dictionary = pkg_resources.open_text(__package__, "plotting_dictionary.yaml")
    config["plotting"]["plot_dict"] = yaml.safe_load(plotting_dictionary.read())
<<<<<<< HEAD
    validate_config(config["plotting"]["plot_dict"], schema=PLOTTING_SCHEMA, config_type="YAML configuration file")
=======
    validate_config(
        config["plotting"]["plot_dict"], schema=PLOTTING_SCHEMA, config_type="YAML plotting configuration file"
    )
>>>>>>> ed84e8dd

    # FIXME : Make this a function and from topostats.utils import update_plot_dict and write tests
    # Update the config["plotting"]["plot_dict"] with plotting options
    for image, options in config["plotting"]["plot_dict"].items():
        config["plotting"]["plot_dict"][image] = {
            **options,
            "save_format": config["plotting"]["save_format"],
            "image_set": config["plotting"]["image_set"],
            "colorbar": config["plotting"]["colorbar"],
            "axes": config["plotting"]["axes"],
            "cmap": config["plotting"]["cmap"],
            "mask_cmap": config["plotting"]["mask_cmap"],
            "zrange": config["plotting"]["zrange"],
            "histogram_log_axis": config["plotting"]["histogram_log_axis"],
        }
        if image not in ["z_threshed", "mask_overlay", "grain_image", "grain_mask_image"]:
            config["plotting"]["plot_dict"][image].pop("zrange")

    LOGGER.info(f"Configuration file loaded from      : {args.config_file}")
    LOGGER.info(f"Scanning for images in              : {config['base_dir']}")
    LOGGER.info(f"Output directory                    : {str(config['output_dir'])}")
    LOGGER.info(f"Looking for images with extension   : {config['file_ext']}")
    img_files = find_images(config["base_dir"], file_ext=config["file_ext"])
    LOGGER.info(f"Images with extension {config['file_ext']} in {config['base_dir']} : {len(img_files)}")
    if len(img_files) == 0:
        LOGGER.error(f"No images with extension {config['file_ext']} in {config['base_dir']}")
        LOGGER.error("Please check your configuration and directories.")
        sys.exit()
    LOGGER.info(f'Thresholding method (Filtering)     : {config["filter"]["threshold_method"]}')
    LOGGER.info(f'Thresholding method (Grains)        : {config["grains"]["threshold_method"]}')

    if config["quiet"]:
        LOGGER.setLevel("ERROR")

    processing_function = partial(
        process_scan,
        base_dir=config["base_dir"],
        filter_config=config["filter"],
        grains_config=config["grains"],
        grainstats_config=config["grainstats"],
        dnatracing_config=config["dnatracing"],
        plotting_config=config["plotting"],
        output_dir=config["output_dir"],
    )

    all_scan_data = LoadScans(img_files, **config["loading"])
    all_scan_data.get_data()
    scan_data_dict = all_scan_data.img_dic

    with Pool(processes=config["cores"]) as pool:
        results = defaultdict()
        with tqdm(
            total=len(img_files),
            desc=f"Processing images from {config['base_dir']}, results are under {config['output_dir']}",
        ) as pbar:
            for img, result in pool.imap_unordered(
                processing_function,
                scan_data_dict.values(),
            ):
                results[str(img)] = result
                pbar.update()
    results = pd.concat(results.values())
    results.reset_index()
    results.to_csv(config["output_dir"] / "all_statistics.csv", index=False)
    LOGGER.info(
        (
            f"~~~~~~~~~~~~~~~~~~~~ COMPLETE ~~~~~~~~~~~~~~~~~~~~"
            f"All statistics combined for {len(img_files)} images(s) are "
            f"saved to : {str(config['output_dir'] / 'all_statistics.csv')}"
        )
    )
    folder_grainstats(config["output_dir"], config["base_dir"], results)

    # Write config to file
    LOGGER.info(f"Writing configuration to : {config['output_dir']}/config.yaml")
    write_yaml(config, output_dir=config["output_dir"])


if __name__ == "__main__":
    main()<|MERGE_RESOLUTION|>--- conflicted
+++ resolved
@@ -385,13 +385,9 @@
     # Load plotting_dictionary and validate
     plotting_dictionary = pkg_resources.open_text(__package__, "plotting_dictionary.yaml")
     config["plotting"]["plot_dict"] = yaml.safe_load(plotting_dictionary.read())
-<<<<<<< HEAD
-    validate_config(config["plotting"]["plot_dict"], schema=PLOTTING_SCHEMA, config_type="YAML configuration file")
-=======
     validate_config(
         config["plotting"]["plot_dict"], schema=PLOTTING_SCHEMA, config_type="YAML plotting configuration file"
     )
->>>>>>> ed84e8dd
 
     # FIXME : Make this a function and from topostats.utils import update_plot_dict and write tests
     # Update the config["plotting"]["plot_dict"] with plotting options
