"""Run TopoStats

This provides an entry point for running TopoStats as a command line programme.
"""
import argparse as arg
from collections import defaultdict
from functools import partial
import importlib.resources as pkg_resources
from multiprocessing import Pool
import sys
import yaml

import pandas as pd
from tqdm import tqdm

from topostats._version import get_versions
from topostats.io import find_files, read_yaml, write_yaml, save_folder_grainstats, LoadScans
from topostats.logs.logs import setup_logger, LOGGER_NAME
from topostats.plotting import toposum
from topostats.processing import check_run_steps, completion_message, process_scan
from topostats.utils import update_config, update_plotting_config
from topostats.validation import validate_config, DEFAULT_CONFIG_SCHEMA, PLOTTING_SCHEMA, SUMMARY_SCHEMA


# pylint: disable=too-many-branches
# pylint: disable=too-many-locals
# pylint: disable=too-many-statements
# pylint: disable=unnecessary-dict-index-lookup
# pylint: disable=too-many-nested-blocks

LOGGER = setup_logger(LOGGER_NAME)


def create_parser() -> arg.ArgumentParser:
    """Create a parser for reading options."""
    parser = arg.ArgumentParser(
        description="Process AFM images. Additional arguments over-ride those in the configuration file."
    )
    parser.add_argument(
        "-c",
        "--config_file",
        dest="config_file",
        required=False,
        help="Path to a YAML configuration file.",
    )
    parser.add_argument(
        "--create-config-file",
        dest="create_config_file",
        type=str,
        required=False,
        help="Filename to write a sample YAML configuration file to (should end in '.yaml').",
    )
    parser.add_argument(
        "-s",
        "--summary_config",
        dest="summary_config",
        required=False,
        help="Path to a YAML configuration file for summary plots and statistics.",
    )
    parser.add_argument(
        "-b",
        "--base_dir",
        dest="base_dir",
        type=str,
        required=False,
        help="Base directory to scan for images.",
    )
    parser.add_argument(
        "-j",
        "--cores",
        dest="cores",
        type=int,
        required=False,
        help="Number of CPU cores to use when processing.",
    )
    parser.add_argument(
        "-f",
        "--file_ext",
        dest="file_ext",
        type=str,
        required=False,
        help="File extension to scan for.",
    )
    parser.add_argument(
        "--channel",
        dest="channel",
        type=str,
        required=False,
        help="Channel to extract.",
    )
    parser.add_argument(
        "-o",
        "--output_dir",
        dest="output_dir",
        type=str,
        required=False,
        help="Output directory to write results to.",
    )
    parser.add_argument(
        "--save_plots",
        dest="save_plots",
        type=bool,
        required=False,
        help="Whether to save plots.",
    )
    parser.add_argument("-m", "--mask", dest="mask", type=bool, required=False, help="Mask the image.")
    parser.add_argument("-q", "--quiet", dest="quiet", type=bool, required=False, help="Toggle verbosity.")
    parser.add_argument(
        "-v",
        "--version",
        action="version",
        version=f"Installed version of TopoStats : {get_versions()}",
        help="Report the current version of TopoStats that is installed.",
    )
    parser.add_argument(
        "-w",
        "--warnings",
        dest="warnings",
        type=bool,
        required=False,
        help="Whether to ignore warnings.",
    )
    return parser


def main(args=None):
    """Find and process all files."""

    # Parse command line options, load config (or default) and update with command line options
    parser = create_parser()
    args = parser.parse_args() if args is None else parser.parse_args(args)
    if args.config_file is not None:
        config = read_yaml(args.config_file)
    else:
        default_config = pkg_resources.open_text(__package__, "default_config.yaml")
        config = yaml.safe_load(default_config.read())
    config = update_config(config, args)

    # Validate configuration
    validate_config(config, schema=DEFAULT_CONFIG_SCHEMA, config_type="YAML configuration file")

    config["output_dir"].mkdir(parents=True, exist_ok=True)

    # Write sample configuration if asked to do so and exit
    if args.create_config_file:
        write_yaml(
            config,
            output_dir="./",
            config_file=args.create_config_file,
            header_message="Sample configuration file auto-generated",
        )
        LOGGER.info(f"A sample configuration has been written to : ./{args.create_config_file}")
        LOGGER.info(
            "Please refer to the documentation on how to use the configuration file : \n\n"
            "https://afm-spm.github.io/TopoStats/usage.html#configuring-topostats\n"
            "https://afm-spm.github.io/TopoStats/configuration.html"
        )
        sys.exit()
    # Load plotting_dictionary and validate
    plotting_dictionary = pkg_resources.open_text(__package__, "plotting_dictionary.yaml")
    config["plotting"]["plot_dict"] = yaml.safe_load(plotting_dictionary.read())
    validate_config(
        config["plotting"]["plot_dict"], schema=PLOTTING_SCHEMA, config_type="YAML plotting configuration file"
    )

    # Check earlier stages of processing are enabled for later.
    check_run_steps(
        filter_run=config["filter"]["run"],
        grains_run=config["grains"]["run"],
        grainstats_run=config["grainstats"]["run"],
        dnatracing_run=config["dnatracing"]["run"],
    )
    # Update the config["plotting"]["plot_dict"] with plotting options
    config["plotting"] = update_plotting_config(config["plotting"])

    LOGGER.info(f"Configuration file loaded from      : {args.config_file}")
    LOGGER.info(f"Scanning for images in              : {config['base_dir']}")
    LOGGER.info(f"Output directory                    : {str(config['output_dir'])}")
    LOGGER.info(f"Looking for images with extension   : {config['file_ext']}")
    img_files = find_files(config["base_dir"], file_ext=config["file_ext"])
    LOGGER.info(f"Images with extension {config['file_ext']} in {config['base_dir']} : {len(img_files)}")
    if len(img_files) == 0:
        LOGGER.error(f"No images with extension {config['file_ext']} in {config['base_dir']}")
        LOGGER.error("Please check your configuration and directories.")
        sys.exit()
    LOGGER.info(f'Thresholding method (Filtering)     : {config["filter"]["threshold_method"]}')
    LOGGER.info(f'Thresholding method (Grains)        : {config["grains"]["threshold_method"]}')

    if config["quiet"]:
        LOGGER.setLevel("ERROR")

    processing_function = partial(
        process_scan,
        base_dir=config["base_dir"],
        filter_config=config["filter"],
        grains_config=config["grains"],
        grainstats_config=config["grainstats"],
        dnatracing_config=config["dnatracing"],
        plotting_config=config["plotting"],
        output_dir=config["output_dir"],
    )

    all_scan_data = LoadScans(img_files, **config["loading"])
    all_scan_data.get_data()
    scan_data_dict = all_scan_data.img_dic

    with Pool(processes=config["cores"]) as pool:
        results = defaultdict()
        with tqdm(
            total=len(img_files),
            desc=f"Processing images from {config['base_dir']}, results are under {config['output_dir']}",
        ) as pbar:
            for img, result in pool.imap_unordered(
                processing_function,
                scan_data_dict.values(),
            ):
                results[str(img)] = result
                pbar.update()
    try:
        results = pd.concat(results.values())
    except ValueError as error:
        LOGGER.error("No grains found in any images, consider adjusting your thresholds.")
        LOGGER.error(error)

    # Summary Statistics and Plots
    if config["summary_stats"]["run"]:
        # Load summary plots/statistics configuration and validate, location depends on command line args or value in
        # any config file given, if neither are provided the default topostats/summary_config.yaml is loaded
        if args.summary_config is not None:
            summary_config = read_yaml(args.summary_config)
        elif config["summary_stats"]["config"] is not None:
            summary_config = read_yaml(config["summary_stats"]["config"])
        else:
            summary_yaml = pkg_resources.open_text(__package__, "summary_config.yaml")
            summary_config = yaml.safe_load(summary_yaml.read())
        summary_config = update_config(summary_config, args)
        validate_config(summary_config, SUMMARY_SCHEMA, config_type="YAML summarisation config")
        # We never want to load data from CSV as we are using the data that has just been processed.
        summary_config.pop("csv_file")

        # Load variable to label mapping
        plotting_yaml = pkg_resources.open_text(__package__, "var_to_label.yaml")
        summary_config["var_to_label"] = yaml.safe_load(plotting_yaml.read())
        LOGGER.info("[plotting] Default variable to labels mapping loaded.")

        # If we don't have a dataframe there is nothing to plot
        if isinstance(results, pd.DataFrame):
            # If summary_config["output_dir"] does not match or is not a sub-dir of config["output_dir"] it
            # needs creating
            summary_config["output_dir"] = config["output_dir"] / "summary_distributions"
            summary_config["output_dir"].mkdir(parents=True, exist_ok=True)
            LOGGER.info(f"Summary plots and statistics will be saved to : {summary_config['output_dir']}")

            # Plot summaries
            summary_config["df"] = results.reset_index()
            toposum(summary_config)
        else:
            LOGGER.info(
                "There are no results to plot, either you have disabled grains/grainstats/dnatracing or there "
                "have been errors, please check the log for further information."
            )

    # Write statistics to CSV
    if isinstance(results, pd.DataFrame):
        results.reset_index(inplace=True)
        results.set_index(["image", "threshold", "molecule_number"], inplace=True)
        results.to_csv(config["output_dir"] / "all_statistics.csv", index=True)
        save_folder_grainstats(config["output_dir"], config["base_dir"], results)
        results.reset_index(inplace=True)  # So we can access unique image names
        images_processed = len(results["image"].unique())
    else:
        images_processed = 0
    # Write config to file
    config["plotting"].pop("plot_dict")
    write_yaml(config, output_dir=config["output_dir"])
<<<<<<< HEAD
    completion_message(config, img_files, summary_config, images_processed)
=======
    results.reset_index(inplace=True)  # So we can access unique image names
    images_processed = len(results["image"].unique())
    topostats_version = get_versions()
    LOGGER.info(
        (
            f"\n\n~~~~~~~~~~~~~~~~~~~~~~~~~~~~~~~~~~~~~~~~~~ COMPLETE ~~~~~~~~~~~~~~~~~~~~~~~~~~~~~~~~~~~~~~~~~~\n\n"
            f"  TopoStats Version           : {topostats_version['version']}\n"
            f"  Base Directory              : {config['base_dir']}\n"
            f"  File Extension              : {config['file_ext']}\n"
            f"  Files Found                 : {len(img_files)}\n"
            f"  Successfully Processed      : {images_processed} ({(images_processed * 100) / len(img_files)}%)\n"
            f"  Configuration               : {config['output_dir']}/config.yaml\n"
            f"  All statistics              : {str(config['output_dir'])}/all_statistics.csv\n"
            f"  Distribution Plots          : {str(summary_config['output_dir'])}\n\n"
            f"  Email                       : topostats@sheffield.ac.uk\n"
            f"  Documentation               : https://afm-spm.github.io/topostats/\n"
            f"  Source Code                 : https://github.com/AFM-SPM/TopoStats/\n"
            f"  Bug Reports/Feature Request : https://github.com/AFM-SPM/TopoStats/issues/new/choose\n"
            f"  Citation File Format        : https://github.com/AFM-SPM/TopoStats/blob/main/CITATION.cff\n\n"
            f"  If you encounter bugs/issues or have feature requests please report them at the above URL\n"
            f"  or email us.\n\n"
            f"  If you have found TopoStats useful please consider citing it. A Citation File Format is\n"
            f"  linked above and available from the Source Code page.\n"
            f"~~~~~~~~~~~~~~~~~~~~~~~~~~~~~~~~~~~~~~~~~~~~~~~~~~~~~~~~~~~~~~~~~~~~~~~~~~~~~~~~~~~~~~~~~~~~~~\n\n"
        )
    )
>>>>>>> af796b47


if __name__ == "__main__":
    main()<|MERGE_RESOLUTION|>--- conflicted
+++ resolved
@@ -273,36 +273,7 @@
     # Write config to file
     config["plotting"].pop("plot_dict")
     write_yaml(config, output_dir=config["output_dir"])
-<<<<<<< HEAD
     completion_message(config, img_files, summary_config, images_processed)
-=======
-    results.reset_index(inplace=True)  # So we can access unique image names
-    images_processed = len(results["image"].unique())
-    topostats_version = get_versions()
-    LOGGER.info(
-        (
-            f"\n\n~~~~~~~~~~~~~~~~~~~~~~~~~~~~~~~~~~~~~~~~~~ COMPLETE ~~~~~~~~~~~~~~~~~~~~~~~~~~~~~~~~~~~~~~~~~~\n\n"
-            f"  TopoStats Version           : {topostats_version['version']}\n"
-            f"  Base Directory              : {config['base_dir']}\n"
-            f"  File Extension              : {config['file_ext']}\n"
-            f"  Files Found                 : {len(img_files)}\n"
-            f"  Successfully Processed      : {images_processed} ({(images_processed * 100) / len(img_files)}%)\n"
-            f"  Configuration               : {config['output_dir']}/config.yaml\n"
-            f"  All statistics              : {str(config['output_dir'])}/all_statistics.csv\n"
-            f"  Distribution Plots          : {str(summary_config['output_dir'])}\n\n"
-            f"  Email                       : topostats@sheffield.ac.uk\n"
-            f"  Documentation               : https://afm-spm.github.io/topostats/\n"
-            f"  Source Code                 : https://github.com/AFM-SPM/TopoStats/\n"
-            f"  Bug Reports/Feature Request : https://github.com/AFM-SPM/TopoStats/issues/new/choose\n"
-            f"  Citation File Format        : https://github.com/AFM-SPM/TopoStats/blob/main/CITATION.cff\n\n"
-            f"  If you encounter bugs/issues or have feature requests please report them at the above URL\n"
-            f"  or email us.\n\n"
-            f"  If you have found TopoStats useful please consider citing it. A Citation File Format is\n"
-            f"  linked above and available from the Source Code page.\n"
-            f"~~~~~~~~~~~~~~~~~~~~~~~~~~~~~~~~~~~~~~~~~~~~~~~~~~~~~~~~~~~~~~~~~~~~~~~~~~~~~~~~~~~~~~~~~~~~~~\n\n"
-        )
-    )
->>>>>>> af796b47
 
 
 if __name__ == "__main__":
