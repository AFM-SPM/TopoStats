--- conflicted
+++ resolved
@@ -173,7 +173,6 @@
 
             if self.save_cropped_grains:
                 output_grain.mkdir(parents=True, exist_ok=True)
-<<<<<<< HEAD
                 if self.cropped_size == -1:
                     # Plot the cropped grain image
                     plot_and_save(grain_image, output_grain, f"{self.image_name}_processed_grain_{index}.png", pixel_to_nm_scaling_factor=self.pixel_to_nanometre_scaling, type="non-binary", image_set=self.image_set, core_set=True)
@@ -195,38 +194,6 @@
                     # Plot the cropped grain mask
                     plot_and_save(cropped_grain_mask, output_grain, f"{self.image_name}_grainmask_{index}.png", pixel_to_nm_scaling_factor=self.pixel_to_nanometre_scaling, type="binary", image_set=self.image_set, core_set=False)
                     plot_and_save(cropped_masked_grain_image, output_grain, f"{self.image_name}_grain_image_{index}.png", pixel_to_nm_scaling_factor=self.pixel_to_nanometre_scaling, type="non-binary", image_set=self.image_set, core_set=False)
-=======
-                # Plot the cropped grain mask
-                plot_and_save(
-                    grain_mask,
-                    output_grain,
-                    f"{self.image_name}_grainmask_{index}.png",
-                    pixel_to_nm_scaling_factor=self.pixel_to_nanometre_scaling,
-                    type="binary",
-                    image_set=self.image_set,
-                    core_set=False,
-                )
-
-                # Plot the cropped grain image
-                plot_and_save(
-                    grain_image,
-                    output_grain,
-                    f"{self.image_name}_processed_grain_{index}.png",
-                    pixel_to_nm_scaling_factor=self.pixel_to_nanometre_scaling,
-                    type="non-binary",
-                    image_set=self.image_set,
-                    core_set=True,
-                )
-                plot_and_save(
-                    masked_grain_image,
-                    output_grain,
-                    f"{self.image_name}_grain_image_{index}.png",
-                    pixel_to_nm_scaling_factor=self.pixel_to_nanometre_scaling,
-                    type="non-binary",
-                    image_set=self.image_set,
-                    core_set=False,
-                )
->>>>>>> a2093473
 
             points = self.calculate_points(grain_mask)
             edges = self.calculate_edges(grain_mask)
@@ -870,7 +837,6 @@
         extremes["x_max"] = np.max(rotated_points[:, 0])
         extremes["y_min"] = np.min(rotated_points[:, 1])
         extremes["y_max"] = np.max(rotated_points[:, 1])
-<<<<<<< HEAD
         return extremes
 
     @staticmethod
@@ -920,7 +886,4 @@
         xy = np.stack((xy1,xy2))
         shiftx = self.get_shift(xy[:,0],shape[0])
         shifty = self.get_shift(xy[:,1],shape[1])
-        return image.copy()[centre[0]-length-shiftx:centre[0]+length+1-shiftx, centre[1]-length-shifty:centre[1]+length+1-shifty]
-=======
-        return extremes
->>>>>>> a2093473
+        return image.copy()[centre[0]-length-shiftx:centre[0]+length+1-shiftx, centre[1]-length-shifty:centre[1]+length+1-shifty]