--- conflicted
+++ resolved
@@ -86,6 +86,7 @@
             The 'core' or 'all' set of images to output.
         save_cropped_grains : bool
             Option wether to save the cropped grain images.
+        cropped_size: Length of square side (in nm) to crop grains to.
         """
 
         self.data = data
@@ -177,20 +178,13 @@
 
             if self.save_cropped_grains:
                 output_grain.mkdir(parents=True, exist_ok=True)
-<<<<<<< HEAD
-                # Plot the cropped grain mask
-                plot_and_save(grain_mask, output_grain, f"{self.image_name}_grainmask_{index}.png", pixel_to_nm_scaling_factor=self.pixel_to_nanometre_scaling, type="binary", image_set=self.image_set, core_set=False)
-
-                # Plot the cropped grain image
-                plot_and_save(grain_image, output_grain, f"{self.image_name}_processed_grain_{index}.png", pixel_to_nm_scaling_factor=self.pixel_to_nanometre_scaling, type="non-binary", image_set=self.image_set, core_set=True, zrange=self.zrange)
-                plot_and_save(masked_grain_image, output_grain, f"{self.image_name}_grain_image_{index}.png", pixel_to_nm_scaling_factor=self.pixel_to_nanometre_scaling, type="non-binary", image_set=self.image_set, core_set=False)
-=======
+
                 if self.cropped_size == -1:
                     # Plot the cropped grain image
-                    plot_and_save(grain_image, output_grain, f"{self.image_name}_processed_grain_{index}.png", pixel_to_nm_scaling_factor=self.pixel_to_nanometre_scaling, type="non-binary", image_set=self.image_set, core_set=True)
+                    plot_and_save(grain_image, output_grain, f"{self.image_name}_processed_grain_{index}.png", pixel_to_nm_scaling_factor=self.pixel_to_nanometre_scaling, type="non-binary", image_set=self.image_set, zrange=self.zrange, core_set=True)
                     # Plot the cropped grain mask
-                    plot_and_save(grain_mask, output_grain, f"{self.image_name}_grainmask_{index}.png", pixel_to_nm_scaling_factor=self.pixel_to_nanometre_scaling, type="binary", image_set=self.image_set, core_set=False)
-                    plot_and_save(masked_grain_image, output_grain, f"{self.image_name}_grain_image_{index}.png", pixel_to_nm_scaling_factor=self.pixel_to_nanometre_scaling, type="non-binary", image_set=self.image_set, core_set=False)
+                    plot_and_save(grain_mask, output_grain, f"{self.image_name}_grainmask_{index}.png", pixel_to_nm_scaling_factor=self.pixel_to_nanometre_scaling, type="binary", image_set=self.image_set, zrange=self.zrange, core_set=False)
+                    plot_and_save(masked_grain_image, output_grain, f"{self.image_name}_grain_image_{index}.png", pixel_to_nm_scaling_factor=self.pixel_to_nanometre_scaling, type="non-binary", image_set=self.image_set, zrange=self.zrange, core_set=False)
                 else:
                     # Get cropped image and mask
                     grain_centre = int((minr+maxr)/2) , int((minc+maxc)/2)
@@ -202,11 +196,10 @@
                     cropped_grain_mask = self.get_cropped_region(solo_mask, length, np.asarray(grain_centre)).astype(bool)
                     cropped_masked_grain_image = np.ma.masked_array(cropped_grain_image, mask=np.invert(cropped_grain_mask), fill_value=np.nan).filled()
                     # Plot the cropped grain image
-                    plot_and_save(cropped_grain_image, output_grain, f"{self.image_name}_processed_grain_{index}.png", pixel_to_nm_scaling_factor=self.pixel_to_nanometre_scaling, type="non-binary", image_set=self.image_set, core_set=True)
+                    plot_and_save(cropped_grain_image, output_grain, f"{self.image_name}_processed_grain_{index}.png", pixel_to_nm_scaling_factor=self.pixel_to_nanometre_scaling, type="non-binary", image_set=self.image_set, zrange=self.zrange, core_set=True)
                     # Plot the cropped grain mask
-                    plot_and_save(cropped_grain_mask, output_grain, f"{self.image_name}_grainmask_{index}.png", pixel_to_nm_scaling_factor=self.pixel_to_nanometre_scaling, type="binary", image_set=self.image_set, core_set=False)
-                    plot_and_save(cropped_masked_grain_image, output_grain, f"{self.image_name}_grain_image_{index}.png", pixel_to_nm_scaling_factor=self.pixel_to_nanometre_scaling, type="non-binary", image_set=self.image_set, core_set=False)
->>>>>>> 1397862b
+                    plot_and_save(cropped_grain_mask, output_grain, f"{self.image_name}_grainmask_{index}.png", pixel_to_nm_scaling_factor=self.pixel_to_nanometre_scaling, type="binary", image_set=self.image_set, zrange=self.zrange, core_set=False)
+                    plot_and_save(cropped_masked_grain_image, output_grain, f"{self.image_name}_grain_image_{index}.png", pixel_to_nm_scaling_factor=self.pixel_to_nanometre_scaling, type="non-binary", image_set=self.image_set, zrange=self.zrange, core_set=False)
 
             points = self.calculate_points(grain_mask)
             edges = self.calculate_edges(grain_mask)
