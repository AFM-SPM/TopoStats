"""Contains class for calculating the statistics of grains - 2d raster images"""
import logging
from pathlib import Path
from random import randint
from typing import Union, List, Tuple, Dict

import numpy as np
import skimage.measure as skimage_measure
import skimage.feature as skimage_feature
import scipy.ndimage
import matplotlib.pyplot as plt
import matplotlib as mpl
import pandas as pd

from topostats.plottingfuncs import plot_and_save
from topostats.logs.logs import LOGGER_NAME

# pylint: disable=line-too-long
# pylint: disable=fixme
# FIXME : The calculate_stats() and calculate_aspect_ratio() raise this error when linting, could consider putting
#         variables into dictionar, see example of breaking code out to staticmethod extremes() and returning a
#         dictionary of x_min/x_max/y_min/y_max
# pylint: disable=too-many-locals
# FIXME : calculate_aspect_ratio raises this error when linting it has 65 statements, recommended not to exceed 50.
#         Could break some out to small functions such as the lines that calculate the samllest bounding rectangle
# pylint: disable=too-many-statements

LOGGER = logging.getLogger(LOGGER_NAME)


GRAIN_STATS_COLUMNS = [
    "Molecule Number",
    "centre_x",
    "centre_y",
    "radius_min",
    "radius_max",
    "radius_mean",
    "radius_median",
    "height_min",
    "height_max",
    "height_median",
    "height_mean",
    "volume",
    "area",
    "area_cartesian_bbox",
    "smallest_bounding_width",
    "smallest_bounding_length",
    "smallest_bounding_area",
    "aspect_ratio",
]


class GrainStats:
    """Class for calculating grain stats."""

    def __init__(
        self,
        data: np.ndarray,
        labelled_data: np.ndarray,
        pixel_to_nanometre_scaling: float,
        direction: str,
        base_output_dir: Union[str, Path],
        image_name: str = None,
        zrange: list = [None, None],
        image_set: str = "core",
        save_cropped_grains: bool = False,
        cropped_size: float = -1,
    ):
        """Initialise the class.

        Parameters
        ----------
        data : np.ndarray
            2D Numpy array containing the flattened afm image. Data in this 2D array is floating point.
        labelled_data: np.ndarray
            2D Numpy array containing all the grain masks in the image. Data in this 2D array is boolean.
        pixel_to_nanometre_scaling: float
            Floating point value that defines the scaling factor between nanometres and pixels.
        base_output_dir : Path
            Path to the folder that will store the grain stats output images and data.
        image_name : str
            The name of the file being processed.
        zrange : list
            Low and high height values for the cropped grain zscale.
        image_set : str
            The 'core' or 'all' set of images to output.
        save_cropped_grains : bool
            Option wether to save the cropped grain images.
        cropped_size: float()
            Length of square side (in nm) to crop grains to.
        """

        self.data = data
        self.labelled_data = labelled_data
        self.pixel_to_nanometre_scaling = pixel_to_nanometre_scaling
        self.direction = direction
        self.base_output_dir = Path(base_output_dir)
        self.start_point = None
        self.image_name = image_name
        self.zrange = zrange
        self.image_set = image_set
        self.save_cropped_grains = save_cropped_grains
        self.cropped_size = cropped_size

    @staticmethod
    def get_angle(point_1: tuple, point_2: tuple) -> float:
        """Function that calculates the angle in radians between two points.

        Parameters
        ----------
        point1: tuple
            Coordinate vectors for the first point to find the angle between.
        point2: tuple
            Coordinate vectors for the second point to find the angle between.

        Returns
        -------
        angle : float
            The angle in radians between the two input vectors.
        """

        return np.arctan2(point_1[1] - point_2[1], point_1[0] - point_2[0])

    @staticmethod
    def is_clockwise(p_1: tuple, p_2: tuple, p_3: tuple) -> bool:
        """Function to determine if three points make a clockwise or counter-clockwise turn.

        Parameters
        ----------
        p_1: tuple
            First point to be used to calculate turn.
        p_2: tuple
            Second point to be used to calculate turn.
        p_3: tuple
            Third point to be used to calculate turn.

        Returns
        -------
        boolean
            Indicator of whether turn is clockwise.
        """
        # Determine if three points form a clockwise or counter-clockwise turn.
        # I use the method of calculating the determinant of the following rotation matrix here. If the determinant
        # is > 0 then the rotation is counter-clockwise.
        rotation_matrix = np.array(((p_1[0], p_1[1], 1), (p_2[0], p_2[1], 1), (p_3[0], p_3[1], 1)))
        return not np.linalg.det(rotation_matrix) > 0

    def calculate_stats(self) -> Dict:
        """Calculate the stats of grains in the labelled image"""

        if self.labelled_data is None:
            LOGGER.info(
                f"[{self.image_name}] : No labelled regions for this image, grain statistics can not be calculated."
            )
            return {"statistics": pd.DataFrame(columns=GRAIN_STATS_COLUMNS), "plot": None}

        # Calculate region properties
        region_properties = skimage_measure.regionprops(self.labelled_data)

        # Plot labelled data
        _, ax = plt.subplots(1, 1, figsize=(8, 8))
        ax.imshow(self.labelled_data, interpolation="nearest", cmap="afmhot")

        # Iterate over all the grains in the image
        stats_array = []
        for index, region in enumerate(region_properties):

            LOGGER.info(f"[{self.image_name}] : Processing grain: {index}")
            # Create directory for each grain's plots
            output_grain = self.base_output_dir / self.direction

            # Obtain cropped grain mask and image
            minr, minc, maxr, maxc = region.bbox
            grain_mask = np.array(region.image)
            grain_image = self.data[minr:maxr, minc:maxc]
            masked_grain_image = np.ma.masked_array(grain_image, mask=np.invert(grain_mask), fill_value=np.nan).filled()

            if self.save_cropped_grains:
                output_grain.mkdir(parents=True, exist_ok=True)

                if self.cropped_size == -1:
                    # Plot the cropped grain image
                    plot_and_save(
                        grain_image,
                        output_grain,
                        f"{self.image_name}_processed_grain_{index}.png",
                        pixel_to_nm_scaling_factor=self.pixel_to_nanometre_scaling,
                        type="non-binary",
                        image_set=self.image_set,
                        zrange=self.zrange,
                        core_set=True,
                    )
                    # Plot the cropped grain mask
                    plot_and_save(
                        grain_mask,
                        output_grain,
                        f"{self.image_name}_grainmask_{index}.png",
                        pixel_to_nm_scaling_factor=self.pixel_to_nanometre_scaling,
                        type="binary",
                        image_set=self.image_set,
                        zrange=self.zrange,
                        core_set=False,
                    )
                    plot_and_save(
                        masked_grain_image,
                        output_grain,
                        f"{self.image_name}_grain_image_{index}.png",
                        pixel_to_nm_scaling_factor=self.pixel_to_nanometre_scaling,
                        type="non-binary",
                        image_set=self.image_set,
                        zrange=self.zrange,
                        core_set=False,
                    )
                else:
                    # Get cropped image and mask
                    grain_centre = int((minr + maxr) / 2), int((minc + maxc) / 2)
                    length = int(self.cropped_size / (2 * self.pixel_to_nanometre_scaling))
                    solo_mask = self.labelled_data.copy()
                    solo_mask[solo_mask != index + 1] = 0
                    solo_mask[solo_mask == index + 1] = 1
                    cropped_grain_image = self.get_cropped_region(self.data, length, np.asarray(grain_centre))
                    cropped_grain_mask = self.get_cropped_region(solo_mask, length, np.asarray(grain_centre)).astype(
                        bool
                    )
                    cropped_masked_grain_image = np.ma.masked_array(
                        cropped_grain_image, mask=np.invert(cropped_grain_mask), fill_value=np.nan
                    ).filled()
                    # Plot the cropped grain image
                    plot_and_save(
                        cropped_grain_image,
                        output_grain,
                        f"{self.image_name}_processed_grain_{index}.png",
                        pixel_to_nm_scaling_factor=self.pixel_to_nanometre_scaling,
                        type="non-binary",
                        image_set=self.image_set,
                        zrange=self.zrange,
                        core_set=True,
                    )
                    # Plot the cropped grain mask
                    plot_and_save(
                        cropped_grain_mask,
                        output_grain,
                        f"{self.image_name}_grainmask_{index}.png",
                        pixel_to_nm_scaling_factor=self.pixel_to_nanometre_scaling,
                        type="binary",
                        image_set=self.image_set,
                        core_set=False,
                    )
                    plot_and_save(
                        cropped_masked_grain_image,
                        output_grain,
                        f"{self.image_name}_grain_image_{index}.png",
                        pixel_to_nm_scaling_factor=self.pixel_to_nanometre_scaling,
                        type="non-binary",
                        image_set=self.image_set,
                        zrange=self.zrange,
                        core_set=False,
                    )

            points = self.calculate_points(grain_mask)
            edges = self.calculate_edges(grain_mask)
            radius_stats = self.calculate_radius_stats(edges, points)
            # hull, hull_indices, hull_simplexes = self.convex_hull(edges, output_grain)
            _, _, hull_simplexes = self.convex_hull(edges, output_grain)
            centroid = self._calculate_centroid(points)
            # Centroids for the grains (minc and minr added because centroid returns values local to the cropped grain images)
            centre_x = centroid[0] + minc
            centre_y = centroid[1] + minr
            (smallest_bounding_width, smallest_bounding_length, aspect_ratio,) = self.calculate_aspect_ratio(
                edges=edges,
                hull_simplices=hull_simplexes,
                path=output_grain,
            )

            # Calculate minimum and maximum feret diameters
            min_feret, max_feret = self.get_max_min_ferets(edge_points=edges)

            # save_format = '.4f'

            # Save the stats to csv file. Note that many of the stats are multiplied by a scaling factor to convert
            # from pixel units to nanometres.
            # Removed formatting, better to keep accurate until the end, including in CSV, then shorten display
            stats = {
                "centre_x": centre_x * self.pixel_to_nanometre_scaling,
                "centre_y": centre_y * self.pixel_to_nanometre_scaling,
                "radius_min": radius_stats["min"] * self.pixel_to_nanometre_scaling,
                "radius_max": radius_stats["max"] * self.pixel_to_nanometre_scaling,
                "radius_mean": radius_stats["mean"] * self.pixel_to_nanometre_scaling,
                "radius_median": radius_stats["median"] * self.pixel_to_nanometre_scaling,
                "height_min": np.nanmin(masked_grain_image),
                "height_max": np.nanmax(masked_grain_image),
                "height_median": np.nanmedian(masked_grain_image),
                "height_mean": np.nanmean(masked_grain_image),
                "volume": np.nansum(masked_grain_image) * self.pixel_to_nanometre_scaling**2,
                "area": region.area * self.pixel_to_nanometre_scaling**2,
                "area_cartesian_bbox": region.area_bbox * self.pixel_to_nanometre_scaling**2,
                "smallest_bounding_width": smallest_bounding_width * self.pixel_to_nanometre_scaling,
                "smallest_bounding_length": smallest_bounding_length * self.pixel_to_nanometre_scaling,
                "smallest_bounding_area": smallest_bounding_length
                * smallest_bounding_width
                * self.pixel_to_nanometre_scaling**2,
                "aspect_ratio": aspect_ratio,
<<<<<<< HEAD
                "threshold": self.direction,
=======
                "max_feret": max_feret * self.pixel_to_nanometre_scaling,
                "min_feret": min_feret * self.pixel_to_nanometre_scaling,
>>>>>>> 0b760f77
            }

            stats_array.append(stats)

            # Add cartesian bounding box for the grain to the labelled image
            min_row, min_col, max_row, max_col = region.bbox
            rectangle = mpl.patches.Rectangle(
                (min_col, min_row),
                max_col - min_col,
                max_row - min_row,
                fill=False,
                edgecolor="white",
                linewidth=2,
            )
            ax.add_patch(rectangle)

        grainstats = pd.DataFrame(data=stats_array)
        grainstats.index.name = "Molecule Number"

        # if self.save_cropped_grains:
        # savename = f"{self.image_name}_{self.direction}_grainstats.csv"
        # grainstats.to_csv(self.base_output_dir / self.direction / savename)
        # LOGGER.info(
        #    f"[{self.image_name}] : Grain statistics saved to {str(self.base_output_dir)}/{str(self.direction)}/{savename}"
        # )

        return {"statistics": grainstats, "plot": ax}

    # def save_plot(self, img: Axes, title: str = None, filename: str = "15-labelled_image_bboxes.png") -> None:
    #     """Save the image adding a title if specified."""
    #     title = title if title is not None else "Labelled Image with Bounding Boxes"
    #     plt.title(title)
    #     plt.savefig(self.base_output_dir / filename)
    #     plt.close()

    @staticmethod
    def calculate_points(grain_mask: np.ndarray):
        """Class method that takes a 2D boolean numpy array image of a grain and returns a list containing the
        co-ordinates of the points in the grain.


        Parameters
        ----------
        grain_mask : np.ndarray
            A 2D numpy array image of a grain. Data in the array must be boolean.

        Returns
        -------
        points : list
            A python list containing the coordinates of the pixels in the grain."""
        nonzero_coordinates = grain_mask.nonzero()
        points = []
        for point in np.transpose(nonzero_coordinates):
            points.append(list(point))

        return points

    @staticmethod
    def calculate_edges(grain_mask: np.ndarray):
        """Class method that takes a 2D boolean numpy array image of a grain and returns a python list of the
        coordinates of the edges of the grain.

        Parameters
        ----------
        grain_mask : np.ndarray
            A 2D numpy array image of a grain. Data in the array must be boolean.

        Returns
        -------
        edges : list
            List containing the coordinates of the edges of the grain.
        """
        # Fill any holes
        filled_grain_mask = scipy.ndimage.binary_fill_holes(grain_mask)
        # Get outer edge using canny filtering
        edges = skimage_feature.canny(filled_grain_mask, sigma=3)
        nonzero_coordinates = edges.nonzero()
        # Get vector representation of the points
        # FIXME : Switched to list comprehension but should be unnecessary to create this as a list as we can use
        # np.stack() to combine the arrays and use that...
        # return np.stack(nonzero_coordinates, axis=1)
        # edges = []
        # for vector in np.transpose(nonzero_coordinates):
        #     edges.append(list(vector))
        # return edges
        return [list(vector) for vector in np.transpose(nonzero_coordinates)]

    def calculate_radius_stats(self, edges: list, points: list) -> Tuple:
        """Class method that calculates the statistics relating to the radius. The radius in this context
        is the distance from the centroid to points on the edge of the grain.

        Parameters
        ----------
        edges: list
            A 2D python list containing the coordinates of the edges of a grain.
        points: list
            A 2D python list containing the coordinates of the points in a grain.

        Returns
        -------
        Tuple[float]
            A tuple of the minimum, maximum, mean and median radius of the grain
        """
        # Calculate the centroid of the grain
        centroid = self._calculate_centroid(points)
        # Calculate the displacement
        displacements = self._calculate_displacement(edges, centroid)
        # Calculate the radius of each point
        radii = self._calculate_radius(displacements)
        return {
            "min": np.min(radii),
            "max": np.max(radii),
            "mean": np.mean(radii),
            "median": np.median(radii),
        }

    @staticmethod
    def _calculate_centroid(points: np.array) -> tuple:
        """Calculate the centroid of a bounding box.

        Parameters
        ----------
        points: list
            A 2D python list containing the co-ordinates of the points in a grain.

        Returns
        -------
        tuple
            The co-ordinates of the centroid.
        """
        # FIXME : Remove once we have a numpy array returned by calculate_edges
        points = np.array(points)
        return (np.mean(points[:, 0]), np.mean(points[:, 1]))

    @staticmethod
    def _calculate_displacement(edges: np.array, centroid: tuple) -> np.array:
        """Calculate the displacement between the centroid and edges"""
        # FIXME : Remove once we have a numpy array returned by calculate_edges
        return np.array(edges) - centroid

    @staticmethod
    def _calculate_radius(displacements) -> np.array:
        """Calculate the radius of each point from the centroid

        Parameters
        ----------
        displacements: List[list]

        Retrurns
        --------
        np.array
        """
        return np.array([np.sqrt(radius[0] ** 2 + radius[1] ** 2) for radius in displacements])

    def convex_hull(self, edges: list, base_output_dir: Path, debug: bool = False):
        """Class method that takes a grain mask and the edges of the grain and returns the grain's convex hull. Based
        off of the Graham Scan algorithm and should ideally scale in time with O(nlog(n)).

        Parameters
        ----------
        edges : list
            A python list contianing the coordinates of the edges of the grain.
        base_output_dir : Union[str, Path]
            Directory to save output to.
        debug : bool
            Default false. If true, debug information will be displayed to the terminal and plots for the convex hulls and edges will be saved.

        Returns
        -------
        hull : list
            Coordinates of the points in the hull.
        hull_indices : list
            The hull points indices inside the edges list. In other words, this provides a way to find the points from the hull inside the edges list that was passed.
        simplices : list
            List of tuples, each tuple representing a simplex of the convex hull. These simplices are sorted such that they follow each other in counterclockwise order.
        """
        hull, hull_indices, simplexes = self.graham_scan(edges)

        # Debug information
        if debug:
            base_output_dir.mkdir(parents=True, exist_ok=True)
            self.plot(edges, hull, base_output_dir / "_points_hull.png")
            LOGGER.info(f"points: {edges}")
            LOGGER.info(f"hull: {hull}")
            LOGGER.info(f"hull indexes: {hull_indices}")
            LOGGER.info(f"simplexes: {simplexes}")

        return hull, hull_indices, simplexes

    def calculate_squared_distance(self, point_2: tuple, point_1: tuple = None) -> float:
        """Function that calculates the distance squared between two points. Used for distance sorting purposes and
        therefore does not perform a square root in the interests of efficiency.

        Parameters
        ----------
        point_2 : tuple
            The point to find the squared distance to.
        point_1 : tuple
            Optional - defaults to the starting point defined in the graham_scan() function. The point to find the
        squared distance from.

        Returns
        -------
        distance_squared : float
            The squared distance between the two points.
        """
        # Get the distance squared between two points. If the second point is not provided, use the starting point.
        point_1 = self.start_point if point_1 is None else point_1
        delta_x = point_2[0] - point_1[0]
        delta_y = point_2[1] - point_1[1]
        # Don't need the sqrt since just sorting for dist
        return float(delta_x**2 + delta_y**2)

    def sort_points(self, points: List) -> List:
        #    def sort_points(self, points: np.array) -> List:
        """Function to sort points in counter-clockwise order of angle made with the starting point.

        Parameters
        ----------
        points: list
            A python list of the coordinates to sort.

        Returns
        -------
        sorted_points : list
            A python list of sorted points.
        """
        # Return if the list is length 1 or 0 (i.e. a single point).
        if len(points) <= 1:
            return points
        # Lists that allow sorting of points relative to a current comparision point
        smaller, equal, larger = [], [], []
        # Get a random point in the array to calculate the pivot angle from. This sorts the points relative to this point.
        pivot_angle = self.get_angle(points[randint(0, len(points) - 1)], self.start_point)
        for point in points:
            point_angle = self.get_angle(point, self.start_point)
            # If the
            if point_angle < pivot_angle:
                smaller.append(point)
            elif point_angle == pivot_angle:
                equal.append(point)
            else:
                larger.append(point)
        # Lets take a different approach and use arrays, we have a start point lets work out the angle of each point
        # relative to that and _then_ sort it.
        # pivot_angles = self.get_angle(points, self.start_point)
        # Recursively sort the arrays until each point is sorted
        sorted_points = (
            self.sort_points(smaller) + sorted(equal, key=self.calculate_squared_distance) + self.sort_points(larger)
        )
        # Return sorted array where equal angle points are sorted by distance
        return sorted_points

    def get_start_point(self, edges) -> int:
        """Determine the index of the bottom most point of the hull when sorted by x-position.

        Parameters
        ----------
        edges: np.array

        Returns
        -------
        """
        min_y_index = np.argmin(edges[:, 1])
        self.start_point = edges[min_y_index]

    def graham_scan(self, edges: list):
        """A function based on the Graham Scan algorithm that constructs a convex hull from points in 2D cartesian
        space. Ideally this algorithm will take O( n * log(n) ) time.

        Parameters
        ----------
        edges : list
            A python list of coordinates that make up the edges of the grain.

        Returns
        -------
        hull : list
            A list containing coordinates of the points in the hull.
        hull_indices : list
            A list containing the hull points indices inside the edges list. In other words, this provides a way to find
            the points from the hull inside the edges list that was passed.
        simplices : list
            A  list of tuples, each tuple representing a simplex of the convex hull. These simplices are sorted such
            that they follow each other in counterclockwise order.
        """
        # FIXME : Make this an isolated method
        # Find a point guaranteed to be on the hull. I find the bottom most point(s) and sort by x-position.
        min_y_index = None
        for index, point in enumerate(edges):
            if min_y_index is None or point[1] < edges[min_y_index][1]:
                min_y_index = index
            if point[1] == edges[min_y_index][1] and point[0] < edges[min_y_index][0]:
                min_y_index = index
        self.start_point = edges[min_y_index]
        # This does the same thing, but as a separate method and with Numpy Array rather than a lsit
        # self.get_start_point(edges)
        # Sort the points
        points_sorted_by_angle = self.sort_points(edges)

        # Remove starting point from the list so it's not added more than once to the hull
        start_point_index = points_sorted_by_angle.index(self.start_point)
        del points_sorted_by_angle[start_point_index]
        # Add start point and the first point sorted by angle. Both of these points will always be on the hull.
        hull = [self.start_point, points_sorted_by_angle[0]]

        # Iterate through each point, checking if this point would cause a clockwise rotation if added to the hull, and
        # if so, backtracking.
        for index, point in enumerate(points_sorted_by_angle[1:]):
            # Determine if the proposed point demands a clockwise rotation
            while self.is_clockwise(hull[-2], hull[-1], point) is True:
                # Delete the failed point
                del hull[-1]
                if len(hull) < 2:
                    break
            # The point does not immediately cause a clockwise rotation.
            hull.append(point)

        # Get hull indices from original points array
        hull_indices = []
        for point in hull:
            hull_indices.append(edges.index(point))

        # Create simplices from the hull points
        simplices = []
        for index, value in enumerate(hull_indices):
            simplices.append((hull_indices[index - 1], value))

        return hull, hull_indices, simplices

    @staticmethod
    def plot(edges: list, convex_hull: list = None, file_path: Path = None):
        """A function that plots and saves the coordinates of the edges in the grain and optionally the hull. The
        plot is saved as the file name that is provided.

        Parameters
        ----------
        coordinates : list
            A list of points to be plotted.
        convex_hull : list
            Optional argument. A list of points that form the convex hull. Will be plotted with the coordinates if
            provided.
        file_path : Path
            Path of the file to save the plot as.
        """

        _, ax = plt.subplots(1, 1, figsize=(8, 8))
        x_s, y_s = zip(*edges)
        ax.scatter(x_s, y_s)
        if convex_hull is not None:
            for index in range(1, len(convex_hull) + 1):
                # Loop on the final simplex of the hull to join the last and first points together.
                if len(convex_hull) == index:
                    index = 0
                point2 = convex_hull[index]
                point1 = convex_hull[index - 1]
                # Plot a line between the two points
                plt.plot((point1[0], point2[0]), (point1[1], point2[1]), "#994400")
        plt.savefig(file_path)
        plt.close()

    def calculate_aspect_ratio(self, edges: list, hull_simplices: np.ndarray, path: Path, debug: bool = False) -> tuple:
        """Class method that takes a list of edge points for a grain, and convex hull simplices and returns the width,
           length and aspect ratio of the smallest bounding rectangle for the grain.

        Parameters
        ----------
        edges : list
            A python list of coordinates of the edge of the grain.
        hull_simplices : np.ndarray
            A 2D numpy array of simplices that the hull is comprised of.
        path : Path
            Path to the save folder for the grain.
        debug : bool
            If true, various plots will be saved for diagnostic purposes.

        Returns
        -------
        smallest_bounding_width : float
            The width in pixels (not nanometres), of the smallest bounding rectangle for the grain.
        smallest_bounding_length : float
            The length in pixels (not nanometres), of the smallest bounding rectangle for the grain.
        aspect_ratio : float
            The width divided by the length of the smallest bounding rectangle for the grain. It will always be greater
            or equal to 1.
        """
        # Ensure the edges are in the form of a numpy array.
        edges = np.array(edges)

        # Create a variable to store the smallest area in - this is to be able to compare whilst iterating
        smallest_bounding_area = None
        # FIXME : pylint complains that this is unused which looks like a false positive to me as it is used.
        #         Probably does not need initiating here though (and code runs fine when doing so)
        # smallest_bounding_rectangle = None

        # Iterate through the simplices
        for simplex_index, simplex in enumerate(hull_simplices):
            p_1 = edges[simplex[0]]
            p_2 = edges[simplex[1]]
            delta = p_1 - p_2
            angle = np.arctan2(delta[0], delta[1])

            # Find the centroid of the points
            centroid = (sum(edges[:, 0]) / len(edges), sum(edges[:, 1] / len(edges)))

            # Map the coordinates such that the centroid is now centered on the origin. This is needed for the
            # matrix rotation step coming up.
            remapped_points = edges - centroid

            # Rotate the coordinates using a rotation matrix
            rotated_coordinates = np.array(((np.cos(angle), -np.sin(angle)), (np.sin(angle), np.cos(angle))))

            # For each point in the set, rotate it using the above rotation matrix.
            rotated_points = []
            for _, point in enumerate(remapped_points):
                newpoint = rotated_coordinates @ point
                # FIXME : Can probably use np.append() here to append arrays directly, something like
                # np.append(rotated_points, newpoint, axis=0) but doing so requires other areas to be modified
                rotated_points.append(newpoint)
            rotated_points = np.array(rotated_points)
            # Find the cartesian extremities
            extremes = self.find_cartesian_extremes(rotated_points)

            if debug:
                # Ensure directory is there
                path.mkdir(parents=True, exist_ok=True)

                # Create plot
                # FIXME : Make this a method
                fig = plt.figure(figsize=(8, 8))
                ax = fig.add_subplot(111)

                # Draw the points and the current simplex that is being tested
                plt.scatter(x=remapped_points[:, 0], y=remapped_points[:, 1])
                plt.plot(
                    remapped_points[simplex, 0],
                    remapped_points[simplex, 1],
                    "#444444",
                    linewidth=4,
                )
                plt.scatter(x=rotated_points[:, 0], y=rotated_points[:, 1])
                plt.plot(
                    rotated_points[simplex, 0],
                    rotated_points[simplex, 1],
                    "k-",
                    linewidth=5,
                )
                LOGGER.info(rotated_points[simplex, 0], rotated_points[simplex, 1])

                # Draw the convex hulls
                for _simplex in hull_simplices:
                    plt.plot(
                        remapped_points[_simplex, 0],
                        remapped_points[_simplex, 1],
                        "#888888",
                    )
                    plt.plot(
                        rotated_points[_simplex, 0],
                        rotated_points[_simplex, 1],
                        "#555555",
                    )

                # Draw bounding box
                plt.plot(
                    [
                        extremes["x_min"],
                        extremes["x_min"],
                        extremes["x_max"],
                        extremes["x_max"],
                        extremes["x_min"],
                    ],
                    [
                        extremes["y_min"],
                        extremes["y_max"],
                        extremes["y_max"],
                        extremes["y_min"],
                        extremes["y_min"],
                    ],
                    "#994400",
                )
                plt.savefig(path / ("bounding_rectangle_construction_simplex_" + str(simplex_index) + ".png"))

            # Calculate the area of the proposed bounding rectangle
            bounding_area = (extremes["x_max"] - extremes["x_min"]) * (extremes["y_max"] - extremes["y_min"])

            # If current bounding rectangle is the smallest so far
            if smallest_bounding_area is None or bounding_area < smallest_bounding_area:
                smallest_bounding_area = bounding_area
                # smallest_bounding_rectangle = (
                #     extremes["x_min"],
                #     extremes["x_max"],
                #     extremes["y_min"],
                #     extremes["y_max"],
                # )
                aspect_ratio = (extremes["x_max"] - extremes["x_min"]) / (extremes["y_max"] - extremes["y_min"])
                smallest_bounding_width = min(
                    (extremes["x_max"] - extremes["x_min"]),
                    (extremes["y_max"] - extremes["y_min"]),
                )
                smallest_bounding_length = max(
                    (extremes["x_max"] - extremes["x_min"]),
                    (extremes["y_max"] - extremes["y_min"]),
                )
                # Enforce >= 1 aspect ratio
                if aspect_ratio < 1.0:
                    aspect_ratio = 1 / aspect_ratio

        # Unrotate the bounding box vertices
        r_inverse = rotated_coordinates.T
        translated_rotated_bounding_rectangle_vertices = np.array(
            (
                [extremes["x_min"], extremes["y_min"]],
                [extremes["x_max"], extremes["y_min"]],
                [extremes["x_max"], extremes["y_max"]],
                [extremes["x_min"], extremes["y_max"]],
            )
        )
        translated_bounding_rectangle_vertices = []
        for _, point in enumerate(translated_rotated_bounding_rectangle_vertices):
            newpoint = r_inverse @ point
            # FIXME : As above can likely use np.append(, axis=0) here
            translated_bounding_rectangle_vertices.append(newpoint)
        translated_bounding_rectangle_vertices = np.array(translated_bounding_rectangle_vertices)

        if debug:
            # Create plot
            # FIXME : Make this a private method
            fig = plt.figure(figsize=(8, 8))
            ax = fig.add_subplot(111)
            plt.scatter(x=edges[:, 0], y=edges[:, 1])
            ax.plot(
                np.append(
                    translated_rotated_bounding_rectangle_vertices[:, 0],
                    translated_rotated_bounding_rectangle_vertices[0, 0],
                ),
                np.append(
                    translated_rotated_bounding_rectangle_vertices[:, 1],
                    translated_rotated_bounding_rectangle_vertices[0, 1],
                ),
                "#994400",
                label="rotated",
            )
            ax.plot(
                np.append(
                    translated_bounding_rectangle_vertices[:, 0],
                    translated_bounding_rectangle_vertices[0, 0],
                ),
                np.append(
                    translated_bounding_rectangle_vertices[:, 1],
                    translated_bounding_rectangle_vertices[0, 1],
                ),
                "#004499",
                label="unrotated",
            )
            ax.scatter(
                x=remapped_points[:, 0],
                y=remapped_points[:, 1],
                color="#004499",
                label="translated",
            )
            ax.scatter(x=rotated_points[:, 0], y=rotated_points[:, 1], label="rotated")
            ax.legend()
            plt.savefig(path / "hull_bounding_rectangle_extra")

        fig = plt.figure(figsize=(8, 8))
        ax = fig.add_subplot(111)
        bounding_rectangle_vertices = translated_bounding_rectangle_vertices + centroid
        ax.plot(
            np.append(bounding_rectangle_vertices[:, 0], bounding_rectangle_vertices[0, 0]),
            np.append(bounding_rectangle_vertices[:, 1], bounding_rectangle_vertices[0, 1]),
            "#994400",
            label="unrotated",
        )
        ax.scatter(x=edges[:, 0], y=edges[:, 1], label="original points")
        ax.set_aspect(1)
        ax.legend()
        plt.xlabel("Grain Length (nm)")
        plt.ylabel("Grain Width (nm)")
        # plt.savefig(path / "minimum_bbox.png")
        plt.close()

        return smallest_bounding_width, smallest_bounding_length, aspect_ratio

    @staticmethod
    def find_cartesian_extremes(rotated_points: np.ndarray) -> Dict:
        """Find the limits of x and y of rotated points.

        Parameters
        ----------
        rotated_points: np.ndarray
            2-D array of rotated points.

        Returns
        -------
        Dict
            Dictionary of the x and y min and max.__annotations__
        """
        extremes = {}
        extremes["x_min"] = np.min(rotated_points[:, 0])
        extremes["x_max"] = np.max(rotated_points[:, 0])
        extremes["y_min"] = np.min(rotated_points[:, 1])
        extremes["y_max"] = np.max(rotated_points[:, 1])
        return extremes

    @staticmethod
    def get_shift(coords: np.ndarray, shape: np.ndarray) -> int:
        """Obtains the coordinate shift to reflect the cropped image box for molecules near the edges of the image.

        Parameters
        ----------
        coords: np.ndarray
            Value representing integer coordinates which may be outside of the image.
        shape: np.ndarray
            Array of the shape of an image.

        Returns
        -------
        np.int64
            Max value of the shift to reflect the croped region so it stays within the image.
        """
        shift = shape - coords[np.where(coords > shape)]
        shift = np.hstack((shift, -coords[np.where(coords < 0)]))
        if len(shift) == 0:
            return 0
        else:
            max_index = np.argmax(abs(shift))
            return shift[max_index]

    def get_cropped_region(self, image: np.ndarray, length: int, centre: np.ndarray) -> np.ndarray:
        """Crops the image with respect to a given pixel length around the centre coordinates.

        Parameters
        ----------
        image: np.ndarray
            The image array.
        length: int
            The length (in pixels) of the resultant cropped image.
        centre: np.ndarray
            The centre of the object to crop.

        Returns
        -------
        np.ndarray
            Cropped array of the image.
        """
        shape = image.shape
        xy1 = shape - (centre + length + 1)
        xy2 = shape - (centre - length)
        xy = np.stack((xy1, xy2))
        shiftx = self.get_shift(xy[:, 0], shape[0])
        shifty = self.get_shift(xy[:, 1], shape[1])
        return image.copy()[
            centre[0] - length - shiftx : centre[0] + length + 1 - shiftx,
            centre[1] - length - shifty : centre[1] + length + 1 - shifty,
        ]

    @staticmethod
    def get_triangle_height(base_point_1: np.array, base_point_2: np.array, top_point: np.array) -> float:
        """Returns the height of a triangle defined by the input point vectors.
        Parameters
        ----------
        base_point_1: np.ndarray
            a base point of the triangle, eg: [5, 3].

        base_point_2: np.ndarray
            a base point of the triangle, eg: [8, 3].

        top_point: np.ndarray
            the top point of the triangle, defining the height from the line between the two base points, eg: [6,10].

        Returns
        -------
        Float
            The height of the triangle - ie the shortest distance between the top point and the line between the two base points.
        """

        # Height of triangle = A/b = ||AB X AC|| / ||AB||
        a_b = base_point_1 - base_point_2
        a_c = base_point_1 - top_point
        return np.linalg.norm(np.cross(a_b, a_c)) / np.linalg.norm(a_b)

    @staticmethod
    def get_max_min_ferets(edge_points: list):
        """Returns the minimum and maximum feret diameters for a grain.
        These are defined as the smallest and greatest distances between
        a pair of callipers that are rotating around a 2d object, maintaining
        contact at all times.

        Parameters
        ----------
        edge_points: list
            a list of the vector positions of the pixels comprising the edge of the
            grain. Eg: [[0, 0], [1, 0], [2, 1]]
        Returns
        -------
        min_feret: float
            the minimum feret diameter of the grain
        max_feret: float
            the maximum feret diameter of the grain

        Notes
        -----
        The method starts out by calculating the upper and lower convex hulls using
        an algorithm based on the Graham Scan Algorithm [1]_. Using these upper and
        lower hulls, the callipers are simulated as rotating clockwise around the grain.
        We determine the order in which vertices are encountered by comparing the
        gradients of the slopes between vertices. An array of pairs of points that
        are in contact with either calliper at a given time is created in order to
        be able to calculate the maximum feret diameter. The minimum diameter is a
        little tricky, since it won't simply be the shortest distance between two
        contact points, but it will occur somewhere during the rotation around a
        pair of contact points. It turns out that the point will always be such
        that two points are in contact with one calliper while the other calliper
        is in contact with another point. We can use this fact to be sure of finding
        the smallest feret diameter, simply by testing each triangle of 3 contact points
        as we iterate, finding the height of the triangle that is formed between the
        three aforementioned points, as this will be the perpendicular distance between
        the callipers.

        References
        ----------
        [1] Graham, R.L. (1972).
            "An Efficient Algorithm for Determining the Convex Hull of a Finite Planar Set".
            Information Processing Letters. 1 (4): 132-133.
            doi:10.1016/0020-0190(72)90045-2.
        """

        # Sort the vectors by their x coordinate and then by their y coordinate.
        # The conversion between list and numpy array can be removed, though it would be harder
        # to read.
        edge_points.sort()
        edge_points = np.array(edge_points)

        # Construct upper and lower hulls for the edge points. Sadly we can't just use the standard hull
        # that graham_scan() returns, since we need to separate the upper and lower hulls. I might streamline
        # these two into one method later.
        upper_hull = []
        lower_hull = []
        for point in edge_points:
            while len(lower_hull) > 1 and GrainStats.is_clockwise(lower_hull[-2], lower_hull[-1], point):
                lower_hull.pop()
            lower_hull.append(point)
            while len(upper_hull) > 1 and not GrainStats.is_clockwise(upper_hull[-2], upper_hull[-1], point):
                upper_hull.pop()
            upper_hull.append(point)

        upper_hull = np.array(upper_hull)
        lower_hull = np.array(lower_hull)

        # Create list of contact vertices for calipers on the antipodal hulls
        contact_points = []
        upper_index = 0
        lower_index = len(lower_hull) - 1
        min_feret = None
        while upper_index < len(upper_hull) - 1 or lower_index > 0:
            contact_points.append([lower_hull[lower_index, :], upper_hull[upper_index, :]])
            # If we have reached the end of the upper hull, continute iterating over the lower hull
            if upper_index == len(upper_hull) - 1:
                lower_index -= 1
                small_feret = GrainStats.get_triangle_height(
                    np.array(lower_hull[lower_index + 1, :]),
                    np.array(lower_hull[lower_index, :]),
                    np.array(upper_hull[upper_index, :]),
                )
                if min_feret is None or small_feret < min_feret:
                    min_feret = small_feret
            # If we have reached the end of the lower hull, continue iterating over the upper hull
            elif lower_index == 0:
                upper_index += 1
                small_feret = GrainStats.get_triangle_height(
                    np.array(upper_hull[upper_index - 1, :]),
                    np.array(upper_hull[upper_index, :]),
                    np.array(lower_hull[lower_index, :]),
                )
                if min_feret is None or small_feret < min_feret:
                    min_feret = small_feret
            # Check if the gradient of the last point and the proposed next point in the upper hull is greater than the gradient
            # of the two corresponding points in the lower hull, if so, this means that the next point in the upper hull
            # will be encountered before the next point in the lower hull and vice versa.
            # Note that the calculation here for gradients is the simple delta upper_y / delta upper_x > delta lower_y / delta lower_x
            # however I have multiplied through the denominators such that there are no instances of division by zero. The
            # inequality still holds and provides what is needed.
            elif (upper_hull[upper_index + 1, 1] - upper_hull[upper_index, 1]) * (
                lower_hull[lower_index, 0] - lower_hull[lower_index - 1, 0]
            ) > (lower_hull[lower_index, 1] - lower_hull[lower_index - 1, 1]) * (
                upper_hull[upper_index + 1, 0] - upper_hull[upper_index, 0]
            ):
                # If the upper hull is encoutnered first, increment the iteration index for the upper hull
                # Also consider the triangle that is made as the two upper hull vertices are colinear with the caliper
                upper_index += 1
                small_feret = GrainStats.get_triangle_height(
                    np.array(upper_hull[upper_index - 1, :]),
                    np.array(upper_hull[upper_index, :]),
                    np.array(lower_hull[lower_index, :]),
                )
                if min_feret is None or small_feret < min_feret:
                    min_feret = small_feret
            else:
                # The next point in the lower hull will be encountered first, so increment the lower hull iteration index.
                lower_index -= 1
                small_feret = GrainStats.get_triangle_height(
                    np.array(lower_hull[lower_index + 1, :]),
                    np.array(lower_hull[lower_index, :]),
                    np.array(upper_hull[upper_index, :]),
                )

                if min_feret is None or small_feret < min_feret:
                    min_feret = small_feret

        contact_points = np.array(contact_points)

        # Find the minimum and maximum distance in the contact points
        max_feret = None
        for point_pair in contact_points:
            dist = np.sqrt((point_pair[0, 0] - point_pair[1, 0]) ** 2 + (point_pair[0, 1] - point_pair[1, 1]) ** 2)
            if max_feret is None or max_feret < dist:
                max_feret = dist

        return min_feret, max_feret<|MERGE_RESOLUTION|>--- conflicted
+++ resolved
@@ -300,12 +300,9 @@
                 * smallest_bounding_width
                 * self.pixel_to_nanometre_scaling**2,
                 "aspect_ratio": aspect_ratio,
-<<<<<<< HEAD
                 "threshold": self.direction,
-=======
                 "max_feret": max_feret * self.pixel_to_nanometre_scaling,
                 "min_feret": min_feret * self.pixel_to_nanometre_scaling,
->>>>>>> 0b760f77
             }
 
             stats_array.append(stats)
