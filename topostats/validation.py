--- conflicted
+++ resolved
@@ -27,14 +27,12 @@
             "cores": lambda n: 1 <= n <= os.cpu_count(),
             "quiet": Or(True, False, error="Invalid value in config for 'quiet', valid values are 'True' or 'False'"),
             "file_ext": Or(
-<<<<<<< HEAD
-                ".spm", ".asd", ".jpk", error="Invalid value in config for 'file_ext', valid values are '.spm' or '.jpk'"
-=======
                 ".spm",
+                ".asd",
                 ".jpk",
                 ".ibw",
-                error="Invalid value in config for 'file_ext', valid values are '.spm', '.jpk' or '.ibw'",
->>>>>>> 4a0248a9
+                error="Invalid value in config for 'file_ext', valid values are '.spm', '.jpk', '.ibw' or '.asd' when `libasd` imported",
+
             ),
             "loading": {
                 "channel": str,
