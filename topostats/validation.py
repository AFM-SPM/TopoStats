"""Validation of configuration."""

import logging
import os
from pathlib import Path

from schema import And, Optional, Or, Schema, SchemaError

from topostats.logs.logs import LOGGER_NAME

LOGGER = logging.getLogger(LOGGER_NAME)

# pylint: disable=line-too-long
# pylint: disable=too-many-lines


def validate_config(config: dict, schema: Schema, config_type: str) -> None:
    """
    Validate configuration.

    Parameters
    ----------
    config : dict
        Config dictionary imported by read_yaml() and parsed through clean_config().
    schema : Schema
        A schema against which the configuration is to be compared.
    config_type : str
        Description of of configuration being validated.
    """
    try:
        schema.validate(config)
        LOGGER.info(f"The {config_type} is valid.")
    except SchemaError as schema_error:
        raise SchemaError(
            f"There is an error in your {config_type} configuration. "
            "Please refer to the first error message above for details"
        ) from schema_error


DEFAULT_CONFIG_SCHEMA = Schema(
    {
        "base_dir": Path,
        "output_dir": Path,
        "log_level": Or(
            "debug",
            "info",
            "warning",
            "error",
            error="Invalid value in config for 'log_level', valid values are 'info' (default), 'debug', 'error' or 'warning",
        ),
        "cores": lambda n: 1 <= n <= os.cpu_count(),
        "file_ext": Or(
            ".spm",
            ".asd",
            ".jpk",
            ".ibw",
            ".gwy",
            ".topostats",
            error="Invalid value in config for 'file_ext', valid values are '.spm', '.jpk', '.ibw', '.gwy', '.topostats', or '.asd'.",
        ),
        "loading": {"channel": str},
        "filter": {
            "run": Or(
                True,
                False,
                error="Invalid value in config for 'filter.run', valid values are 'True' or 'False'",
            ),
            "row_alignment_quantile": lambda n: 0.0 <= n <= 1.0,
            "threshold_method": Or(
                "absolute",
                "otsu",
                "std_dev",
                error=(
                    "Invalid value in config for 'filter.threshold_method', valid values "
                    "are 'absolute', 'otsu' or 'std_dev'"
                ),
            ),
            "otsu_threshold_multiplier": float,
            "threshold_std_dev": {
                "below": lambda n: n > 0,
                "above": lambda n: n > 0,
            },
            "threshold_absolute": {
                "below": Or(
                    int,
                    float,
                    error=(
                        "Invalid value in config for filter.threshold.absolute.below " "should be type int or float"
                    ),
                ),
                "above": Or(
                    int,
                    float,
                    error=(
                        "Invalid value in config for filter.threshold.absolute.below " "should be type int or float"
                    ),
                ),
            },
            "gaussian_size": float,
            "gaussian_mode": Or(
                "nearest",
                error="Invalid value in config for 'filter.gaussian_mode', valid values are 'nearest'",
            ),
            "remove_scars": {
                "run": bool,
                "removal_iterations": lambda n: 0 <= n < 10,
                "threshold_low": lambda n: n > 0,
                "threshold_high": lambda n: n > 0,
                "max_scar_width": lambda n: n >= 1,
                "min_scar_length": lambda n: n >= 1,
            },
        },
        "grains": {
            "run": Or(
                True,
                False,
                error="Invalid value in config for grains.run, valid values are 'True' or 'False'",
            ),
            "smallest_grain_size_nm2": lambda n: n > 0.0,
            "threshold_method": Or(
                "absolute",
                "otsu",
                "std_dev",
                error=(
                    "Invalid value in config for 'grains.threshold_method', valid values "
                    "are 'absolute', 'otsu' or 'std_dev'"
                ),
            ),
            "otsu_threshold_multiplier": float,
            "threshold_std_dev": {
                "below": lambda n: n > 0,
                "above": lambda n: n > 0,
            },
            "threshold_absolute": {
                "below": Or(
                    int,
                    float,
                    error=(
                        "Invalid value in config for grains.threshold.absolute.below " "should be type int or float"
                    ),
                ),
                "above": Or(
                    int,
                    float,
                    error=(
                        "Invalid value in config for grains.threshold.absolute.below " "should be type int or float"
                    ),
                ),
            },
            "absolute_area_threshold": {
                "above": [
                    Or(
                        int,
                        None,
                        error=(
                            "Invalid value in config for 'grains.absolute_area_threshold.above', valid values "
                            "are int or null"
                        ),
                    )
                ],
                "below": [
                    Or(
                        int,
                        None,
                        error=(
                            "Invalid value in config for 'grains.absolute_area_threshold.below', valid values "
                            "are int or null"
                        ),
                    )
                ],
            },
            "direction": Or(
                "both",
                "below",
                "above",
                error="Invalid direction for grains.direction valid values are 'both', 'below' or 'above",
            ),
            "remove_edge_intersecting_grains": Or(
                True,
                False,
                error="Invalid value in config for 'grains.remove_edge_intersecting_grains', valid values are 'True' or 'False'",
            ),
        },
        "grainstats": {
            "run": Or(
                True,
                False,
                error="Invalid value in config for 'grainstats.run', valid values are 'True' or 'False'",
            ),
            "edge_detection_method": Or(
                "binary_erosion",
                "canny",
            ),
            "cropped_size": Or(
                float,
                int,
            ),
        },
        "disordered_tracing": {
            "run": Or(
                True,
                False,
                error="Invalid value in config for 'disordered_tracing.run', valid values are 'True' or 'False'",
            ),
            "min_skeleton_size": lambda n: n > 0.0,
            "pad_width": lambda n: n > 0.0,
            "mask_smoothing_params": {
                "gaussian_sigma": Or(
                    float,
                    int,
                    None,
                ),
                "dilation_iterations": Or(
                    int,
                    None,
                ),
                "holearea_min_max": [
                    Or(
                        int,
                        float,
                        None,
                        error=(
                            "Invalid value in config for 'disordered_tracing.mask_smoothing_params.holearea_min_max', valid values "
                            "are int, float or null"
                        ),
                    ),
                ],
            },
            "skeletonisation_params": {
                "method": Or(
                    "zhang",
                    "lee",
                    "thin",
                    "medial_axis",
                    "topostats",
                    error="Invalid value in config for 'disordered_tracing.skeletonisation_method',"
                    "valid values are 'zhang', 'lee', 'thin', 'medial_axis', 'topostats'",
                ),
                "height_bias": lambda n: 0 < n <= 1,
            },
            "pruning_params": {
                "method": Or(
                    "topostats",
                    error="Invalid value in config for 'disordered_tracing.pruning_method', valid values are 'topostats'",
                ),
                "max_length": Or(int, float, None),
                "method_values": Or("min", "median", "mid"),
                "method_outlier": Or("abs", "mean_abs", "iqr"),
                "height_threshold": Or(int, float, None),
            },
        },
        "nodestats": {
            "run": Or(
                True,
                False,
                error="Invalid value in config for 'dnatracing.run', valid values are 'True' or 'False'",
            ),
            "node_joining_length": float,
            "node_extend_dist": float,
            "branch_pairing_length": float,
            "pad_width": lambda n: n > 0.0,
        },
        "ordered_tracing": {
            "run": Or(
                True,
                False,
                error="Invalid value in config for 'ordered_tracing.run', valid values are 'True' or 'False'",
            ),
            "ordering_method": Or(
                "nodestats",
                "original",
                error="Invalid value in config for 'ordered_tracing.ordering_method', valid values are 'nodestats' or 'original'",
            ),
            "pad_width": lambda n: n > 0.0,
        },
        "splining": {
            "run": Or(
                True,
                False,
                error="Invalid value in config for 'splining.run', valid values are 'True' or 'False'",
            ),
            "method": Or(
                "spline",
                "rolling_window",
                error="Invalid value in config for 'splining.method', valid values are 'spline' or 'rolling_window'",
            ),
            "rolling_window_size": lambda n: n > 0.0,
            "spline_step_size": lambda n: n > 0.0,
            "spline_linear_smoothing": lambda n: n >= 0.0,
            "spline_circular_smoothing": lambda n: n >= 0.0,
            "spline_degree": int,
            # "cores": lambda n: n > 0.0,
        },
        "plotting": {
            "run": Or(
                True,
                False,
                error="Invalid value in config for 'plotting.run', valid values are 'True' or 'False'",
            ),
            "style": And(
                str,
                Or(
                    "topostats.mplstyle",
                    str,
                    Path,
                    None,
                    error="Invalid value in config for 'plotting.style', valid values are 'topostats.mplstyle' or None",
                ),
            ),
            "savefig_format": Or(
                None,
                str,
                error="Invalid value in config for plotting.savefig_format" "must be a value supported by Matplotlib.",
            ),
            "savefig_dpi": Or(
                None,
                "figure",
                lambda n: n > 0,
                error="Invalid value in config for plotting.savefig_dpi, valid" "values are 'figure' or floats",
            ),
            "image_set": Or(
                "all",
                "core",
                error="Invalid value in config for 'plotting.image_set', valid values " "are 'all' or 'core'",
            ),
            "pixel_interpolation": Or(
                None,
                "none",
                "bessel",
                "bicubic",
                "bilinear",
                "catrom",
                "gaussian",
                "hamming",
                "hanning",
                "hermite",
                "kaiser",
                "lanczos",
                "mitchell",
                "nearest",
                "quadric",
                "sinc",
                "spline16",
                "spline36",
                error="Invalid interpolation value. See https://matplotlib.org/stable/gallery/images_contours_and_fields/interpolation_methods.html for options.",
            ),
            "zrange": [float, int, None],
            "colorbar": Or(
                True,
                False,
                error="Invalid value in config for 'plotting.colorbar', valid values are 'True' or 'False'",
            ),
            "axes": Or(
                True,
                False,
                error="Invalid value in config plotting.for 'axes', valid values are 'True' or 'False'",
            ),
            "num_ticks": Or(
                [None, And(int, lambda n: n > 1)],
                error="Invalid value in config plotting.for 'num_ticks', valid values are 'null' or integers > 1",
            ),
            "cmap": Or(
                None,
                str,
                error="Invalid value in config for 'plotting.cmap', valid values are 'afmhot', 'nanoscope', "
                "'gwyddion' or values supported by Matplotlib",
            ),
            "mask_cmap": str,
            "histogram_log_axis": Or(
                True,
                False,
                error=(
                    "Invalid value in config plotting histogram. For 'log_y_axis', valid values are 'True' or "
                    "'False'"
                ),
            ),
        },
        "summary_stats": {
            "run": Or(
                True,
                False,
                error="Invalid value in config for summary_stats.run, valid values are 'True' or 'False'",
            ),
            "config": Or(
                None,
                str,
                error=(
                    "Invalid value in config for summary_stats.config, valid values are 'None' or a path to a "
                    "config file."
                ),
            ),
        },
    }
)


PLOTTING_SCHEMA = Schema(
    {
        "extracted_channel": {
            "filename": str,
            "title": str,
            "image_type": Or(
                "binary",
                "non-binary",
                error=(
                    "Invalid value in config 'extracted_channel.image_type', valid values "
                    "are 'binary' or 'non-binary'"
                ),
            ),
            "core_set": bool,
            "savefig_dpi": Or(
                lambda n: n > 0,
                "figure",
                error="Invalid value in config for 'dpi', valid values are 'figure' or > 0.",
            ),
        },
        "pixels": {
            "filename": str,
            "title": str,
            "image_type": Or(
                "binary",
                "non-binary",
                error="Invalid value in config 'pixels.image_type', valid values are 'binary' or 'non-binary'",
            ),
            "core_set": bool,
            "savefig_dpi": Or(
                lambda n: n > 0,
                "figure",
                error="Invalid value in config for 'dpi', valid values are 'figure' or > 0.",
            ),
        },
        "initial_median_flatten": {
            "filename": str,
            "title": str,
            "image_type": Or(
                "binary",
                "non-binary",
                error=(
                    "Invalid value in config 'initial_median_flatten.image_type', valid values "
                    "are 'binary' or 'non-binary'"
                ),
            ),
            "core_set": bool,
            "savefig_dpi": Or(
                lambda n: n > 0,
                "figure",
                error="Invalid value in config for 'dpi', valid values are 'figure' or > 0.",
            ),
        },
        "initial_tilt_removal": {
            "filename": str,
            "title": str,
            "image_type": Or(
                "binary",
                "non-binary",
                error=(
                    "Invalid value in config 'initial_tilt_removal.image_type', valid values "
                    "are 'binary' or 'non-binary'"
                ),
            ),
            "core_set": bool,
            "savefig_dpi": Or(
                lambda n: n > 0,
                "figure",
                error="Invalid value in config for 'dpi', valid values are 'figure' or > 0.",
            ),
        },
        "initial_quadratic_removal": {
            "filename": str,
            "title": str,
            "image_type": Or(
                "binary",
                "non-binary",
                error=(
                    "Invalid value in config 'initial_quadratic_removal.image_type', valid values "
                    "are 'binary' or 'non-binary'"
                ),
            ),
            "core_set": bool,
            "savefig_dpi": Or(
                lambda n: n > 0,
                "figure",
                error="Invalid value in config for 'dpi', valid values are 'figure' or > 0.",
            ),
        },
        "initial_scar_removal": {
            "filename": str,
            "title": str,
            "image_type": Or(
                "binary",
                "non-binary",
                error=(
                    "Invalid value in config 'initial_scar_removal.image_type', valid values "
                    "are 'binary' or 'non-binary'"
                ),
            ),
            "core_set": bool,
            "savefig_dpi": Or(
                lambda n: n > 0,
                "figure",
                error="Invalid value in config for 'dpi', valid values are 'figure' or > 0.",
            ),
        },
        "initial_zero_average_background": {
            "filename": str,
            "title": str,
            "image_type": Or(
                "binary",
                "non-binary",
                error=(
                    "Invalid value in config 'initial_zero_average_background.image_type', valid values "
                    "are 'binary' or 'non-binary'"
                ),
            ),
            "core_set": bool,
            "savefig_dpi": Or(
                lambda n: n > 0,
                "figure",
                error="Invalid value in config for 'dpi', valid values are 'figure' or > 0.",
            ),
        },
        "initial_nonlinear_polynomial_removal": {
            "filename": str,
            "title": str,
            "image_type": Or(
                "binary",
                "non-binary",
                error=(
                    "Invalid value in config 'initial_nonlinear_polynomial_removal.image_type', valid values "
                    "are 'binary' or 'non-binary'"
                ),
            ),
            "core_set": bool,
            "savefig_dpi": Or(
                lambda n: n > 0,
                "figure",
                error="Invalid value in config for 'dpi', valid values are 'figure' or > 0.",
            ),
        },
        "mask": {
            "filename": str,
            "title": str,
            "image_type": Or(
                "binary",
                "non-binary",
                error="Invalid value in config 'mask.image_type', valid values are 'binary' or 'non-binary'",
            ),
            "core_set": bool,
            "savefig_dpi": Or(
                lambda n: n > 0,
                "figure",
                error="Invalid value in config for 'dpi', valid values are 'figure' or > 0.",
            ),
        },
        "masked_median_flatten": {
            "filename": str,
            "title": str,
            "image_type": Or(
                "binary",
                "non-binary",
                error=(
                    "Invalid value in config 'masked_median_flatten.image_type', valid values "
                    "are 'binary' or 'non-binary'"
                ),
            ),
            "core_set": bool,
            "savefig_dpi": Or(
                lambda n: n > 0,
                "figure",
                error="Invalid value in config for 'dpi', valid values are 'figure' or > 0.",
            ),
        },
        "masked_tilt_removal": {
            "filename": str,
            "title": str,
            "image_type": Or(
                "binary",
                "non-binary",
                error=(
                    "Invalid value in config 'masked_tilt_removal.image_type', valid values "
                    "are 'binary' or 'non-binary'"
                ),
            ),
            "core_set": bool,
            "savefig_dpi": Or(
                lambda n: n > 0,
                "figure",
                error="Invalid value in config for 'dpi', valid values are 'figure' or > 0.",
            ),
        },
        "masked_quadratic_removal": {
            "filename": str,
            "title": str,
            "image_type": Or(
                "binary",
                "non-binary",
                error=(
                    "Invalid value in config 'masked_quadratic_removal.image_type', valid values "
                    "are 'binary' or 'non-binary'"
                ),
            ),
            "core_set": bool,
            "savefig_dpi": Or(
                lambda n: n > 0,
                "figure",
                error="Invalid value in config for 'dpi', valid values are 'figure' or > 0.",
            ),
        },
        "masked_nonlinear_polynomial_removal": {
            "filename": str,
            "title": str,
            "image_type": Or(
                "binary",
                "non-binary",
                error=(
                    "Invalid value in config 'masked_nonlinear_polynomial_removal.image_type', valid values "
                    "are 'binary' or 'non-binary'"
                ),
            ),
            "core_set": bool,
            "savefig_dpi": Or(
                lambda n: n > 0,
                "figure",
                error="Invalid value in config for 'dpi', valid values are 'figure' or > 0.",
            ),
        },
        "secondary_scar_removal": {
            "filename": str,
            "title": str,
            "image_type": Or(
                "binary",
                "non-binary",
                error=(
                    "Invalid value in config 'masked_quadratic_removal.image_type', valid values "
                    "are 'binary' or 'non-binary'"
                ),
            ),
            "core_set": bool,
            "savefig_dpi": Or(
                lambda n: n > 0,
                "figure",
                error="Invalid value in config for 'dpi', valid values are 'figure' or > 0.",
            ),
        },
        "scar_mask": {
            "filename": str,
            "title": str,
            "image_type": Or(
                "binary",
                "non-binary",
                error=(
                    "Invalid value in config 'masked_quadratic_removal.image_type', valid values "
                    "are 'binary' or 'non-binary'"
                ),
            ),
            "core_set": bool,
            "savefig_dpi": Or(
                lambda n: n > 0,
                "figure",
                error="Invalid value in config for 'dpi', valid values are 'figure' or > 0.",
            ),
        },
        "final_zero_average_background": {
            "filename": str,
            "title": str,
            "image_type": Or(
                "binary",
                "non-binary",
                error=(
                    "Invalid value in config 'final_zero_average_background.image_type', valid values "
                    "are 'binary' or 'non-binary'"
                ),
            ),
            "core_set": bool,
            "savefig_dpi": Or(
                lambda n: n > 0,
                "figure",
                error="Invalid value in config for 'dpi', valid values are 'figure' or > 0.",
            ),
        },
        "gaussian_filtered": {
            "filename": str,
            "title": str,
            "image_type": Or(
                "binary",
                "non-binary",
                error=(
                    "Invalid value in config 'gaussian_filtered.image_type', valid values "
                    "are 'binary' or 'non-binary'"
                ),
            ),
            "core_set": bool,
            "savefig_dpi": Or(
                lambda n: n > 0,
                "figure",
                error="Invalid value in config for 'dpi', valid values are 'figure' or > 0.",
            ),
        },
        "z_threshed": {
            "title": str,
            "image_type": Or(
                "binary",
                "non-binary",
                error=(
                    "Invalid value in config 'z_threshold.image_type', valid values " "are 'binary' or 'non-binary'"
                ),
            ),
            "core_set": True,
            "savefig_dpi": Or(
                lambda n: n > 0,
                "figure",
                error="Invalid value in config for 'dpi', valid values are 'figure' or > 0.",
            ),
        },
        "mask_grains": {
            "filename": str,
            "title": str,
            "image_type": Or(
                "binary",
                "non-binary",
                error=(
                    "Invalid value in config 'mask_grains.image_type', valid values " "are 'binary' or 'non-binary'"
                ),
            ),
            "core_set": bool,
            "savefig_dpi": Or(
                lambda n: n > 0,
                "figure",
                error="Invalid value in config for 'dpi', valid values are 'figure' or > 0.",
            ),
        },
        "labelled_regions_01": {
            "filename": str,
            "title": str,
            "image_type": Or(
                "binary",
                "non-binary",
                error=(
                    "Invalid value in config 'labelled_regions_01.image_type', valid values "
                    "are 'binary' or 'non-binary'"
                ),
            ),
            "core_set": bool,
            "savefig_dpi": Or(
                lambda n: n > 0,
                "figure",
                error="Invalid value in config for 'dpi', valid values are 'figure' or > 0.",
            ),
        },
        "tidied_border": {
            "filename": str,
            "title": str,
            "image_type": Or(
                "binary",
                "non-binary",
                error=(
                    "Invalid value in config 'tidied_border.image_type', valid values " "are 'binary' or 'non-binary'"
                ),
            ),
            "core_set": bool,
            "savefig_dpi": Or(
                lambda n: n > 0,
                "figure",
                error="Invalid value in config for 'dpi', valid values are 'figure' or > 0.",
            ),
        },
        "removed_noise": {
            "filename": str,
            "title": str,
            "image_type": Or(
                "binary",
                "non-binary",
                error=(
                    "Invalid value in config 'removed_noise.image_type', valid values " "are 'binary' or 'non-binary'"
                ),
            ),
            "core_set": bool,
            "savefig_dpi": Or(
                lambda n: n > 0,
                "figure",
                error="Invalid value in config for 'dpi', valid values are 'figure' or > 0.",
            ),
        },
        "removed_small_objects": {
            "filename": str,
            "title": str,
            "image_type": Or(
                "binary",
                "non-binary",
                error=(
                    "Invalid value in config 'removed_small_objects.image_type', valid values "
                    "are 'binary' or 'non-binary'"
                ),
            ),
            "core_set": bool,
            "savefig_dpi": Or(
                lambda n: n > 0,
                "figure",
                error="Invalid value in config for 'dpi', valid values are 'figure' or > 0.",
            ),
        },
        "mask_overlay": {
            "title": str,
            "image_type": Or(
                "binary",
                "non-binary",
                error=(
                    "Invalid value in config 'mask_overlay.image_type', valid values " "are 'binary' or 'non-binary'"
                ),
            ),
            "core_set": True,
            "savefig_dpi": Or(
                lambda n: n > 0,
                "figure",
                error="Invalid value in config for 'dpi', valid values are 'figure' or > 0.",
            ),
        },
        "labelled_regions_02": {
            "filename": str,
            "title": str,
            "image_type": Or(
                "binary",
                "non-binary",
                error=(
                    "Invalid value in config 'labelled_regions_02.image_type', valid values "
                    "are 'binary' or 'non-binary'"
                ),
            ),
            "core_set": bool,
            "savefig_dpi": Or(
                lambda n: n > 0,
                "figure",
                error="Invalid value in config for 'dpi', valid values are 'figure' or > 0.",
            ),
        },
        "coloured_regions": {
            "filename": str,
            "title": str,
            "image_type": Or(
                "binary",
                "non-binary",
                error=(
                    "Invalid value in config 'coloured_regions.image_type', valid values "
                    "are 'binary' or 'non-binary'"
                ),
            ),
            "core_set": bool,
            "savefig_dpi": Or(
                lambda n: n > 0,
                "figure",
                error="Invalid value in config for 'dpi', valid values are 'figure' or > 0.",
            ),
        },
        "bounding_boxes": {
            "filename": str,
            "title": str,
            "image_type": Or(
                "binary",
                "non-binary",
                error=(
                    "Invalid value in config 'bounding_boxes.image_type', valid values " "are 'binary' or 'non-binary'"
                ),
            ),
            "core_set": bool,
            "savefig_dpi": Or(
                lambda n: n > 0,
                "figure",
                error="Invalid value in config for 'dpi', valid values are 'figure' or > 0.",
            ),
        },
        "coloured_boxes": {
            "filename": str,
            "title": str,
            "image_type": Or(
                "binary",
                "non-binary",
                error=(
                    "Invalid value in config 'coloured_boxes.image_type', valid values " "are 'binary' or 'non-binary'"
                ),
            ),
            "core_set": bool,
            "savefig_dpi": Or(
                lambda n: n > 0,
                "figure",
                error="Invalid value in config for 'dpi', valid values are 'figure' or > 0.",
            ),
        },
        "grain_image": {
            "image_type": Or(
                "binary",
                "non-binary",
                error=(
                    "Invalid value in config 'grain_image.image_type', valid values " "are 'binary' or 'non-binary'"
                ),
            ),
            "core_set": False,
            "savefig_dpi": Or(
                lambda n: n > 0,
                "figure",
                error="Invalid value in config for 'dpi', valid values are 'figure' or > 0.",
            ),
        },
        "grain_mask": {
            "image_type": Or(
                "binary",
                "non-binary",
                error=("Invalid value in config 'grain_mask.image_type', valid values " "are 'binary' or 'non-binary'"),
            ),
            "core_set": bool,
            "savefig_dpi": Or(
                lambda n: n > 0,
                "figure",
                error="Invalid value in config for 'dpi', valid values are 'figure' or > 0.",
            ),
        },
        "grain_mask_image": {
            "image_type": Or(
                "binary",
                "non-binary",
                error=(
                    "Invalid value in config 'grain_mask_image.image_type', valid values "
                    "are 'binary' or 'non-binary'"
                ),
            ),
            "core_set": bool,
            "savefig_dpi": Or(
                lambda n: n > 0,
                "figure",
                error="Invalid value in config for 'dpi', valid values are 'figure' or > 0.",
            ),
        },
        "orig_grain": {
            "filename": str,
            "title": str,
            "image_type": Or(
                "binary",
                "non-binary",
                error=(
                    "Invalid value in config 'coloured_boxes.image_type', valid values " "are 'binary' or 'non-binary'"
                ),
            ),
            "mask_cmap": str,
            "core_set": bool,
        },
        "smoothed_grain": {
            "filename": str,
            "title": str,
            "image_type": Or(
                "binary",
                "non-binary",
                error=(
                    "Invalid value in config 'coloured_boxes.image_type', valid values " "are 'binary' or 'non-binary'"
                ),
            ),
            "mask_cmap": str,
            "core_set": bool,
        },
        "skeleton": {
            "filename": str,
            "title": str,
            "image_type": Or(
                "binary",
                "non-binary",
                error=(
                    "Invalid value in config 'coloured_boxes.image_type', valid values " "are 'binary' or 'non-binary'"
                ),
            ),
            "mask_cmap": str,
            "core_set": bool,
            "savefig_dpi": int,
        },
        "pruned_skeleton": {
            "title": str,
            "image_type": Or(
                "binary",
                "non-binary",
                error=(
                    "Invalid value in config 'coloured_boxes.image_type', valid values " "are 'binary' or 'non-binary'"
                ),
            ),
            "mask_cmap": str,
            "core_set": bool,
            "savefig_dpi": int,
        },
        "convolved_skeletons": {
            "filename": str,
            "title": str,
            "image_type": Or(
                "binary",
                "non-binary",
                error=(
                    "Invalid value in config 'convolved_skeleton.image_type', valid values "
                    "are 'binary' or 'non-binary'"
                ),
            ),
            "mask_cmap": str,
            "core_set": bool,
            "savefig_dpi": int,
        },
        "node_centres": {
            "filename": str,
            "title": str,
            "image_type": Or(
                "binary",
                "non-binary",
                error=(
                    "Invalid value in config 'node_centres.image_type', valid values " "are 'binary' or 'non-binary'"
                ),
            ),
            "mask_cmap": str,
            "core_set": bool,
            "savefig_dpi": int,
        },
        "connected_nodes": {
            "title": str,
            "image_type": Or(
                "binary",
                "non-binary",
                error=(
                    "Invalid value in config 'node_branch_mask.image_type', valid values "
                    "are 'binary' or 'non-binary'"
                ),
            ),
            "mask_cmap": str,
            "core_set": bool,
            "savefig_dpi": int,
        },
<<<<<<< HEAD
        "node_branch_mask": {
=======
        "node_area_skeleton": {
>>>>>>> 4350dfeb
            "title": str,
            "image_type": Or(
                "binary",
                "non-binary",
                error=(
<<<<<<< HEAD
                    "Invalid value in config 'node_branch_mask.image_type', valid values "
=======
                    "Invalid value in config 'node_area_skeleton.image_type', valid values "
>>>>>>> 4350dfeb
                    "are 'binary' or 'non-binary'"
                ),
            ),
            "mask_cmap": str,
            "core_set": bool,
            "savefig_dpi": int,
        },
<<<<<<< HEAD
        "node_avg_mask": {
=======
        "node_branch_mask": {
>>>>>>> 4350dfeb
            "title": str,
            "image_type": Or(
                "binary",
                "non-binary",
                error=(
<<<<<<< HEAD
                    "Invalid value in config 'node_avg_mask.image_type', valid values " "are 'binary' or 'non-binary'"
=======
                    "Invalid value in config 'node_branch_mask.image_type', valid values "
                    "are 'binary' or 'non-binary'"
>>>>>>> 4350dfeb
                ),
            ),
            "mask_cmap": str,
            "core_set": bool,
<<<<<<< HEAD
        },
        "node_line_trace": {
=======
            "savefig_dpi": int,
        },
        "node_avg_mask": {
>>>>>>> 4350dfeb
            "title": str,
            "image_type": Or(
                "binary",
                "non-binary",
                error=(
                    "Invalid value in config 'node_avg_mask.image_type', valid values " "are 'binary' or 'non-binary'"
                ),
            ),
            "mask_cmap": str,
            "core_set": bool,
        },
<<<<<<< HEAD
        "ordered_traces": {
=======
        "node_line_trace": {
>>>>>>> 4350dfeb
            "title": str,
            "image_type": Or(
                "binary",
                "non-binary",
                error=(
                    "Invalid value in config 'coloured_boxes.image_type', valid values " "are 'binary' or 'non-binary'"
                ),
            ),
            "mask_cmap": str,
            "core_set": bool,
        },
<<<<<<< HEAD
        "trace_segments": {
            "filename": str,
=======
        "ordered_traces": {
>>>>>>> 4350dfeb
            "title": str,
            "image_type": Or(
                "binary",
                "non-binary",
                error=(
                    "Invalid value in config 'all_molecule_traces.image_type', valid values "
                    "are 'binary' or 'non-binary'"
                ),
            ),
            "mask_cmap": str,
            "core_set": bool,
            "savefig_dpi": Or(
                lambda n: n > 0,
                "figure",
                error="Invalid value in config for 'dpi', valid values are 'figure' or > 0.",
            ),
        },
<<<<<<< HEAD
        "over_under": {
=======
        "trace_segments": {
>>>>>>> 4350dfeb
            "filename": str,
            "title": str,
            "image_type": Or(
                "binary",
                "non-binary",
                error=(
                    "Invalid value in config 'all_molecule_traces.image_type', valid values "
                    "are 'binary' or 'non-binary'"
                ),
            ),
            "mask_cmap": str,
            "core_set": bool,
            "savefig_dpi": Or(
                lambda n: n > 0,
                "figure",
                error="Invalid value in config for 'dpi', valid values are 'figure' or > 0.",
            ),
        },
<<<<<<< HEAD
        "all_molecules": {
=======
        "over_under": {
>>>>>>> 4350dfeb
            "filename": str,
            "title": str,
            "image_type": Or(
                "binary",
                "non-binary",
                error=(
                    "Invalid value in config 'all_molecule_traces.image_type', valid values "
                    "are 'binary' or 'non-binary'"
                ),
            ),
            "mask_cmap": str,
            "core_set": bool,
            "savefig_dpi": Or(
                lambda n: n > 0,
                "figure",
                error="Invalid value in config for 'dpi', valid values are 'figure' or > 0.",
            ),
        },
<<<<<<< HEAD
        "fitted_trace": {
=======
        "all_molecules": {
>>>>>>> 4350dfeb
            "filename": str,
            "title": str,
            "image_type": Or(
                "binary",
                "non-binary",
                error=(
                    "Invalid value in config 'coloured_boxes.image_type', valid values " "are 'binary' or 'non-binary'"
                ),
            ),
            "mask_cmap": str,
            "core_set": bool,
            "savefig_dpi": int,
        },
<<<<<<< HEAD
=======
        "fitted_trace": {
            "filename": str,
            "title": str,
            "image_type": Or(
                "binary",
                "non-binary",
                error=(
                    "Invalid value in config 'coloured_boxes.image_type', valid values " "are 'binary' or 'non-binary'"
                ),
            ),
            "mask_cmap": str,
            "core_set": bool,
            "savefig_dpi": int,
        },
>>>>>>> 4350dfeb
        "splined_trace": {
            "image_type": Or(
                "binary",
                "non-binary",
                error=(
                    "Invalid value in config 'splined_trace.image_type', valid values " "are 'binary' or 'non-binary'"
                ),
            ),
            "title": str,
            "core_set": bool,
            "savefig_dpi": Or(
                lambda n: n > 0,
                "figure",
                error="Invalid value in config for 'dpi', valid values are 'figure' or > 0.",
            ),
        },
    }
)

SUMMARY_SCHEMA = Schema(
    {
        "base_dir": Path,
        "output_dir": Path,
        "csv_file": str,
        "savefig_format": Or(
            "png",
            "pdf",
            "svg",
            "tiff",
            "tif",
            error=("Invalid value in config 'savefig_format', valid values are 'png', 'pdf', 'svg' or 'tif'"),
        ),
        "pickle_plots": Or(
            True,
            False,
            error="Invalid value in config for 'pickle_plots', valid values are 'True' or 'False'",
        ),
        "var_to_label": Or(
            None,
            str,
            error="Invalid value in config for 'var_to_label', valid values are 'None' or a str",
        ),
        "image_id": str,
        "molecule_id": str,
        "hist": Or(
            True,
            False,
            error="Invalid value in config for 'hist', valid values are 'True' or 'False'",
        ),
        "bins": lambda n: n > 0,
        "stat": Or(
            "count",
            "frequency",
            "probability",
            "percent",
            "density",
            error=(
                "Invalid value in config 'stat', valid values are 'count', 'frequency', "
                "'probability', 'percent' or 'density'"
            ),
        ),
        "kde": Or(
            True,
            False,
            error="Invalid value in config for 'kde', valid values are 'True' or 'False'",
        ),
        "violin": Or(
            True,
            False,
            error="Invalid value in config for 'violin', valid values are 'True' or 'False'",
        ),
        "figsize": [lambda n: n > 0],
        "alpha": lambda n: n > 0,
        "palette": Or(
            "colorblind",
            "deep",
            "muted",
            "pastel",
            "bright",
            "dark",
            "Spectral",
            "Set2",
            error=(
                "Invalid value in config 'palette', valid values are 'colorblind', 'deep', "
                "'muted', 'pastel', 'bright', 'dark', 'Spectral' or 'Set2'"
            ),
        ),
        "stats_to_sum": [
            Optional("area"),
            Optional("area_cartesian_bbox"),
            Optional("aspect_ratio"),
            Optional("bending_angle"),
            Optional("contour_length"),
            Optional("end_to_end_distance"),
            Optional("height_max"),
            Optional("height_mean"),
            Optional("height_median"),
            Optional("height_min"),
            Optional("max_feret"),
            Optional("min_feret"),
            Optional("radius_max"),
            Optional("radius_mean"),
            Optional("radius_median"),
            Optional("radius_min"),
            Optional("smallest_bounding_area"),
            Optional("smallest_bounding_length"),
            Optional("smallest_bounding_width"),
            Optional("volume"),
        ],
    }
)<|MERGE_RESOLUTION|>--- conflicted
+++ resolved
@@ -1025,21 +1025,27 @@
             "core_set": bool,
             "savefig_dpi": int,
         },
-<<<<<<< HEAD
+        "node_area_skeleton": {
+            "title": str,
+            "image_type": Or(
+                "binary",
+                "non-binary",
+                error=(
+                    "Invalid value in config 'node_area_skeleton.image_type', valid values "
+                    "are 'binary' or 'non-binary'"
+                ),
+            ),
+            "mask_cmap": str,
+            "core_set": bool,
+            "savefig_dpi": int,
+        },
         "node_branch_mask": {
-=======
-        "node_area_skeleton": {
->>>>>>> 4350dfeb
-            "title": str,
-            "image_type": Or(
-                "binary",
-                "non-binary",
-                error=(
-<<<<<<< HEAD
+            "title": str,
+            "image_type": Or(
+                "binary",
+                "non-binary",
+                error=(
                     "Invalid value in config 'node_branch_mask.image_type', valid values "
-=======
-                    "Invalid value in config 'node_area_skeleton.image_type', valid values "
->>>>>>> 4350dfeb
                     "are 'binary' or 'non-binary'"
                 ),
             ),
@@ -1047,50 +1053,102 @@
             "core_set": bool,
             "savefig_dpi": int,
         },
-<<<<<<< HEAD
         "node_avg_mask": {
-=======
-        "node_branch_mask": {
->>>>>>> 4350dfeb
-            "title": str,
-            "image_type": Or(
-                "binary",
-                "non-binary",
-                error=(
-<<<<<<< HEAD
+            "title": str,
+            "image_type": Or(
+                "binary",
+                "non-binary",
+                error=(
                     "Invalid value in config 'node_avg_mask.image_type', valid values " "are 'binary' or 'non-binary'"
-=======
-                    "Invalid value in config 'node_branch_mask.image_type', valid values "
-                    "are 'binary' or 'non-binary'"
->>>>>>> 4350dfeb
-                ),
-            ),
-            "mask_cmap": str,
-            "core_set": bool,
-<<<<<<< HEAD
+                ),
+            ),
+            "mask_cmap": str,
+            "core_set": bool,
         },
         "node_line_trace": {
-=======
+            "title": str,
+            "image_type": Or(
+                "binary",
+                "non-binary",
+                error=(
+                    "Invalid value in config 'coloured_boxes.image_type', valid values " "are 'binary' or 'non-binary'"
+                ),
+            ),
+            "mask_cmap": str,
+            "core_set": bool,
+        },
+        "ordered_traces": {
+            "title": str,
+            "image_type": Or(
+                "binary",
+                "non-binary",
+                error=(
+                    "Invalid value in config 'all_molecule_traces.image_type', valid values "
+                    "are 'binary' or 'non-binary'"
+                ),
+            ),
+            "mask_cmap": str,
+            "core_set": bool,
+            "savefig_dpi": Or(
+                lambda n: n > 0,
+                "figure",
+                error="Invalid value in config for 'dpi', valid values are 'figure' or > 0.",
+            ),
+        },
+        "trace_segments": {
+            "filename": str,
+            "title": str,
+            "image_type": Or(
+                "binary",
+                "non-binary",
+                error=(
+                    "Invalid value in config 'all_molecule_traces.image_type', valid values "
+                    "are 'binary' or 'non-binary'"
+                ),
+            ),
+            "mask_cmap": str,
+            "core_set": bool,
+            "savefig_dpi": Or(
+                lambda n: n > 0,
+                "figure",
+                error="Invalid value in config for 'dpi', valid values are 'figure' or > 0.",
+            ),
+        },
+        "over_under": {
+            "filename": str,
+            "title": str,
+            "image_type": Or(
+                "binary",
+                "non-binary",
+                error=(
+                    "Invalid value in config 'all_molecule_traces.image_type', valid values "
+                    "are 'binary' or 'non-binary'"
+                ),
+            ),
+            "mask_cmap": str,
+            "core_set": bool,
+            "savefig_dpi": Or(
+                lambda n: n > 0,
+                "figure",
+                error="Invalid value in config for 'dpi', valid values are 'figure' or > 0.",
+            ),
+        },
+        "all_molecules": {
+            "filename": str,
+            "title": str,
+            "image_type": Or(
+                "binary",
+                "non-binary",
+                error=(
+                    "Invalid value in config 'coloured_boxes.image_type', valid values " "are 'binary' or 'non-binary'"
+                ),
+            ),
+            "mask_cmap": str,
+            "core_set": bool,
             "savefig_dpi": int,
         },
-        "node_avg_mask": {
->>>>>>> 4350dfeb
-            "title": str,
-            "image_type": Or(
-                "binary",
-                "non-binary",
-                error=(
-                    "Invalid value in config 'node_avg_mask.image_type', valid values " "are 'binary' or 'non-binary'"
-                ),
-            ),
-            "mask_cmap": str,
-            "core_set": bool,
-        },
-<<<<<<< HEAD
-        "ordered_traces": {
-=======
-        "node_line_trace": {
->>>>>>> 4350dfeb
+        "fitted_trace": {
+            "filename": str,
             "title": str,
             "image_type": Or(
                 "binary",
@@ -1101,111 +1159,8 @@
             ),
             "mask_cmap": str,
             "core_set": bool,
-        },
-<<<<<<< HEAD
-        "trace_segments": {
-            "filename": str,
-=======
-        "ordered_traces": {
->>>>>>> 4350dfeb
-            "title": str,
-            "image_type": Or(
-                "binary",
-                "non-binary",
-                error=(
-                    "Invalid value in config 'all_molecule_traces.image_type', valid values "
-                    "are 'binary' or 'non-binary'"
-                ),
-            ),
-            "mask_cmap": str,
-            "core_set": bool,
-            "savefig_dpi": Or(
-                lambda n: n > 0,
-                "figure",
-                error="Invalid value in config for 'dpi', valid values are 'figure' or > 0.",
-            ),
-        },
-<<<<<<< HEAD
-        "over_under": {
-=======
-        "trace_segments": {
->>>>>>> 4350dfeb
-            "filename": str,
-            "title": str,
-            "image_type": Or(
-                "binary",
-                "non-binary",
-                error=(
-                    "Invalid value in config 'all_molecule_traces.image_type', valid values "
-                    "are 'binary' or 'non-binary'"
-                ),
-            ),
-            "mask_cmap": str,
-            "core_set": bool,
-            "savefig_dpi": Or(
-                lambda n: n > 0,
-                "figure",
-                error="Invalid value in config for 'dpi', valid values are 'figure' or > 0.",
-            ),
-        },
-<<<<<<< HEAD
-        "all_molecules": {
-=======
-        "over_under": {
->>>>>>> 4350dfeb
-            "filename": str,
-            "title": str,
-            "image_type": Or(
-                "binary",
-                "non-binary",
-                error=(
-                    "Invalid value in config 'all_molecule_traces.image_type', valid values "
-                    "are 'binary' or 'non-binary'"
-                ),
-            ),
-            "mask_cmap": str,
-            "core_set": bool,
-            "savefig_dpi": Or(
-                lambda n: n > 0,
-                "figure",
-                error="Invalid value in config for 'dpi', valid values are 'figure' or > 0.",
-            ),
-        },
-<<<<<<< HEAD
-        "fitted_trace": {
-=======
-        "all_molecules": {
->>>>>>> 4350dfeb
-            "filename": str,
-            "title": str,
-            "image_type": Or(
-                "binary",
-                "non-binary",
-                error=(
-                    "Invalid value in config 'coloured_boxes.image_type', valid values " "are 'binary' or 'non-binary'"
-                ),
-            ),
-            "mask_cmap": str,
-            "core_set": bool,
             "savefig_dpi": int,
         },
-<<<<<<< HEAD
-=======
-        "fitted_trace": {
-            "filename": str,
-            "title": str,
-            "image_type": Or(
-                "binary",
-                "non-binary",
-                error=(
-                    "Invalid value in config 'coloured_boxes.image_type', valid values " "are 'binary' or 'non-binary'"
-                ),
-            ),
-            "mask_cmap": str,
-            "core_set": bool,
-            "savefig_dpi": int,
-        },
->>>>>>> 4350dfeb
         "splined_trace": {
             "image_type": Or(
                 "binary",
