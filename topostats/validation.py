"""Validation of configuration."""
import logging
import os
from pathlib import Path
from schema import Or, Schema, SchemaError

from topostats.logs.logs import LOGGER_NAME

LOGGER = logging.getLogger(LOGGER_NAME)

# pylint: disable=line-too-long


def validate_config(config: dict):
    """Validate configuration.

    Parameters
    ----------
    config: dict
        Config dictionary imported by read_yaml() and parsed through clean_config().
    """
    config_schema = Schema(
        {
            "base_dir": Path,
            "output_dir": Path,
            "warnings": Or("ignore", error="Invalid value in config for 'warnings', valid values are 'ignore'"),
            "cores": lambda n: 1 <= n <= os.cpu_count(),
            "quiet": Or(True, False, error="Invalid value in config for 'quiet', valid values are 'True' or 'False'"),
            "file_ext": Or(
                ".spm",
                ".asd",
                ".jpk",
                ".ibw",
                error="Invalid value in config for 'file_ext', valid values are '.spm', '.jpk', '.ibw' or '.asd' when `libasd` imported",
            ),
            "loading": {
                "channel": Or(
                    "ZSensor",
                    "",
                    "Stiffness",
                    "LogStiffness",
                    "Adhesion",
                    "Deformation",
                    "Dissipation",
                    "Height",  # end of spm channels
                    "HeightTracee",
                    "HeightRetrace",
                    "ZSensorTrace",
                    "ZSensorRetrace",
                    "UserIn0Trace",
                    "UserIn0Retrace",
                    "UserIn1Trace",
                    "UserIn1Retrace",  # end of ibw channels
<<<<<<< HEAD
                    "topography",
                    "phase",  # end of asd channels
                    "height_retrace",
                    "measuredHeight_retrace",
                    "amplitude_retrace",
                    "phase_retrace",
                    "error_retrace",
                    "height_trace",
                    "measuredHeight_trace",
                    "amplitude_trace",
                    "phase_trace",
                    "error_trace",  # end of jpk channels
                    error="Invalid value in config file for 'channel', all possible image channels are seen in the above error message.",
=======
                    error="Invalid value in config file for 'channel', all possible"
                    "image channels are seen in the above error message.",
>>>>>>> 2bfcdbea
                )
            },
            "filter": {
                "run": Or(
                    True,
                    False,
                    error="Invalid value in config for 'filter.run', valid values are 'True' or 'False'",
                ),
                "threshold_method": Or(
                    "absolute",
                    "otsu",
                    "std_dev",
                    error=(
                        "Invalid value in config for 'filter.threshold_method', valid values "
                        "are 'absolute', 'otsu' or 'std_dev'"
                    ),
                ),
                "otsu_threshold_multiplier": float,
                "threshold_std_dev": {
                    "lower": lambda n: n>0,
                    "upper": lambda n: n>0,
                },
                "threshold_absolute": {
                    "lower": lambda n: n<0,
                    "upper": lambda n: n>0,
                },
                "gaussian_size": float,
                "gaussian_mode": Or(
                    "nearest",
                    error="Invalid value in config for 'filter.gaussian_mode', valid values are 'nearest'",
                ),
            },
            "grains": {
                "run": Or(
                    True, False, error="Invalid value in config for grains.run, valid values are 'True' or 'False'"
                ),
                "absolute_smallest_grain_size": int,
                "threshold_method": Or(
                    "absolute",
                    "otsu",
                    "std_dev",
                    error=(
                        "Invalid value in config for 'grains.threshold_method', valid values "
                        "are 'absolute', 'otsu' or 'std_dev'"
                    ),
                ),
                "otsu_threshold_multiplier": float,
                "threshold_std_dev": {
                    "lower": lambda n: n>0,
                    "upper": lambda n: n>0,
                },
                "threshold_absolute": {
                    "lower": lambda n: n<0,
                    "upper": lambda n: n>0,
                },
                "absolute_area_threshold": {
                    "upper": [
                        Or(
                            int,
                            None,
                            error=(
                                "Invalid value in config for 'grains.absolute_area_threshold.upper', valid values "
                                "are int or null"
                            ),
                        )
                    ],
                    "lower": [
                        Or(
                            int,
                            None,
                            error=(
                                "Invalid value in config for 'grains.absolute_area_threshold.lower', valid values "
                                "are int or null"
                            ),
                        )
                    ],
                },
                "direction": Or(
                    "both",
                    "lower",
                    "upper",
                    error="Invalid direction for grains.direction valid values are 'both', 'lower' or 'upper",
                ),
            },
            "grainstats": {
                "run": Or(
                    True,
                    False,
                    error="Invalid value in config for 'grainstats.run', valid values are 'True' or 'False'",
                ),
                "cropped_size": Or(
                    float,
                    int,
                ),
                "save_cropped_grains": Or(
                    True,
                    False,
                    error=(
                        "Invalid value in config for 'grainstats.save_cropped_grains, valid values "
                        "are 'True' or 'False'"
                    ),
                ),
            },
            "dnatracing": {
                "run": Or(
                    True,
                    False,
                    error="Invalid value in config for 'filter.run', valid values are 'True' or 'False'",
                )
            },
            "plotting": {
                "run": Or(
                    True,
                    False,
                    error="Invalid value in config for 'plotting.run', valid values are 'True' or 'False'",
                ),
                "save_format": str,
                "image_set": Or(
                    "all",
                    "core",
                    error="Invalid value in config for 'plotting.image_set', valid values " "are 'all' or 'core'",
                ),
                "zrange": list,
                "colorbar": Or(
                    True,
                    False,
                    error="Invalid value in config for 'plotting.colorbar', valid values are 'True' or 'False'",
                ),
                "axes": Or(
                    True,
                    False,
                    error="Invalid value in config plotting.for 'axes', valid values are 'True' or 'False'",
                ),
                "cmap": Or(
                    "afmhot",
                    "nanoscope",
                    error="Invalid value in config for 'plotting.cmap', valid values are 'afmhot' or 'nanoscope",
                ),
                "histogram_log_axis": Or(
                    True,
                    False,
                    error="Invalid value in config plotting histogram. For 'log_y_axis', valid values are 'True' or 'False'",
                ),
            },
        }
    )

    try:
        config_schema.validate(config)
        LOGGER.info("Configuration is valid.")
    except SchemaError as schema_error:
        raise SchemaError(
            "There is an error in your configuration. Please refer to the first error message above for details"
        ) from schema_error


def validate_plotting(config: dict) -> None:
    """Validate configuration.

    Parameters
    ----------
    config: dict
        Config dictionary imported by read_yaml() and parsed through clean_config().
    """
    config_schema = Schema(
        {
            "extracted_channel": {
                "filename": str,
                "title": str,
                "image_type": Or(
                    "binary",
                    "non-binary",
                    error=(
                        "Invalid value in config 'extracted_channel.image_type', valid values "
                        "are 'binary' or 'non-binary'"
                    ),
                ),
                "core_set": bool,
            },
            "pixels": {
                "filename": str,
                "title": str,
                "image_type": Or(
                    "binary",
                    "non-binary",
                    error="Invalid value in config 'pixels.image_type', valid values are 'binary' or 'non-binary'",
                ),
                "core_set": bool,
            },
            "initial_median_flatten": {
                "filename": str,
                "title": str,
                "image_type": Or(
                    "binary",
                    "non-binary",
                    error=(
                        "Invalid value in config 'initial_median_flatten.image_type', valid values "
                        "are 'binary' or 'non-binary'"
                    ),
                ),
                "core_set": bool,
            },
            "initial_tilt_removal": {
                "filename": str,
                "title": str,
                "image_type": Or(
                    "binary",
                    "non-binary",
                    error=(
                        "Invalid value in config 'initial_tilt_removal.image_type', valid values "
                        "are 'binary' or 'non-binary'"
                    ),
                ),
                "core_set": bool,
            },
            "initial_quadratic_removal": {
                "filename": str,
                "title": str,
                "image_type": Or(
                    "binary",
                    "non-binary",
                    error=(
                        "Invalid value in config 'initial_quadratic_removal.image_type', valid values "
                        "are 'binary' or 'non-binary'"
                    ),
                ),
                "core_set": bool,
            },
            "mask": {
                "filename": str,
                "title": str,
                "image_type": Or(
                    "binary",
                    "non-binary",
                    error="Invalid value in config 'mask.image_type', valid values are 'binary' or 'non-binary'",
                ),
                "core_set": bool,
            },
            "masked_median_flatten": {
                "filename": str,
                "title": str,
                "image_type": Or(
                    "binary",
                    "non-binary",
                    error=(
                        "Invalid value in config 'masked_median_flatten.image_type', valid values "
                        "are 'binary' or 'non-binary'"
                    ),
                ),
                "core_set": bool,
            },
            "masked_tilt_removal": {
                "filename": str,
                "title": str,
                "image_type": Or(
                    "binary",
                    "non-binary",
                    error=(
                        "Invalid value in config 'masked_tilt_removal.image_type', valid values "
                        "are 'binary' or 'non-binary'"
                    ),
                ),
                "core_set": bool,
            },
            "masked_quadratic_removal": {
                "filename": str,
                "title": str,
                "image_type": Or(
                    "binary",
                    "non-binary",
                    error=(
                        "Invalid value in config 'masked_quadratic_removal.image_type', valid values "
                        "are 'binary' or 'non-binary'"
                    ),
                ),
                "core_set": bool,
            },
            "gaussian_filtered": {
                "filename": str,
                "title": str,
                "image_type": Or(
                    "binary",
                    "non-binary",
                    error=(
                        "Invalid value in config 'gaussian_filtered.image_type', valid values "
                        "are 'binary' or 'non-binary'"
                    ),
                ),
                "core_set": bool,
            },
            "z_threshed": {
                "title": str,
                "image_type": Or(
                    "binary",
                    "non-binary",
                    error=(
                        "Invalid value in config 'z_threshold.image_type', valid values " "are 'binary' or 'non-binary'"
                    ),
                ),
                "core_set": True,
            },
            "mask_grains": {
                "filename": str,
                "title": str,
                "image_type": Or(
                    "binary",
                    "non-binary",
                    error=(
                        "Invalid value in config 'mask_grains.image_type', valid values " "are 'binary' or 'non-binary'"
                    ),
                ),
                "core_set": bool,
            },
            "labelled_regions_01": {
                "filename": str,
                "title": str,
                "image_type": Or(
                    "binary",
                    "non-binary",
                    error=(
                        "Invalid value in config 'labelled_regions_01.image_type', valid values "
                        "are 'binary' or 'non-binary'"
                    ),
                ),
                "core_set": bool,
            },
            "tidied_border": {
                "filename": str,
                "title": str,
                "image_type": Or(
                    "binary",
                    "non-binary",
                    error=(
                        "Invalid value in config 'tidied_border.image_type', valid values "
                        "are 'binary' or 'non-binary'"
                    ),
                ),
                "core_set": bool,
            },
            "removed_noise": {
                "filename": str,
                "title": str,
                "image_type": Or(
                    "binary",
                    "non-binary",
                    error=(
                        "Invalid value in config 'removed_noise.image_type', valid values "
                        "are 'binary' or 'non-binary'"
                    ),
                ),
                "core_set": bool,
            },
            "removed_small_objects": {
                "filename": str,
                "title": str,
                "image_type": Or(
                    "binary",
                    "non-binary",
                    error=(
                        "Invalid value in config 'removed_small_objects.image_type', valid values "
                        "are 'binary' or 'non-binary'"
                    ),
                ),
                "core_set": bool,
            },
            "mask_overlay": {
                "title": str,
                "image_type": Or(
                    "binary",
                    "non-binary",
                    error=(
                        "Invalid value in config 'mask_overlay.image_type', valid values "
                        "are 'binary' or 'non-binary'"
                    ),
                ),
                "core_set": True,
            },
            "labelled_regions_02": {
                "filename": str,
                "title": str,
                "image_type": Or(
                    "binary",
                    "non-binary",
                    error=(
                        "Invalid value in config 'labelled_regions_02.image_type', valid values "
                        "are 'binary' or 'non-binary'"
                    ),
                ),
                "core_set": bool,
            },
            "coloured_regions": {
                "filename": str,
                "title": str,
                "image_type": Or(
                    "binary",
                    "non-binary",
                    error=(
                        "Invalid value in config 'coloured_regions.image_type', valid values "
                        "are 'binary' or 'non-binary'"
                    ),
                ),
                "core_set": bool,
            },
            "bounding_boxes": {
                "filename": str,
                "title": str,
                "image_type": Or(
                    "binary",
                    "non-binary",
                    error=(
                        "Invalid value in config 'bounding_boxes.image_type', valid values "
                        "are 'binary' or 'non-binary'"
                    ),
                ),
                "core_set": bool,
            },
            "coloured_boxes": {
                "filename": str,
                "title": str,
                "image_type": Or(
                    "binary",
                    "non-binary",
                    error=(
                        "Invalid value in config 'coloured_boxes.image_type', valid values "
                        "are 'binary' or 'non-binary'"
                    ),
                ),
                "core_set": bool,
            },
            "grain_image": {
                "image_type": Or(
                    "binary",
                    "non-binary",
                    error=(
                        "Invalid value in config 'grain_image.image_type', valid values " "are 'binary' or 'non-binary'"
                    ),
                ),
                "core_set": True,
            },
            "grain_mask": {
                "image_type": Or(
                    "binary",
                    "non-binary",
                    error=(
                        "Invalid value in config 'grain_mask.image_type', valid values " "are 'binary' or 'non-binary'"
                    ),
                ),
                "core_set": bool,
            },
            "grain_mask_image": {
                "image_type": Or(
                    "binary",
                    "non-binary",
                    error=(
                        "Invalid value in config 'grain_mask_image.image_type', valid values "
                        "are 'binary' or 'non-binary'"
                    ),
                ),
                "core_set": bool,
            },
        }
    )
    try:
        config_schema.validate(config)
        LOGGER.info("Plotting configuration is valid.")
    except SchemaError as schema_error:
        raise SchemaError(
            "There is an error in your configuration. Please refer to the first error message above for details"
        ) from schema_error<|MERGE_RESOLUTION|>--- conflicted
+++ resolved
@@ -51,7 +51,6 @@
                     "UserIn0Retrace",
                     "UserIn1Trace",
                     "UserIn1Retrace",  # end of ibw channels
-<<<<<<< HEAD
                     "topography",
                     "phase",  # end of asd channels
                     "height_retrace",
@@ -64,11 +63,8 @@
                     "amplitude_trace",
                     "phase_trace",
                     "error_trace",  # end of jpk channels
-                    error="Invalid value in config file for 'channel', all possible image channels are seen in the above error message.",
-=======
                     error="Invalid value in config file for 'channel', all possible"
                     "image channels are seen in the above error message.",
->>>>>>> 2bfcdbea
                 )
             },
             "filter": {
