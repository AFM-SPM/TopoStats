--- conflicted
+++ resolved
@@ -22,7 +22,6 @@
         A schema against which the configuration is to be compared.
     config_type: str
     """
-<<<<<<< HEAD
     config_schema = Schema(
         {
             "base_dir": Path,
@@ -223,8 +222,6 @@
             },
         }
     )
-=======
->>>>>>> c437a705
 
     try:
         schema.validate(config)
@@ -357,28 +354,6 @@
                     )
                 ],
             },
-<<<<<<< HEAD
-            "initial_scar_removal": {
-                "filename": str,
-                "title": str,
-                "image_type": Or(
-                    "binary",
-                    "non-binary",
-                    error=(
-                        "Invalid value in config 'initial_scar_removal.image_type', valid values "
-                        "are 'binary' or 'non-binary'"
-                    ),
-                ),
-                "core_set": bool,
-            },
-            "mask": {
-                "filename": str,
-                "title": str,
-                "image_type": Or(
-                    "binary",
-                    "non-binary",
-                    error="Invalid value in config 'mask.image_type', valid values are 'binary' or 'non-binary'",
-=======
             "direction": Or(
                 "both",
                 "lower",
@@ -401,7 +376,6 @@
                 False,
                 error=(
                     "Invalid value in config for 'grainstats.save_cropped_grains, valid values " "are 'True' or 'False'"
->>>>>>> c437a705
                 ),
             ),
         },
@@ -498,46 +472,6 @@
                     "Invalid value in config 'initial_tilt_removal.image_type', valid values "
                     "are 'binary' or 'non-binary'"
                 ),
-<<<<<<< HEAD
-                "core_set": bool,
-            },
-            "secondary_scar_removal": {
-                "filename": str,
-                "title": str,
-                "image_type": Or(
-                    "binary",
-                    "non-binary",
-                    error=(
-                        "Invalid value in config 'masked_quadratic_removal.image_type', valid values "
-                        "are 'binary' or 'non-binary'"
-                    ),
-                ),
-                "core_set": bool,
-            },
-            "scar_mask": {
-                "filename": str,
-                "title": str,
-                "image_type": Or(
-                    "binary",
-                    "non-binary",
-                    error=(
-                        "Invalid value in config 'masked_quadratic_removal.image_type', valid values "
-                        "are 'binary' or 'non-binary'"
-                    ),
-                ),
-                "core_set": bool,
-            },
-            "zero_average_background": {
-                "filename": str,
-                "title": str,
-                "image_type": Or(
-                    "binary",
-                    "non-binary",
-                    error=(
-                        "Invalid value in config 'gaussian_filtered.image_type', valid values "
-                        "are 'binary' or 'non-binary'"
-                    ),
-=======
             ),
             "core_set": bool,
         },
@@ -550,7 +484,19 @@
                 error=(
                     "Invalid value in config 'initial_quadratic_removal.image_type', valid values "
                     "are 'binary' or 'non-binary'"
->>>>>>> c437a705
+                ),
+            ),
+            "core_set": bool,
+        },
+        "initial_scar_removal": {
+            "filename": str,
+            "title": str,
+            "image_type": Or(
+                "binary",
+                "non-binary",
+                error=(
+                    "Invalid value in config 'initial_scar_removal.image_type', valid values "
+                    "are 'binary' or 'non-binary'"
                 ),
             ),
             "core_set": bool,
@@ -592,6 +538,19 @@
             "core_set": bool,
         },
         "masked_quadratic_removal": {
+            "filename": str,
+            "title": str,
+            "image_type": Or(
+                "binary",
+                "non-binary",
+                error=(
+                    "Invalid value in config 'masked_quadratic_removal.image_type', valid values "
+                    "are 'binary' or 'non-binary'"
+                ),
+            ),
+            "core_set": bool,
+        },
+        "secondary_scar_removal": {
             "filename": str,
             "title": str,
             "image_type": Or(
