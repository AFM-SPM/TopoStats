--- conflicted
+++ resolved
@@ -33,11 +33,7 @@
   # Thresholding by area
   absolute_smallest_grain_size: 100
   absolute_area_threshold:
-<<<<<<< HEAD
-    upper: [ 500,800 ] # above surface [Low, High] in nm^2 (also takes null)
-=======
     upper: [ 500, 800 ] # above surface [Low, High] in nm^2 (also takes null)
->>>>>>> 53c91872
     lower: [ null, null ] # below surface [Low, High] in nm^2 (also takes null)
 grainstats:
   run: true # Options : true, false
