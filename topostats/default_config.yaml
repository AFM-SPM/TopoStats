base_dir: ./ # Directory in which to search for data files
output_dir: ./output # Directory to output results to
log_level: info # Verbosity of output. Options: warning, error, info, debug
cores: 2 # Number of CPU cores to utilise for processing multiple files simultaneously.
file_ext: .spm # File extension of the data files.
loading:
  channel: Height # Channel to pull data from in the data files.
filter:
  run: true # Options : true, false
  row_alignment_quantile: 0.5 # lower values may improve flattening of larger features
  threshold_method: std_dev # Options : otsu, std_dev, absolute
  otsu_threshold_multiplier: 1.0
  threshold_std_dev:
    below: 10.0 # Threshold for data below the image background
    above: 1.0 # Threshold for data above the image background
  threshold_absolute:
    below: -1.0 # Threshold for data below the image background
    above: 1.0 # Threshold for data above the image background
  gaussian_size: 1.0121397464510862 # Gaussian blur intensity in px
<<<<<<< HEAD
  gaussian_mode: nearest
  # Scar removal parameters. Be careful with editing these as making the algorithm too sensitive may
=======
  gaussian_mode: nearest # Mode for Gaussian blurring. Options : nearest, reflect, constant, mirror, wrap
  # Scar remvoal parameters. Be careful with editing these as making the algorithm too sensitive may
>>>>>>> 835e00f5
  # result in ruining legitimate data.
  remove_scars:
    run: false
    removal_iterations: 2 # Number of times to run scar removal.
    threshold_low: 0.250 # lower values make scar removal more sensitive
    threshold_high: 0.666 # lower values make scar removal more sensitive
    max_scar_width: 4 # Maximum thickness of scars in pixels.
    min_scar_length: 16 # Minimum length of scars in pixels.
grains:
  run: true # Options : true, false
  # Thresholding by height
  threshold_method: std_dev # Options : std_dev, otsu, absolute, unet
  otsu_threshold_multiplier: 1.0
  threshold_std_dev:
    below: 10.0 # Threshold for grains below the image background
    above: 1.0 # Threshold for grains above the image background
  threshold_absolute:
    below: -1.0 # Threshold for grains below the image background
    above: 1.0 # Threshold for grains above the image background
  direction: above # Options: above, below, both (defines whether to look for grains above or below thresholds or both)
  # Thresholding by area
  smallest_grain_size_nm2: 50 # Size in nm^2 of tiny grains/blobs (noise) to remove, must be > 0.0
  absolute_area_threshold:
    above: [300, 3000] # above surface [Low, High] in nm^2 (also takes null)
    below: [null, null] # below surface [Low, High] in nm^2 (also takes null)
  remove_edge_intersecting_grains: true # Whether or not to remove grains that touch the image border
  unet_config:
    model_path: null # Path to a trained U-Net model
    grain_crop_padding: 2 # Padding to apply to the grain crop bounding box
    upper_norm_bound: 5.0 # Upper bound for normalisation of input data. This should be slightly higher than the maximum desired / expected height of grains.
    lower_norm_bound: -1.0 # Lower bound for normalisation of input data. This should be slightly lower than the minimum desired / expected height of the background.
grainstats:
  run: true # Options : true, false
  edge_detection_method: binary_erosion # Options: canny, binary erosion. Do not change this unless you are sure of what this will do.
  cropped_size: -1 # Length (in nm) of square cropped images (can take -1 for grain-sized box)
  extract_height_profile: true # Extract height profiles along maximum feret of molecules
disordered_tracing:
  run: true # Options : true, false
  min_skeleton_size: 10 # Minimum number of pixels in a skeleton for it to be retained.
  pad_width: 1 # Pixels to pad grains by when tracing
  mask_smoothing_params:
    gaussian_sigma: 2 # Gaussian smoothing parameter 'sigma' in pixels.
    dilation_iterations: 2 # Number of dilation iterations to use for grain smoothing.
    holearea_min_max: [0, null] # Range (min, max) of a hole area in nm to refill in the smoothed masks.
  skeletonisation_params:
    method: topostats # Options : zhang | lee | thin | topostats
    height_bias: 0.6 # Percentage of lowest pixels to remove each skeletonisation iteration. 1 equates to zhang.
  pruning_params:
    method: topostats # Method to clean branches of the skeleton. Options : topostats
    max_length: 10.0 # Maximum length in nm to remove a branch containing an endpoint.
    height_threshold: # The height to remove branches below.
    method_values: mid # The method to obtain a branch's height for pruning. Options : min | median | mid.
    method_outlier: mean_abs # The method to prune branches based on height. Options : abs | mean_abs | iqr.
nodestats:
  run: true # Options : true, false
  node_joining_length: 7.0 # The distance in nanometres over which to join nearby crossing points.
  node_extend_dist: 14.0 # The distance in nanometres over which to join nearby odd-branched nodes.
  branch_pairing_length: 20.0 # The length in nanometres from the crossing point to pair and trace, obtaining FWHM's.
  pair_odd_branches: false # Whether to try and pair odd-branched nodes. Options: true and false.
  pad_width: 1 # Pixels to pad grains by when tracing (should be the same as disordered_tracing).
ordered_tracing:
  run: true
  ordering_method: nodestats # The method of ordering the disordered traces.
  pad_width: 1 # Pixels to pad grains by when tracing (should be the same as disordered_tracing).
splining:
  run: true # Options : true, false
  method: "rolling_window" # Options : "spline", "rolling_window"
  rolling_window_size: 20.0e-9 # size in nm of the rolling window.
  spline_step_size: 7.0e-9 # The sampling rate of the spline in metres.
  spline_linear_smoothing: 5.0 # The amount of smoothing to apply to linear features.
  spline_circular_smoothing: 5.0 # The amount of smoothing to apply to circular features.
  spline_degree: 3 # The polynomial degree of the spline.
plotting:
  run: true # Options : true, false
  style: topostats.mplstyle # Options : topostats.mplstyle or path to a matplotlibrc params file
  savefig_format: null # Options : null, png, svg or pdf. tif is also available although no metadata will be saved. (defaults to png) See https://matplotlib.org/stable/api/_as_gen/matplotlib.pyplot.savefig.html
  savefig_dpi: 100 # Options : null (defaults to the value in topostats/plotting_dictionary.yaml), see https://afm-spm.github.io/TopoStats/main/configuration.html#further-customisation and https://matplotlib.org/stable/api/_as_gen/matplotlib.pyplot.savefig.html
  pixel_interpolation: null # Options : https://matplotlib.org/stable/gallery/images_contours_and_fields/interpolation_methods.html
  image_set: core # Options : all, core
  zrange: [null, null] # low and high height range for core images (can take [null, null]). low <= high
  colorbar: true # Options : true, false
  axes: true # Options : true, false (due to off being a bool when parsed)
  num_ticks: [null, null] # Number of ticks to have along the x and y axes. Options : null (auto) or integer > 1
  cmap: null # Colormap/colourmap to use (default is 'nanoscope' which is used if null, other options are 'afmhot', 'viridis' etc.)
  mask_cmap: blue_purple_green # Options : blu, jet_r and any in matplotlib
  histogram_log_axis: false # Options : true, false
summary_stats:
  run: true # Whether to make summary plots for output data
  config: null<|MERGE_RESOLUTION|>--- conflicted
+++ resolved
@@ -17,13 +17,8 @@
     below: -1.0 # Threshold for data below the image background
     above: 1.0 # Threshold for data above the image background
   gaussian_size: 1.0121397464510862 # Gaussian blur intensity in px
-<<<<<<< HEAD
-  gaussian_mode: nearest
-  # Scar removal parameters. Be careful with editing these as making the algorithm too sensitive may
-=======
   gaussian_mode: nearest # Mode for Gaussian blurring. Options : nearest, reflect, constant, mirror, wrap
   # Scar remvoal parameters. Be careful with editing these as making the algorithm too sensitive may
->>>>>>> 835e00f5
   # result in ruining legitimate data.
   remove_scars:
     run: false
