base_dir: ./tests/
output_dir: ./output
warnings: ignore
cores: 4
quiet: false
file_ext: .spm
loading:
  channel: Height
filter:
  run: true # Options : true, false
<<<<<<< HEAD
  threshold_method: otsu # Options : otsu, std_dev, absolute
=======
  threshold_method: std_dev # Options : std_dev (default), otsu, absolute
>>>>>>> b191615b
  otsu_threshold_multiplier: 1.0
  threshold_std_dev: 1.0
  threshold_absolute_lower: -1.0
  threshold_absolute_upper: 1.0
  gaussian_size: 0.5
  gaussian_mode: nearest
grains:
  run: true # Options : true, false
  # Thresholding by height
  threshold_method: std_dev # Options : std_dev, otsu, absolute
  otsu_threshold_multiplier: 1.0
  threshold_std_dev: 1.0
  threshold_absolute_lower: 1.0
  threshold_absolute_upper: 1.0
  direction: upper # Options: upper, lower, both (defines whether to look for grains above or below thresholds or both)
  # Thresholding by area
  absolute_smallest_grain_size: 100
  absolute_area_threshold:
    upper: [ 400,600 ] # above surface [Low, High] in nm^2 (also takes null)
    lower: [ null, null ] # below surface [Low, High] in nm^2 (also takes null)
grainstats:
  run: true # Options : true, false
  cropped_size: 40.0 # Length (in nm) of square cropped images (can take -1 for grain-sized box)
  save_cropped_grains: true # Options : true, false
dnatracing:
  run: true # Options : true, false
plotting:
  run: true # Options : true, false
  save_format: png # Options : see https://matplotlib.org/stable/api/_as_gen/matplotlib.pyplot.savefig.html
  image_set: all  # Options : all, core
  zrange: [null, null]  # low and high height range for core images (can take [null, null])
  colorbar: true  # Options : true, false
  axes: true # Options : true, false (due to off being a bool when parsed)
  cmap: nanoscope # Options : nanoscope, afmhot<|MERGE_RESOLUTION|>--- conflicted
+++ resolved
@@ -8,11 +8,7 @@
   channel: Height
 filter:
   run: true # Options : true, false
-<<<<<<< HEAD
-  threshold_method: otsu # Options : otsu, std_dev, absolute
-=======
-  threshold_method: std_dev # Options : std_dev (default), otsu, absolute
->>>>>>> b191615b
+  threshold_method: std_dev # Options : otsu, std_dev, absolute
   otsu_threshold_multiplier: 1.0
   threshold_std_dev: 1.0
   threshold_absolute_lower: -1.0
