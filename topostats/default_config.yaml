--- conflicted
+++ resolved
@@ -57,11 +57,7 @@
   min_skeleton_size: 10 # Minimum number of pixels in a skeleton for it to be retained.
   pad_width: 1 # Pixels to pad grains by when tracing
   mask_smoothing_params:
-<<<<<<< HEAD
     gaussian_sigma: 2 # Gaussian smoothing parameter 'sigma' in pixels.
-=======
-    gaussian_sigma: 2 # Gaussian smoothing parameter 'sigma'.
->>>>>>> 56d70db0
     dilation_iterations: 2 # Number of dilation iterations to use for grain smoothing.
     holearea_min_max: [0, null] # Range (min, max) of a hole area in nm to refil in the smoothed masks.
   skeletonisation_params:
