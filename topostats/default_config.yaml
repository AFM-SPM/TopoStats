base_dir: ./ # Directory in which to search for data files
output_dir: ./output # Directory to output results to
log_level: info # Verbosity of output. Options: warning, error, info, debug
cores: 2 # Number of CPU cores to utilise for processing multiple files simultaneously.
file_ext: .spm # File extension of the data files.
loading:
  channel: Height # Channel to pull data from in the data files.
filter:
  run: true # Options : true, false
  row_alignment_quantile: 0.5 # below values may improve flattening of larger features
  threshold_method: std_dev # Options : otsu, std_dev, absolute
  otsu_threshold_multiplier: 1.0
  threshold_std_dev:
    below: 10.0 # Threshold for data below the image background
    above: 1.0 # Threshold for data above the image background
  threshold_absolute:
    below: -1.0 # Threshold for data below the image background
    above: 1.0 # Threshold for data above the image background
  gaussian_size: 1.0121397464510862 # Gaussian blur intensity in px
  gaussian_mode: nearest
  # Scar remvoal parameters. Be careful with editing these as making the algorithm too sensitive may
  # result in ruining legitimate data.
  remove_scars:
    run: false
    removal_iterations: 2 # Number of times to run scar removal.
    threshold_low: 0.250 # below values make scar removal more sensitive
    threshold_high: 0.666 # below values make scar removal more sensitive
    max_scar_width: 4 # Maximum thichness of scars in pixels.
    min_scar_length: 16 # Minimum length of scars in pixels.
grains:
  run: true # Options : true, false
  # Thresholding by height
  threshold_method: std_dev # Options : std_dev, otsu, absolute
  otsu_threshold_multiplier: 1.0
  threshold_std_dev:
    below: 10.0 # Threshold for grains below the image background
    above: 1.0 # Threshold for grains above the image background
  threshold_absolute:
    below: -1.0 # Threshold for grains below the image background
    above: 1.0 # Threshold for grains above the image background
  direction: above # Options: above, below, both (defines whether to look for grains above or below thresholds or both)
  # Thresholding by area
  smallest_grain_size_nm2: 50 # Size in nm^2 of tiny grains/blobs (noise) to remove, must be > 0.0
  absolute_area_threshold:
    above: [300, 3000] # above surface [Low, High] in nm^2 (also takes null)
    below: [null, null] # below surface [Low, High] in nm^2 (also takes null)
  remove_edge_intersecting_grains: true # Whether or not to remove grains that touch the image border
grainstats:
  run: true # Options : true, false
  edge_detection_method: binary_erosion # Options: canny, binary erosion. Do not change this unless you are sure of what this will do.
  cropped_size: 40.0 # Length (in nm) of square cropped images (can take -1 for grain-sized box)
dnatracing:
  run: true # Options : true, false
  min_skeleton_size: 10 # Minimum number of pixels in a skeleton for it to be retained.
  skeletonisation_method: topostats # Options : zhang | lee | thin | topostats
  spline_step_size: 7.0e-9 # The sampling rate of the spline in metres.
  spline_linear_smoothing: 5.0 # The amount of smoothing to apply to linear splines.
  spline_circular_smoothing: 0.0 # The amount of smoothing to apply to circular splines.
  pad_width: 1 # Cells to pad grains by when tracing
#  cores: 1 # Number of cores to use for parallel processing
plotting:
  run: true # Options : true, false
  style: topostats.mplstyle # Options : topostats.mplstyle or path to a matplotlibrc params file
<<<<<<< HEAD
  savefig_format: null # Options : null, png, svg or pdf. tif is also availible although no metadata will be saved. (defaults to png) or see https://matplotlib.org/stable/api/_as_gen/matplotlib.pyplot.savefig.html
=======
  savefig_format: null # Options : null (defaults to png) or see https://matplotlib.org/stable/api/_as_gen/matplotlib.pyplot.savefig.html
>>>>>>> 324938b8
  savefig_dpi: null # Options : null (defaults to figure) see https://afm-spm.github.io/TopoStats/main/configuration.html#further-customisation and https://matplotlib.org/stable/api/_as_gen/matplotlib.pyplot.savefig.html
  pixel_interpolation: null # Options : https://matplotlib.org/stable/gallery/images_contours_and_fields/interpolation_methods.html
  image_set: core # Options : all, core
  zrange: [null, null] # low and high height range for core images (can take [null, null]). low <= high
  colorbar: true # Options : true, false
  axes: true # Options : true, false (due to off being a bool when parsed)
  num_ticks: [null, null] # Number of ticks to have along the x and y axes. Options : null (auto) or integer > 1
  cmap: null # Colormap/colourmap to use (default is 'nanoscope' which is used if null, other options are 'afmhot', 'viridis' etc.)
  mask_cmap: blu # Options : blu, jet_r and any in matplotlib
  histogram_log_axis: false # Options : true, false
summary_stats:
  run: true # Whether to make summary plots for output data
  config: null<|MERGE_RESOLUTION|>--- conflicted
+++ resolved
@@ -61,11 +61,7 @@
 plotting:
   run: true # Options : true, false
   style: topostats.mplstyle # Options : topostats.mplstyle or path to a matplotlibrc params file
-<<<<<<< HEAD
-  savefig_format: null # Options : null, png, svg or pdf. tif is also availible although no metadata will be saved. (defaults to png) or see https://matplotlib.org/stable/api/_as_gen/matplotlib.pyplot.savefig.html
-=======
-  savefig_format: null # Options : null (defaults to png) or see https://matplotlib.org/stable/api/_as_gen/matplotlib.pyplot.savefig.html
->>>>>>> 324938b8
+  savefig_format: null # Options : null, png, svg or pdf. tif is also availible although no metadata will be saved. (defaults to png) See https://matplotlib.org/stable/api/_as_gen/matplotlib.pyplot.savefig.html 
   savefig_dpi: null # Options : null (defaults to figure) see https://afm-spm.github.io/TopoStats/main/configuration.html#further-customisation and https://matplotlib.org/stable/api/_as_gen/matplotlib.pyplot.savefig.html
   pixel_interpolation: null # Options : https://matplotlib.org/stable/gallery/images_contours_and_fields/interpolation_methods.html
   image_set: core # Options : all, core
