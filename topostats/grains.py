--- conflicted
+++ resolved
@@ -308,12 +308,8 @@
             absolute=self.threshold_absolute,
         )
         for direction in self.direction:
-<<<<<<< HEAD
-            grain_finding_workflow = "not_unet"
-=======
             grain_finding_workflow = "unet"
             grain_finding_workflow = "!unet"
->>>>>>> e75ebab4
             if grain_finding_workflow == "unet":
                 LOGGER.info(f"[{self.filename}] : Finding {direction} grains via UNet")
                 self.directions[direction] = {}
