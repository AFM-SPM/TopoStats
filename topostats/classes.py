"""Define custom classes for TopoStats."""

from __future__ import annotations

import logging
import re
from pathlib import Path
from typing import Any

import numpy as np
import numpy.typing as npt
from pydantic import ConfigDict
from pydantic.dataclasses import dataclass

from topostats.logs.logs import LOGGER_NAME
from topostats.utils import update_background_class

LOGGER = logging.getLogger(LOGGER_NAME)

# pylint: disable=too-many-instance-attributes
# pylint: disable=too-many-arguments
# pylint: disable=too-many-positional-arguments
# pylint: disable=too-many-instance-attributes
# pylint: disable=too-many-lines
# F811 - redefined-while-unused : we disable this as we want to have getter/setter methods for each attribute
# ruff: noqa: F811


class GrainCrop:
    """
    Class for storing the crops of grains.

    Parameters
    ----------
    image : npt.NDArray[np.float32]
        2-D Numpy array of the cropped image.
    mask : npt.NDArray[np.bool_]
        3-D Numpy tensor of the cropped mask.
    padding : int
        Padding added to the bounding box of the grain during cropping.
    bbox : tuple[int, int, int, int]
        Bounding box of the crop including padding.
    pixel_to_nm_scaling : float
        Pixel to nanometre scaling factor for the crop.
    thresholds : float
        Thresholds used to find the grain.
    filename : str
        Filename of the image from which the crop was taken.
    skeleton : npt.NDArray[np.bool_]
        3-D Numpy tensor of the skeletonised mask.
    height_profiles : dict[int, [int, npt.NDArray[np.float32]]] | None
        3-D Numpy tensor of the height profiles.
    stats : dict[int, dict[int, Any]] | None
        Dictionary of grain statistics.
    disordered_trace : DisorderedTrace
        A disordered trace for the grain.
    nodes : dict[str, Nodes]
        Dictionary of grain nodes.
    ordered_trace : OrderedTrace
        An ordered trace for the grain.
    threshold_method : str
        Threshold method used to find grains.
    """

    def __init__(
        self,
        image: npt.NDArray[np.float32],
        mask: npt.NDArray[np.bool_],
        padding: int,
        bbox: tuple[int, int, int, int],
        pixel_to_nm_scaling: float,
        thresholds: list[float],
        filename: str,
        skeleton: npt.NDArray[np.bool_] | None = None,
        height_profiles: dict[int, dict[int, npt.NDArray[np.float32]]] | None = None,
        stats: dict[int, dict[int, Any]] | None = None,
        disordered_trace: DisorderedTrace | None = None,
        nodes: dict[str, Node] | None = None,
        ordered_trace: OrderedTrace | None = None,
        threshold_method: str | None = None,
    ):
        """
        Initialise the class.

        Parameters
        ----------
        image : npt.NDArray[np.float32]
            2-D Numpy array of the cropped image.
        mask : npt.NDArray[np.bool_]
            3-D Numpy tensor of the cropped mask.
        padding : int
            Padding added to the bounding box of the grain during cropping.
        bbox : tuple[int, int, int, int]
            Bounding box of the crop including padding.
        pixel_to_nm_scaling : float
            Pixel to nanometre scaling factor for the crop.
        thresholds : list[float]
            A list of thresholds used to identify the grain.
        filename : str
            Filename of the image from which the crop was taken.
        skeleton : npt.NDArray[np.bool_]
            3-D Numpy tensor of the skeletonised mask.
        height_profiles : dict[int, [int, npt.NDArray[np.float32]]] | None
            3-D Numpy tensor of the height profiles.
        stats : dict[str, int | float] | None
            Dictionary of grain statistics.
        disordered_trace : DisorderedTrace
            A disordered trace for the current grain.
        nodes : dict[int, Node] | None
            Grain nodes.
        ordered_trace : OrderedTrace | None
            An ordered trace for the grain.
        threshold_method : str
            Threshold method used to find grains.
        """
        self.padding = padding
        self.image = image
        # This part of the constructor must go after padding since the setter
        # for mask requires the padding.
        self.mask = mask
        self.bbox = bbox
        self.pixel_to_nm_scaling = pixel_to_nm_scaling
        self.thresholds = thresholds
        self.filename = filename
        self.height_profiles = height_profiles
        self.stats = {} if stats is None else stats
        self.skeleton: npt.NDArray[np.bool_] | None = skeleton
        self.disordered_trace: DisorderedTrace | None = disordered_trace
        self.nodes: dict[int, Node] | None = nodes
        self.ordered_trace: OrderedTrace | None = ordered_trace
        self.threshold_method: str | None = threshold_method

    def __eq__(self, other: GrainCrop) -> bool:
        """
        Check if two GrainCrop objects are equal.

        Parameters
        ----------
        other : object
            Object to compare to.

        Returns
        -------
        bool
            True if the objects are equal, False otherwise.
        """
        if not isinstance(other, GrainCrop):
            return False
        return (
            np.array_equal(self.image, other.image)
            and np.array_equal(self.mask, other.mask)
            and self.padding == other.padding
            and self.bbox == other.bbox
            and self.pixel_to_nm_scaling == other.pixel_to_nm_scaling
            and self.thresholds == other.thresholds
            and self.filename == other.filename
            and self.stats == other.stats
            and self.height_profiles == other.height_profiles
            and self.disordered_trace == other.disordered_trace
            and np.array_equal(self.skeleton, other.skeleton)
            and self.nodes == other.nodes
            and self.threshold_method == other.threshold_method
        )

    def __str__(self) -> str:
        """
        Representation function for useful statistics for the class.

        Returns
        -------
        str
            Set of formatted statistics on matched branches.
        """
        return (
            f"filename : {self.filename}\n"
            f"image shape : {self.image.shape}\n"
            f"skeleton shape : {self.skeleton.shape}\n"
            f"mask shape : {self.mask.shape}\n"
            f"padding : {self.padding}\n"
            f"thresholds : {self.thresholds}\n"
            f"threshold method : {self.threshold_method}\n"
            f"bounding box coords : {self.bbox}\n"
            f"pixel to nm scaling : {self.pixel_to_nm_scaling}\n"
            f"number of nodes : {len(self.nodes)}"
        )

    @property
    def image(self) -> npt.NDArray[float]:
        """
        Getter for the ``image`` attribute.

        Returns
        -------
        npt.NDArray
            Numpy array of the image.
        """
        return self._image

    @image.setter
    def image(self, value: npt.NDArray[float]):
        """
        Setter for the ``image`` attribute.

        Parameters
        ----------
        value : npt.NDArray
            Numpy array of the image.

        Raises
        ------
        ValueError
            If the image is not square.
        """
        if value.shape[0] != value.shape[1]:
            raise ValueError(f"Image is not square: {value.shape}")
        self._image = value

    @property
    def mask(self) -> npt.NDArray[np.bool_]:
        """
        Getter for the ``mask`` attribute.

        Returns
        -------
        npt.NDArray[np.bool_]
            Numpy array of the mask.
        """
        return self._mask

    @mask.setter
    def mask(self, value: npt.NDArray[np.bool_]) -> None:
        """
        Setter for the ``mask`` attribute.

        Parameters
        ----------
        value : npt.NDArray
            Numpy array of the ``mask`` attribute.

        Raises
        ------
        ValueError
            If the mask dimensions do not match the image.
        """
        if value.shape[0] != self.image.shape[0] or value.shape[1] != self.image.shape[1]:
            raise ValueError(f"Mask dimensions do not match image: {value.shape} vs {self.image.shape}")
        # Ensure that the padding region is blank, set it to be blank if not
        for class_index in range(1, value.shape[2]):
            class_mask = value[:, :, class_index]

            padded_region_top = class_mask[: self.padding, :]
            padded_region_bottom = class_mask[-self.padding :, :]
            padded_region_left = class_mask[:, : self.padding]
            padded_region_right = class_mask[:, -self.padding :]
            if (
                np.any(padded_region_top)
                or np.any(padded_region_bottom)
                or np.any(padded_region_left)
                or np.any(padded_region_right)
            ):
                LOGGER.warning("Padding region is not blank, setting to blank")
                value[: self.padding, :, class_index] = 0
                value[-self.padding :, :, class_index] = 0
                value[:, : self.padding, class_index] = 0
                value[:, -self.padding :, class_index] = 0

        # Update background class in case the mask has been edited
        value = update_background_class(value)
        self._mask: npt.NDArray[np.bool_] = value

    @property
    def padding(self) -> int:
        """
        Getter for the ``padding`` attribute.

        Returns
        -------
        int
            The padding amount.
        """
        return self._padding

    @padding.setter
    def padding(self, value: int) -> None:
        """
        Setter for the ``padding`` attribute.

        Parameters
        ----------
        value : int
            Padding amount.

        Raises
        ------
        ValueError
            If the padding is not an integer or is less than 1.
        """
        if not isinstance(value, int):
            raise ValueError(f"Padding must be an integer, but is {value}")
        if value < 1:
            raise ValueError(f"Padding must be >= 1, but is {value}")
        self._padding = value

    @property
    def bbox(self) -> tuple[int, int, int, int]:
        """
        Getter for the bounding box attribute.

        Returns
        -------
        tuple
            Bounding box of the crop.

        Raises
        ------
        ValueError
            If the bounding box is not square.
        """
        return self._bbox

    @bbox.setter
    def bbox(self, value: tuple[int, int, int, int]) -> None:
        """
        Setter for the bounding box attribute.

        Parameters
        ----------
        value : tuple[int, int, int, int]
            Bounding box of the crop.
        """
        if len(value) != 4:
            raise ValueError(f"Bounding box must have 4 elements, but has {len(value)}")
        if value[2] - value[0] != value[3] - value[1]:
            raise ValueError(
                f"Bounding box is not square: {value}, size: {value[2] - value[0]} x {value[3] - value[1]}"
            )
        self._bbox = value

    @property
    def pixel_to_nm_scaling(self) -> float:
        """
        Getter for the pixel to nanometre scaling factor attribute.

        Returns
        -------
        float
            Pixel to nanometre scaling factor.
        """
        return self._pixel_to_nm_scaling

    @pixel_to_nm_scaling.setter
    def pixel_to_nm_scaling(self, value: float) -> None:
        """
        Setter for the pixel to nanometre scaling factor attribute.

        Parameters
        ----------
        value : float
            Pixel to nanometre scaling factor.
        """
        self._pixel_to_nm_scaling = value

    @property
    def thresholds(self) -> list[float]:
        """
        Getter for the ``thresholds`` attribute.

        Returns
        -------
        list[float]
            Returns the value of ``thresholds``.
        """
        return self._thresholds

    @thresholds.setter
    def thresholds(self, value: list[float]) -> None:
        """
        Setter for the ``thresholds`` attribute.

        Parameters
        ----------
        value : list[float]
            Value to set for ``thresholds``.
        """
        self._thresholds = value

    @property
    def filename(self) -> str:
        """
        Getter for the ``filename`` attribute.

        Returns
        -------
        str
            The image ``filename`` attribute.
        """
        return self._filename

    @filename.setter
    def filename(self, value: str) -> None:
        """
        Setter for the ``filename`` attribute.

        Parameters
        ----------
        value : str
            Image ``filename`` attribute.
        """
        self._filename = value

    @property
    def skeleton(self) -> npt.NDArray:
        """
        Getter for the ``skeleton`` attribute.

        Returns
        -------
        npt.NDArray
            Returns the value of ``skeleton``.
        """
        return self._skeleton

    @skeleton.setter
    def skeleton(self, value: npt.NDArray) -> None:
        """
        Setter for the ``skeleton`` attribute.

        Parameters
        ----------
        value : npt.NDArray
            Value to set for ``skeleton``.
        """
        self._skeleton = value

    @property
    def height_profiles(self) -> npt.NDArray:
        """
        Getter for the ``height_profile`` attribute.

        Returns
        -------
        str
            The image height_profile.
        """
        return self._height_profiles

    @height_profiles.setter
    def height_profiles(self, value: npt.NDArray) -> None:
        """
        Setter for the ``height_profile`` attribute.

        Parameters
        ----------
        value : str
            Image ``height_profile``.
        """
        self._height_profiles = value

    @property
    def stats(self) -> dict[str, Any]:
        """
        Getter for the stats.

        Returns
        -------
        str
            Dictionary of image statistics.
        """
        return self._stats

    @stats.setter
    def stats(self, value: dict[str, Any]) -> None:
        """
        Setter for the stats.

        Parameters
        ----------
        value : dict[str, Any]
            Image stats.
        """
        self._stats = value

    @property
    def disordered_trace(self) -> DisorderedTrace:
        """
        Getter for the ``disordered_trace`` attribute.

        Returns
        -------
        dict[str: Any]
            Returns the value of ``disordered_trace``.
        """
        return self._disordered_trace

    @disordered_trace.setter
    def disordered_trace(self, value: DisorderedTrace) -> None:
        """
        Setter for the ``disordered_trace`` attribute.

        Parameters
        ----------
        value : dict[str: Any]
            Value to set for ``disordered_trace``.
        """
        self._disordered_trace = value

    @property
    def nodes(self) -> dict[int, Node]:
        """
        Getter for the ``nodes`` attribute.

        Returns
        -------
        dict[int, Nodes]
            Returns ``nodes``, a dictionary of Nodes.
        """
        return self._nodes

    @nodes.setter
    def nodes(self, value: Node) -> None:
        """
        Setter for the ``nodes`` attribute.

        Parameters
        ----------
        value : Nodes
            Value to set for ``nodes``.
        """
        self._nodes = value

    @property
    def ordered_trace(self) -> OrderedTrace:
        """
        Getter for the ``ordered_trace`` attribute.

        Returns
        -------
        dict[str: Any]
            Returns the value of ``ordered_trace``.
        """
        return self._ordered_trace

    @ordered_trace.setter
    def ordered_trace(self, value: OrderedTrace) -> None:
        """
        Setter for the ``ordered_trace`` attribute.

        Parameters
        ----------
        value : dict[str: Any]
            Value to set for ``ordered_trace``.
        """
        self._ordered_trace = value

    @property
    def threshold_method(self) -> list[float]:
        """
        The ``threshold_method`` used to find the grain.

        Returns
        -------
        list[float]
            Returns the value of ``threshold_method``.
        """
        return self._threshold_method

    @threshold_method.setter
    def threshold_method(self, value: list[float]) -> None:
        """
        Setter for the ``threshold_method`` attribute.

        Parameters
        ----------
        value : list[float]
            Value to set for ``threshold_method``.
        """
        self._threshold_method = value

    def grain_crop_to_dict(self) -> dict[str, Any]:
        """
        Convert GrainCrop to dictionary indexed by attributes.

        Returns
        -------
        dict[str, Any]
            Dictionary indexed by attribute of the grain attributes.
        """
        return {re.sub(r"^_", "", key): value for key, value in self.__dict__.items()}

    def debug_locate_difference(self, other: object) -> None:  # noqa: C901 # pylint: disable=too-many-branches
        """
        Debug function to find the culprit when two GrainCrop objects are not equal.

        Parameters
        ----------
        other : object
            Object to compare to.

        Raises
        ------
        ValueError
            If the objects are not equal
        """
        if not isinstance(other, GrainCrop):
            raise ValueError(f"Cannot compare GrainCrop with {type(other)}")
        if not np.array_equal(self.image, other.image):
            raise ValueError(f"Image is different\n self.image  : {self.image}\n other.image : {other.image}")
        if not np.array_equal(self.mask, other.mask):
            raise ValueError(f"Mask is different\n self.mask  : {self.mask}\n other.mask : {other.mask}")
        if self.padding != other.padding:
            raise ValueError(f"Padding is different\n self.padding  : {self.padding}\n other.padding : {other.padding}")
        if self.bbox != other.bbox:
            raise ValueError(f"Bounding box is different\n self.bbox  : {self.bbox}\n other.bbox : {other.bbox}")
        if self.pixel_to_nm_scaling != other.pixel_to_nm_scaling:
            raise ValueError(
                "Pixel to nm scaling is different\n"
                f" self.pixel_to_nm_scaling  : {self.pixel_to_nm_scaling}\n"
                f" other.pixel_to_nm_scaling : {other.pixel_to_nm_scaling}"
            )
        if self.thresholds != other.thresholds:
            raise ValueError(
                f"Thresholds differ\n self.thresholds  : {self.thresholds}\n other.thresholds : {other.thresholds}"
            )
        if self.filename != other.filename:
            raise ValueError(
                f"Filename is different\n self.filename  : {self.filename}\n other.filename : {other.filename}"
            )
        if self.height_profiles != other.height_profiles:
            raise ValueError(
                "Height profiles are different\n"
                f" self.height_profiles  : {self.height_profiles}\n"
                f" other.height_profiles : {other.height_profiles}"
            )
        if self.skeleton != other.skeleton:
            raise ValueError(
                f"Skeleton is different\n self.skeleton  : {self.skeleton}\n other.skeleton : {other.skeleton}"
            )
        if self.disordered_trace != other.disordered_trace:
            raise ValueError(
                "Disordered traces are different\n"
                f" self.disordered_trace  : {self.disordered_trace}\n"
                f" other.disordered_trace : {other.disordered_trace}"
            )
        if self.nodes != other.nodes:
            raise ValueError(f"Nodes are different\n self.nodes  : {self.nodes}\n other.nodes : {other.nodes}")
        if self.threshold_method != other.threshold_method:
            raise ValueError(
                "Threshold Method is different\n"
                f" self.threshold_method  : {self.threshold_method}\n"
                f" other.threshold_method : {other.threshold_method}"
            )
        LOGGER.info("Cannot find difference between graincrops")


def validate_full_mask_tensor_shape(array: npt.NDArray[np.bool_]) -> npt.NDArray[np.bool_]:
    """
    Validate the shape of the full mask tensor.

    Parameters
    ----------
    array : npt.NDArray
        Numpy array to validate.

    Returns
    -------
    npt.NDArray
        Numpy array if valid.
    """
    if len(array.shape) != 3 or array.shape[2] < 2:
        raise ValueError(f"Full mask tensor must be WxHxC with C >= 2 but has shape {array.shape}")
    return array


@dataclass(
    repr=True, eq=True, config=ConfigDict(arbitrary_types_allowed=True, validate_assignment=True), validate_on_init=True
)
class DisorderedTrace:
    """
    Dataclass for storing the disordered tracing data.

    Attributes
    ----------
    images : dict[str: npt.NDArray]
        Dictionary of images generated during disordered tracing, should include ''pruned_skeleton''.
    grain_endpoints : int
        Number of Grain endpoints.
    grain_junctions : int
        Number of Grain junctions.
    total_branch_length : float
        Total branch length in nanometres.
    grain_width_mean : float
        Mean grain width in nanometres.
    """

    images: dict[str, npt.NDArray] | None = None
    grain_endpoints: int | None = None
    grain_junctions: int | None = None
    total_branch_length: float | None = None
    grain_width_mean: float | None = None

    def __str__(self) -> str:
        """
        Representation function for useful statistics for the class.

        Returns
        -------
        str
            Set of formatted statistics on matched branches.
        """
        image_gens = ", ".join(self.images.keys())
        return (
            f"generated images : {image_gens}\n"
            f"grain endpoints : {self.grain_endpoints}\n"
            f"grain junctions : {self.grain_junctions}\n"
            f"total branch length (nm) : {self.total_branch_length}\n"
            f"mean grain width (nm) : {self.grain_width_mean}"
        )

    def disordered_trace_to_dict(self) -> dict[str, Any]:
        """
        Convert DisorderedTrace to dictionary indexed by attributes.

        Returns
        -------
        dict[str, Any]
            Dictionary indexed by attribute of the grain attributes.
        """
        return dict(self.__dict__)


@dataclass(
    repr=True, eq=True, config=ConfigDict(arbitrary_types_allowed=True, validate_assignment=True), validate_on_init=True
)
class TopoStats:
    """
    Class for storing TopoStats objects.

    Attributes
    ----------
    grain_crops : dict[int, GrainCrop] | None
        Dictionary of ``GrainCrop`` objects.
    filename : str | None
        Filename.
    pixel_to_nm_scaling : str | None
        Pixel to nanometre scaling.
    img_path : str | None
        Original path to image.
    image : npt.NDArray | None
        Flattened image (post ``Filter()``).
    image_original : npt.NDArray | None
        Original image.
    full_mask_tensor : npt.NDArray
        Tensor mask for the full image.
    topostats_version : str | None
        TopoStats version.
    config : dict[str, Any] | None
        Configuration used when processing the grain.
    """

    grain_crops: dict[int, GrainCrop] | None = None
    filename: str | None = None
    pixel_to_nm_scaling: float | None = None
    img_path: Path | str | None = None
    image: npt.NDArray | None = None
    image_original: npt.NDArray | None = None
    full_mask_tensor: npt.NDArray | None = None
    topostats_version: str | None = None
    config: dict[str, Any] | None = None

    def topostats_to_dict(self) -> dict[str, str | npt.NDArray | dict[str | int, GrainCrop | Any]]:
        """
        Convert ``TopoStats`` object to dictionary.

        Returns
        -------
        dict[str, str | npt.NDArray | dict[str | int, GrainCrop | Any]]
            Dictionary of ``TopoStats`` object.
        """
        return dict(self.__dict__)

    def __str__(self) -> str:
        """
        Representation function for useful statistics for the class.

        Returns
        -------
        str
            Set of formatted and user-friendly statistics.
        """
        return (
            f"number of grain crops : {len(self.grain_crops)}\n"
            f"filename : {self.filename}\n"
            f"pixel to nm scaling : {self.pixel_to_nm_scaling}\n"
            f"image shape (px) : {self.image.shape}\n"
            f"image path : {self.img_path}\n"
            f"TopoStats version : {self.topostats_version}"
        )

    def __eq__(self, other: object) -> bool:
        """
        Check if two ``TopoStats`` objects are equal.

        Parameters
        ----------
        other : object
            Other ``TopoStats`` object to compare to.

        Returns
        -------
        bool
            ``True`` if the objects are equal, ``False`` otherwise.
        """
        if not isinstance(other, TopoStats):
            return False
        return (
            self.grain_crops == other.grain_crops
            and self.filename == other.filename
            and self.pixel_to_nm_scaling == other.pixel_to_nm_scaling
            and self.img_path == other.img_path
            and self.topostats_version == other.topostats_version
            and self.config == other.config
            and np.array_equal(self.image, other.image)
            and np.array_equal(self.image_original, other.image_original)
            and np.array_equal(self.full_mask_tensor, other.full_mask_tensor)
        )


@dataclass(
    repr=True, eq=True, config=ConfigDict(arbitrary_types_allowed=True, validate_assignment=True), validate_on_init=True
)
class MatchedBranch:
    """
    Class for storing matched branches data and attributes.

    Attributes
    ----------
    ordered_coords : npt.NDArray[np.int32]
        Numpy array of ordered coordinates.
    heights : npt.NDArray[np.number]
        Numpy array of heights.
    distances : npt.NDArray[np.number]
        Numpy array of distances.
    fwhm : float
        Full-width half maximum.
    fwhm_half_maxs : list[float]
        Half-maximums from a matched branch.
    fwhm_peaks : list[int | float]
        Peaks from a matched branch.
    angles : float
        Angle between branches.
    """

    ordered_coords: npt.NDArray[np.int32] | None = None
    heights: npt.NDArray[np.number] | None = None
    distances: npt.NDArray[np.number] | None = None
    fwhm: float | None = None
    fwhm_half_maxs: list[float] | None = None
    fwhm_peaks: list[float] | None = None
    angles: float | list[float] | None = None

    def __str__(self) -> str:
        """
        Representation function for useful statistics for the class.

        Returns
        -------
        str
            Set of formatted and user-friendly statistics.
        """
        return (
            f"number of coords : {self.ordered_coords.shape[0]}\n"
            f"full width half maximum : {self.fwhm}\n"
            f"full width half maximum maximums : {self.fwhm_half_maxs}\n"
            f"full width half maximum peaks : {self.fwhm_peaks}\n"
            f"angles : {self.angles}"
        )

    def matched_branch_to_dict(self) -> dict[str, Any]:
        """
        Convert ``MatchedBranch`` to dictionary indexed by attributes.

        Returns
        -------
        dict[str, Any]
            Dictionary indexed by attribute of the grain attributes.
        """
        return dict(self.__dict__)


@dataclass(
    repr=True, eq=True, config=ConfigDict(arbitrary_types_allowed=True, validate_assignment=True), validate_on_init=True
)
class UnMatchedBranch:
    """
    Class for storing matched branches data and attributes.

    Attributes
    ----------
    angles : float
        Angle between branches.
    """

    angles: float | list[float] | None = None

    def __str__(self) -> str:
        """
        Representation function for useful statistics for the class.

        Returns
        -------
        str
            Set of formatted and user-friendly statistics.
        """
        return f"angles : {self.angles}"

    def unmatched_branch_to_dict(self) -> dict[str, Any]:
        """
        Convert ``MatchedBranch`` to dictionary indexed by attributes.

        Returns
        -------
        dict[str, Any]
            Dictionary indexed by attribute of the grain attributes.
        """
        return dict(self.__dict__)


@dataclass(
    repr=True, eq=True, config=ConfigDict(arbitrary_types_allowed=True, validate_assignment=True), validate_on_init=True
)
class Node:
    """
    Class for storing Node data and attributes.

    Attributes
    ----------
    error : bool
        Whether an error occurred calculating statistics for this node.
    pixel_to_nm_scaling : np.float64
        Pixel to nanometre scaling.
    branch_stats : dict[int, MatchedBranch]
        Dictionary of branch statistics.
    unmatched_branch_stats : dict[int, UnMatchedBranch]
        Dictionary of unmatched branch statistics.
    node_coords : npt.NDArray[np.int32]
        Numpy array of node coordinates.
    confidence : np.float64
        Confidence in ???.
    reduced_node_area : ???
        Reduced node area.
    node_area_skeleton : npt.NDArray[np.int32]
        Numpy array of skeleton.
    node_branch_mask : npt.NDArray[np.int32]
        Numpy array of branch mask.
    node_avg_mask : npt.NDArray[np.int32]
        Numpy array of averaged mask.
    """

    error: bool | None = None
    pixel_to_nm_scaling: float | None = None
    branch_stats: dict[int, MatchedBranch] | None = None
    unmatched_branch_stats: dict[int, UnMatchedBranch] | None = None
    node_coords: npt.NDArray[np.int32] | None = None
    confidence: float | None = None
    reduced_node_area: float | None = None
    node_area_skeleton: npt.NDArray[np.int32] | None = None
    node_branch_mask: npt.NDArray[np.int32] | None = None
    node_avg_mask: npt.NDArray[np.int32] | None = None

    def __str__(self) -> str:
        """
        Representation function for useful statistics for the class.

        Returns
        -------
        str
            Set of formatted and user-friendly statistics.
        """
        return (
            f"error : {self.error}\n"
            f"pixel to nm scaling (nm) : {self.pixel_to_nm_scaling}\n"
            f"number of matched branches : {len(self.branch_stats)}\n"
            f"number of unmatched branches : {len(self.unmatched_branch_stats)}\n"
            f"number of coords : {self.node_coords.shape[0]}\n"
            f"confidence : {self.confidence}\n"
            f"reduced node area : {self.reduced_node_area}"
        )

    def node_to_dict(self) -> dict[str, Any]:
        """
        Convert ``Node`` to dictionary indexed by attributes.

        Returns
        -------
        dict[str, Any]
            Dictionary indexed by attribute of the grain attributes.
        """
        return dict(self.__dict__)


@dataclass(
    repr=True, eq=True, config=ConfigDict(arbitrary_types_allowed=True, validate_assignment=True), validate_on_init=True
)
class OrderedTrace:
    """
    Class for Ordered Trace data and attributes.

    molecule_data : dict[int, Molecule]
        Dictionary of ordered trace data for individual molecules within the grain indexed by molecule number.
    tracing_stats : dict | None
        Tracing statistics.
    grain_molstats : Any | None
        Grain molecule statistics.
    molecules : int
        Number of molecules within the grain.
    writhe : str
        The writhe sign, can be either `+`, `-` or `0` for positive, negative or no writhe.
    pixel_to_nm_scaling: np.float64 | None
        Pixel to nm scaling.
    images: dict[str, npt.NDArray] | None
        Images of ???
    error: bool | None
        Errors encountered?
    """

    molecule_data: dict[int, Molecule] | None = None
    tracing_stats: dict | None = None
    grain_molstats: Any | None = None
    molecules: int | None = None
    writhe: str | None = None
    pixel_to_nm_scaling: float | None = None
    images: dict[str, npt.NDArray] | None = None
    error: bool | None = None

    def __str__(self) -> str:
        """
        Representation function for useful statistics for the class.

        Returns
        -------
        str
            Set of formatted and user-friendly statistics.
        """
        writhe = {"+": "positive", "-": "negative", "0": "no writhe"}.get(self.writhe)
        return (
            f"number of molecules : {self.molecules}\n"
            f"number of images : {len(self.images)}\n"
            f"writhe : {writhe}\n"
            f"pixel to nm scaling : {self.pixel_to_nm_scaling}\n"
            f"error : {self.error}"
        )

    def ordered_trace_to_dict(self) -> dict[str, Any]:
        """
        Convert ``OrderedTrace`` to dictionary indexed by attributes.

        Returns
        -------
        dict[str, Any]
            Dictionary indexed by attribute of the grain attributes.
        """
        return dict(self.__dict__)


@dataclass(
    repr=True, eq=True, config=ConfigDict(arbitrary_types_allowed=True, validate_assignment=True), validate_on_init=True
)
class Molecule:
    """Class for Molecules identified during ordered tracing."""

    circular: str | bool | None = None
    topology: str | None = None
    topology_flip: Any | None = None
    ordered_coords: npt.NDArray | None = None
<<<<<<< HEAD
    spline_coords: npt.NDArray | None = None
=======
    splined_coords: npt.NDArray | None = None
>>>>>>> b69a2a6c
    contour_length: float | None = None
    end_to_end_distance: float | None = None
    heights: npt.NDArray | None = None
    distances: npt.NDArray | None = None
    bbox: tuple[int, int, int, int] | None = None
<<<<<<< HEAD

    def __str__(self) -> str:
        """
        Representation function for useful statistics for the class.

        Returns
        -------
        str
            Set of formatted and user-friendly statistics.
        """
        return (
            f"circular : {self.circular}\n"
            f"topology : {self.topology}\n"
            f"topology flip : {self.topology_flip}\n"
            f"number of ordered coords : {self.ordered_coords.shape}\n"
            f"number of spline coords : {self.spline_coords}\n"
            f"contour length : {self.contour_length}\n"
            f"end to end distance : {self.end_to_end_distance}\n"
            f"bounding box coords : {self.bbox}"
        )
=======
>>>>>>> b69a2a6c

    def molecule_to_dict(self) -> dict[str, Any]:
        """
        Convert ``Molecule`` to dictionary indexed by attributes.

        Returns
        -------
        dict[str, Any]
            Dictionary indexed by attribute of the grain attributes.
        """
        return dict(self.__dict__)


def convert_to_dict(something: Any) -> dict[str, Any]:
    """
    Convert an a class to a dictionary representation of itself.

    Parameters
    ----------
    something : Any
        An object to be converted to a dictionary.

    Returns
    -------
    dict[str, Any]
        Dictionary representation of the object.
    """
    return dict(something.__dict__)<|MERGE_RESOLUTION|>--- conflicted
+++ resolved
@@ -173,9 +173,9 @@
         """
         return (
             f"filename : {self.filename}\n"
-            f"image shape : {self.image.shape}\n"
-            f"skeleton shape : {self.skeleton.shape}\n"
-            f"mask shape : {self.mask.shape}\n"
+            f"image shape (px) : {self.image.shape}\n"
+            f"skeleton shape (px) : {self.skeleton.shape}\n"
+            f"mask shape (px) : {self.mask.shape}\n"
             f"padding : {self.padding}\n"
             f"thresholds : {self.thresholds}\n"
             f"threshold method : {self.threshold_method}\n"
@@ -1007,6 +1007,8 @@
 
     molecule_data : dict[int, Molecule]
         Dictionary of ordered trace data for individual molecules within the grain indexed by molecule number.
+    molecule_data : dict[int, Molecule]
+        Dictionary of ordered trace data for individual molecules within the grain indexed by molecule number.
     tracing_stats : dict | None
         Tracing statistics.
     grain_molstats : Any | None
@@ -1072,17 +1074,12 @@
     topology: str | None = None
     topology_flip: Any | None = None
     ordered_coords: npt.NDArray | None = None
-<<<<<<< HEAD
-    spline_coords: npt.NDArray | None = None
-=======
     splined_coords: npt.NDArray | None = None
->>>>>>> b69a2a6c
     contour_length: float | None = None
     end_to_end_distance: float | None = None
     heights: npt.NDArray | None = None
     distances: npt.NDArray | None = None
     bbox: tuple[int, int, int, int] | None = None
-<<<<<<< HEAD
 
     def __str__(self) -> str:
         """
@@ -1098,13 +1095,11 @@
             f"topology : {self.topology}\n"
             f"topology flip : {self.topology_flip}\n"
             f"number of ordered coords : {self.ordered_coords.shape}\n"
-            f"number of spline coords : {self.spline_coords}\n"
+            f"number of spline coords : {self.splined_coords}\n"
             f"contour length : {self.contour_length}\n"
             f"end to end distance : {self.end_to_end_distance}\n"
             f"bounding box coords : {self.bbox}"
         )
-=======
->>>>>>> b69a2a6c
 
     def molecule_to_dict(self) -> dict[str, Any]:
         """
