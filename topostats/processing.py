"""Functions for processing data."""

from __future__ import annotations

from collections import defaultdict
from pathlib import Path

import numpy as np
import numpy.typing as npt
import pandas as pd

from topostats import __version__
from topostats.filters import Filters
from topostats.grains import Grains
from topostats.grainstats import GrainStats
from topostats.io import get_out_path, save_topostats_file
from topostats.logs.logs import LOGGER_NAME, setup_logger
from topostats.plotting import plot_crossing_linetrace_halfmax
from topostats.plottingfuncs import Images, add_pixel_to_nm_to_plotting_config
from topostats.statistics import image_statistics
from topostats.tracing.disordered_tracing import trace_image_disordered
from topostats.tracing.dnatracing import dnatrace_image
from topostats.tracing.nodestats import nodestats_image
from topostats.utils import create_empty_dataframe

# pylint: disable=broad-except
# pylint: disable=line-too-long
# pylint: disable=too-many-arguments
# pylint: disable=too-many-branches
# pylint: disable=too-many-locals
# pylint: disable=too-many-statements
# pylint: disable=too-many-nested-blocks
# pylint: disable=unnecessary-dict-index-lookup

LOGGER = setup_logger(LOGGER_NAME)


def run_filters(
    unprocessed_image: npt.NDArray,
    pixel_to_nm_scaling: float,
    filename: str,
    filter_out_path: Path,
    core_out_path: Path,
    filter_config: dict,
    plotting_config: dict,
) -> npt.NDArray | None:
    """
    Filter and flatten an image. Optionally plots the results, returning the flattened image.

    Parameters
    ----------
    unprocessed_image : npt.NDArray
        Image to be flattened.
    pixel_to_nm_scaling : float
        Scaling factor for converting pixel length scales to nanometres.
        ie the number of pixels per nanometre.
    filename : str
        File name for the image.
    filter_out_path : Path
        Output directory for step-by-step flattening plots.
    core_out_path : Path
        General output directory for outputs such as the flattened image.
    filter_config : dict
        Dictionary of configuration for the Filters class to use when initialised.
    plotting_config : dict
        Dictionary of configuration for plotting output images.

    Returns
    -------
    npt.NDArray | None
        Either a numpy array of the flattened image, or None if an error occurs or
        flattening is disabled in the configuration.
    """
    if filter_config["run"]:
        filter_config.pop("run")
        LOGGER.info(f"[{filename}] Image dimensions: {unprocessed_image.shape}")
        LOGGER.info(f"[{filename}] : *** Filtering ***")
        filters = Filters(
            image=unprocessed_image,
            filename=filename,
            pixel_to_nm_scaling=pixel_to_nm_scaling,
            **filter_config,
        )
        filters.filter_image()
        # Optionally plot filter stage
        if plotting_config["run"]:
            plotting_config.pop("run")
            LOGGER.info(f"[{filename}] : Plotting Filtering Images")
            if plotting_config["image_set"] == "all":
                filter_out_path.mkdir(parents=True, exist_ok=True)
                LOGGER.debug(f"[{filename}] : Target filter directory created : {filter_out_path}")
            # Generate plots
            for plot_name, array in filters.images.items():
                if plot_name not in ["scan_raw"]:
                    if plot_name == "extracted_channel":
                        array = np.flipud(array.pixels)
                    plotting_config["plot_dict"][plot_name]["output_dir"] = (
                        core_out_path if plotting_config["plot_dict"][plot_name]["core_set"] else filter_out_path
                    )
                    try:
                        Images(array, **plotting_config["plot_dict"][plot_name]).plot_and_save()
                        Images(array, **plotting_config["plot_dict"][plot_name]).plot_histogram_and_save()
                    except AttributeError:
                        LOGGER.info(f"[{filename}] Unable to generate plot : {plot_name}")
            plotting_config["run"] = True
        # Always want the 'z_threshed' plot (aka "Height Thresholded") but in the core_out_path
        plot_name = "z_threshed"
        plotting_config["plot_dict"][plot_name]["output_dir"] = core_out_path
        Images(
            filters.images["gaussian_filtered"],
            filename=filename,
            **plotting_config["plot_dict"][plot_name],
        ).plot_and_save()

        return filters.images["gaussian_filtered"]

    # Otherwise, return None and warn that initial processing is disabled.
    LOGGER.error(
        "You have not included running the initial filter stage. This is required for all subsequent "
        "stages of processing. Please check your configuration file."
    )

    return None


def run_grains(  # noqa: C901
    image: npt.NDArray,
    pixel_to_nm_scaling: float,
    filename: str,
    grain_out_path: Path,
    core_out_path: Path,
    plotting_config: dict,
    grains_config: dict,
) -> dict | None:
    """
    Identify grains (molecules) and optionally plots the results.

    Parameters
    ----------
    image : npt.NDArray
        2d numpy array image to find grains in.
    pixel_to_nm_scaling : float
        Scaling factor for converting pixel length scales to nanometres. I.e. the number of pixels per nanometre.
    filename : str
        Name of file being processed (used in logging).
    grain_out_path : Path
        Output path for step-by-step grain finding plots.
    core_out_path : Path
        General output directory for outputs such as the flattened image with grain masks overlaid.
    plotting_config : dict
        Dictionary of configuration for plotting images.
    grains_config : dict
        Dictionary of configuration for the Grains class to use when initialised.

    Returns
    -------
    dict | None
        Either None in the case of error or grain finding being disabled or a dictionary
        with keys of "above" and or "below" containing binary masks depicting where grains
        have been detected.
    """
    if grains_config["run"]:
        grains_config.pop("run")

        try:
            LOGGER.info(f"[{filename}] : *** Grain Finding ***")
            grains = Grains(
                image=image,
                filename=filename,
                pixel_to_nm_scaling=pixel_to_nm_scaling,
                **grains_config,
            )
            grains.find_grains()
            for direction, _ in grains.region_properties.items():
                LOGGER.info(
                    f"[{filename}] : Grains found for direction {direction} : {len(grains.region_properties[direction])}"
                )
                if len(grains.region_properties[direction]) == 0:
                    LOGGER.warning(f"[{filename}] : No grains found for direction {direction}")
        except Exception as e:
            LOGGER.error(f"[{filename}] : An error occurred during grain finding, skipping grainstats and dnatracing.")
            LOGGER.error(f"[{filename}] : The error: {e}")
        else:
            for direction, region_props in grains.region_properties.items():
                if len(region_props) == 0:
                    LOGGER.warning(f"[{filename}] : No grains found for the {direction} direction.")
            # Optionally plot grain finding stage if we have found grains and plotting is required
            if plotting_config["run"]:
                plotting_config.pop("run")
                LOGGER.info(f"[{filename}] : Plotting Grain Finding Images")
                for direction, image_arrays in grains.directions.items():
                    LOGGER.info(f"[{filename}] : Plotting {direction} Grain Finding Images")
                    grain_out_path_direction = grain_out_path / f"{direction}"
                    if plotting_config["image_set"] == "all":
                        grain_out_path_direction.mkdir(parents=True, exist_ok=True)
                        LOGGER.debug(f"[{filename}] : Target grain directory created : {grain_out_path_direction}")
                    for plot_name, array in image_arrays.items():
                        LOGGER.info(f"[{filename}] : Plotting {plot_name} image")
                        plotting_config["plot_dict"][plot_name]["output_dir"] = grain_out_path_direction
                        Images(array, **plotting_config["plot_dict"][plot_name]).plot_and_save()
                    # Make a plot of coloured regions with bounding boxes
                    plotting_config["plot_dict"]["bounding_boxes"]["output_dir"] = grain_out_path_direction
                    Images(
                        grains.directions[direction]["coloured_regions"],
                        **plotting_config["plot_dict"]["bounding_boxes"],
                        region_properties=grains.region_properties[direction],
                    ).plot_and_save()
                    plotting_config["plot_dict"]["coloured_boxes"]["output_dir"] = grain_out_path_direction
                    Images(
                        grains.directions[direction]["labelled_regions_02"],
                        **plotting_config["plot_dict"]["coloured_boxes"],
                        region_properties=grains.region_properties[direction],
                    ).plot_and_save()
                    # Always want mask_overlay (aka "Height Thresholded with Mask") but in core_out_path
                    plot_name = "mask_overlay"
                    plotting_config["plot_dict"][plot_name]["output_dir"] = core_out_path
                    Images(
                        image,
                        filename=f"{filename}_{direction}_masked",
                        masked_array=grains.directions[direction]["removed_small_objects"],
                        **plotting_config["plot_dict"][plot_name],
                    ).plot_and_save()

                plotting_config["run"] = True

            else:
                # Otherwise, return None and warn that plotting is disabled for grain finding images
                LOGGER.info(f"[{filename}] : Plotting disabled for Grain Finding Images")

            grain_masks = {}
            for direction in grains.directions:
                grain_masks[direction] = grains.directions[direction]["labelled_regions_02"]

            return grain_masks

    # Otherwise, return None and warn grainstats is disabled
    LOGGER.info(f"[{filename}] Detection of grains disabled, returning empty data frame.")

    return None


def run_grainstats(
    image: npt.NDArray,
    pixel_to_nm_scaling: float,
    grain_masks: dict,
    filename: str,
    grainstats_config: dict,
    plotting_config: dict,
    grain_out_path: Path,
):
    """
    Calculate grain statistics for an image and optionally plots the results.

    Parameters
    ----------
    image : npt.NDArray
        2D numpy array image for grain statistics calculations.
    pixel_to_nm_scaling : float
        Scaling factor for converting pixel length scales to nanometres.
        ie the number of pixels per nanometre.
    grain_masks : dict
        Dictionary of grain masks, keys "above" or "below" with values of 2d numpy
        boolean arrays indicating the pixels that have been masked as grains.
    filename : str
        Name of the image.
    grainstats_config : dict
        Dictionary of configuration for the GrainStats class to be used when initialised.
    plotting_config : dict
        Dictionary of configuration for plotting images.
    grain_out_path : Path
        Directory to save optional grain statistics visual information to.

    Returns
    -------
    pd.DataFrame
        A pandas DataFrame containing the statsistics for each grain. The index is the
        filename and grain number.
    """
    # Calculate statistics if required
    if grainstats_config["run"]:
        grainstats_config.pop("run")
        # Grain Statistics :
        try:
            LOGGER.info(f"[{filename}] : *** Grain Statistics ***")
            grain_plot_dict = {
                key: value
                for key, value in plotting_config["plot_dict"].items()
                if key in ["grain_image", "grain_mask", "grain_mask_image"]
            }
            grainstats_dict = {}
            # There are two layers to process those above the given threshold and those below
            for direction, _ in grain_masks.items():
                # Check if there are grains
                if np.max(grain_masks[direction]) == 0:
                    LOGGER.warning(
                        f"[{filename}] : No grains exist for the {direction} direction. Skipping grainstats for {direction}."
                    )
                    grainstats_dict[direction] = create_empty_dataframe()
                else:
                    grainstats_dict[direction], grains_plot_data = GrainStats(
                        data=image,
                        labelled_data=grain_masks[direction],
                        pixel_to_nanometre_scaling=pixel_to_nm_scaling,
                        direction=direction,
                        base_output_dir=grain_out_path,
                        image_name=filename,
                        plot_opts=grain_plot_dict,
                        **grainstats_config,
                    ).calculate_stats()
                    grainstats_dict[direction]["threshold"] = direction

                    # Plot grains if required
                    if plotting_config["image_set"] == "all":
                        LOGGER.info(f"[{filename}] : Plotting grain images for direction: {direction}.")
                        for plot_data in grains_plot_data:
                            LOGGER.info(
                                f"[{filename}] : Plotting grain image {plot_data['filename']} for direction: {direction}."
                            )
                            Images(
                                data=plot_data["data"],
                                output_dir=plot_data["output_dir"],
                                filename=plot_data["filename"],
                                **plotting_config["plot_dict"][plot_data["name"]],
                            ).plot_and_save()

            # Create results dataframe from above and below results
            # Appease pylint and ensure that grainstats_df is always created
            grainstats_df = create_empty_dataframe()
            if "above" in grainstats_dict and "below" in grainstats_dict:
                grainstats_df = pd.concat([grainstats_dict["below"], grainstats_dict["above"]])
            elif "above" in grainstats_dict:
                grainstats_df = grainstats_dict["above"]
            elif "below" in grainstats_dict:
                grainstats_df = grainstats_dict["below"]
            else:
                raise ValueError(
                    "grainstats dictionary has neither 'above' nor 'below' keys. This should be impossible."
                )

            return grainstats_df

        except Exception:
            LOGGER.info(
                f"[{filename}] : Errors occurred whilst calculating grain statistics. Returning empty dataframe."
            )
            return create_empty_dataframe()
    else:
        LOGGER.info(f"[{filename}] : Calculation of grainstats disabled, returning empty dataframe.")
        return create_empty_dataframe()


def run_disorderedTrace(
    image: npt.NDArray,
    grain_masks: dict,
    pixel_to_nm_scaling: float,
    filename: str,
    tracing_out_path: Path,
    disordered_tracing_config: dict,
    plotting_config: dict,
) -> dict:
    """
    Trace DNA molecule for the supplied grains adding results to statistics data frames and optionally plot results.

    Parameters
    ----------
    image : npt.ndarray
        Image containing the DNA to pass to the tracing function.
    grain_masks : dict
        Dictionary of grain masks, keys "above" or "below" with values of 2D Numpy boolean arrays indicating the pixels
        that have been masked as grains.
    pixel_to_nm_scaling : float
        Scaling factor for converting pixel length scales to nanometers, i.e. the number of pixesl per nanometres (nm).
    filename : str
        Name of the image.
    tracing_out_path : Path
        Dictionary to save optional DNA tracing visual information to.
    disordered_tracing_config : dict
        Dictionary configuration for obtaining a disordered trace representation of the grains.
    plotting_config : dict
        Dictionary configuration for plotting images.

    Returns
    -------
    dict
        Dictionary of "grain_<index>" keys and Nx2 coordinate arrays of the disordered grain trace.
    """
    if disordered_tracing_config["run"]:
        disordered_tracing_config.pop("run")
        LOGGER.info(f"[{filename}] : *** Disordered Tracing ***")
        disordered_traces = defaultdict()
        # try:
        # run image using directional grain masks
        for direction, _ in grain_masks.items():
            disordered_traces_cropped_data, disordered_tracing_images = trace_image_disordered(
                image=image,
                grains_mask=grain_masks[direction],
                filename=filename,
                pixel_to_nm_scaling=pixel_to_nm_scaling,
                **disordered_tracing_config,
            )
            # append direction results to above / below dict
            disordered_traces[direction] = disordered_traces_cropped_data

            # save plots
            for plot_name, image_value in disordered_tracing_images.items():
                Images(
                    image,
                    masked_array=image_value,
                    output_dir=tracing_out_path / direction,
                    **plotting_config["plot_dict"][plot_name],
                ).plot_and_save()

        return disordered_traces
        """
        except Exception:
            LOGGER.info("Disordered tracing failed - skipping.")
            return disordered_traces
        """


def run_nodestats(
    image: npt.NDArray,
    disordered_tracing_data: dict,
    pixel_to_nm_scaling: float,
    filename: str,
    tracing_out_path: Path,
    nodestats_config: dict,
    plotting_config: dict,
    results_df: pd.DataFrame = None,
) -> tuple[dict, pd.DataFrame]:

    if nodestats_config["run"]:
        nodestats_config.pop("run")
        LOGGER.info(f"[{filename}] : *** Nodestats ***")
        nodestats_image_data = defaultdict()
        grainstats_additions_image = pd.DataFrame()
        # try:
        # run image using directional grain masks
        for direction, disordered_tracing_direction_data in disordered_tracing_data.items():
            (
                nodestats_data,
                grainstats_additions_df,
                nodestats_full_images,
                nodestats_branch_images,
            ) = nodestats_image(
                image=image,
                disordered_tracing_direction_data=disordered_tracing_direction_data,
                filename=filename,
                pixel_to_nm_scaling=pixel_to_nm_scaling,
                **nodestats_config,
            )

            # save per image new grainstats stats
            grainstats_additions_df["threshold"] = direction
            grainstats_additions_image = pd.concat([grainstats_additions_image, grainstats_additions_df])

            # append direction results to dict
            nodestats_image_data[direction] = nodestats_data

            # save whole image plots
            for plot_name, image_value in nodestats_full_images.items():
                Images(
                    image,
                    masked_array=image_value,
                    output_dir=tracing_out_path / direction,
                    **plotting_config["plot_dict"][plot_name],
                ).plot_and_save()

            # plot sinlge node images
            for mol_no, mol_stats in nodestats_data.items():
                if mol_stats is not None:
                    for node_no, single_node_stats in mol_stats.items():
                        if plotting_config["image_set"] == "all":
                            # plot the node and branch_mask images
<<<<<<< HEAD
                            for cropped_image_type, cropped_image in nodestats_branch_images[mol_no]["nodes"][node_no].items():
=======
                            for cropped_image_type, cropped_image in nodestats_branch_images[mol_no]["nodes"][
                                node_no
                            ].items():
                                print(cropped_image_type)
>>>>>>> 57460210
                                Images(
                                    nodestats_branch_images[mol_no]["grain"]["grain_image"],
                                    masked_array=cropped_image,
                                    output_dir=tracing_out_path / direction / "nodes",
                                    filename=f"{mol_no}_{node_no}_{cropped_image_type}",
                                    **plotting_config["plot_dict"][cropped_image_type],
                                ).plot_and_save()

                            # plot crossing height linetrace
                            if not single_node_stats["error"]:
                                fig, _ = plot_crossing_linetrace_halfmax(
                                    branch_stats_dict=single_node_stats["branch_stats"],
                                    mask_cmap=plotting_config["plot_dict"]["line_trace"]["mask_cmap"],
                                    title=plotting_config["plot_dict"]["line_trace"]["mask_cmap"],
                                )
                                fig.savefig(
                                    tracing_out_path
                                    / direction
                                    / "nodes"
                                    / f"{mol_no}_{node_no}_linetrace_halfmax.svg",
                                    format="svg",
                                )
            LOGGER.info(f"[{filename}] : Finished Plotting DNA Tracing Images")

        # merge grainstats data with other dataframe
        resultant_grainstats = (
            pd.merge(results_df, grainstats_additions_image, on=["image", "threshold", "grain_number"])
            if results_df is not None
            else grainstats_additions_image
        )
        print("------- new all grainstats -------\n", resultant_grainstats)

        # merge all image dictionaries

        return nodestats_image_data, resultant_grainstats
        """
        except Exception:
            LOGGER.info("NodeStats failed - skipping.")
            return nodestats
        """


# noqa: C901
def run_dnatracing(
    image: npt.NDArray,
    grain_masks: dict,
    pixel_to_nm_scaling: float,
    image_path: Path,
    filename: str,
    core_out_path: Path,
    tracing_out_path: Path,
    dnatracing_config: dict,
    plotting_config: dict,
    results_df: pd.DataFrame = None,
) -> tuple[dict, pd.DataFrame]:
    """
    Trace DNA molecule for the supplied grains adding results to statistics data frames and optionally plot results.

    Image containing the DNA to pass to the tracing function.

    Parameters
    ----------
    image : npt.NDArray
        Dictionary of grain masks, keys "above" or "below" with values of 2D Numpy boolean arrays indicating the pixels
        that have been masked as grains.
    grain_masks : dict
        Scaling factor for converting pixel length scales to nanometers, i.e. the number of pixesl per nanometres (nm).
    pixel_to_nm_scaling : float
        Pat to the original image file (used for DataFrame indexing).
    image_path : Path
        Name of the image.
    filename : str
        General output directory for outputs such as the grain statistics dataframe.
    core_out_path : Path
        Directory to save optional DNA tracing visual information to.
    tracing_out_path : Path
        Dictionary to save optional DNA tracing visual information to.
    dnatracing_config : dict
        Dictionary configuration for the DNA tracing.
    plotting_config : dict
        Dictionary configuration for plotting images.
    results_df : pd.DataFrame
        Pandas DataFrame containing grain statistics.

    Returns
    -------
    tuple[dict, pd.DataFrame]
        Dictionary of results and Pandas DataFrame containing grain statistics and dna tracing statistics. Keys are file
        path and molecule number.
    """
    # Create empty dataframe is none is passed
    if results_df is None:
        results_df = create_empty_dataframe()

    # Run dnatracing
    # try:
    grain_trace_data = None
    if dnatracing_config["run"]:
        dnatracing_config.pop("run")
        LOGGER.info(f"[{filename}] : *** DNA Tracing ***")
        tracing_stats = defaultdict()
        grain_trace_data = defaultdict()
        for direction, _ in grain_masks.items():
            tracing_results = dnatrace_image(
                image=image,
                grains_mask=grain_masks[direction],
                filename=filename,
                pixel_to_nm_scaling=pixel_to_nm_scaling,
                **dnatracing_config,
            )
            tracing_stats[direction] = tracing_results["grain_statistics"]
            tracing_stats[direction]["threshold"] = direction
            ordered_traces = tracing_results["all_ordered_traces"]
            cropped_images: dict[int, npt.NDArray] = tracing_results["cropped_images"]

            grain_trace_data[direction] = {
                "cropped_images": cropped_images,
                "ordered_traces": tracing_results["all_ordered_traces"],
                "splined_traces": tracing_results["all_splined_traces"],
                "ordered_trace_heights": tracing_results["all_ordered_trace_heights"],
                "ordered_trace_cumulative_distances": tracing_results["all_ordered_trace_cumulative_distances"],
                "tracingstats": tracing_results["dnatracing_statistics"],
            }

            # Plot traces for the whole image
            Images(
                image,
                output_dir=core_out_path,
                filename=f"{filename}_{direction}_traced",
                plot_coords=tracing_results["splined_traces_image_frame"],
                **plotting_config["plot_dict"]["all_molecule_traces"],
            ).plot_and_save()

            # Plot traces on each grain individually
            for grain_index, mol_dict in enumerate(ordered_traces.values()):
                Images(
                    cropped_images[grain_index],
                    output_dir=tracing_out_path / direction,
                    filename=f"{filename}_grain_trace_{grain_index}",
                    plot_coords=list(mol_dict.values()),
                    **plotting_config["plot_dict"]["single_molecule_trace"],
                ).plot_and_save()

            plot_names = {
                "visual": tracing_results["all_images"]["visual"],
                "ordered_trace": tracing_results["all_images"]["ordered_traces"],
                "fitted_trace": tracing_results["all_images"]["fitted_traces"],
            }
            for plot_name, image_value in plot_names.items():
                Images(
                    image,
                    masked_array=image_value,
                    output_dir=tracing_out_path / direction,
                    **plotting_config["plot_dict"][plot_name],
                ).plot_and_save()

        # Set create tracing_stats_df from above and below results
        if "above" in tracing_stats and "below" in tracing_stats:
            tracing_stats_df = pd.concat([tracing_stats["below"], tracing_stats["above"]])
        elif "above" in tracing_stats:
            tracing_stats_df = tracing_stats["above"]
        elif "below" in tracing_stats:
            tracing_stats_df = tracing_stats["below"]
        LOGGER.info(f"[{filename}] : Combining {list(tracing_stats.keys())} grain statistics and dnatracing statistics")
        # NB - Merge on image, molecule and threshold because we may have above and below molecules which
        #      gives duplicate molecule numbers as they are processed separately, if tracing stats
        #      are not available (because skeleton was too small), grainstats are still retained.
        results = results_df.merge(tracing_stats_df, on=["image", "threshold", "grain_number"], how="left")
        results["basename"] = image_path.parent

        return results, grain_trace_data

    # Otherwise, return the passed in dataframe and warn that tracing is disabled
    LOGGER.info(f"[{filename}] Calculation of DNA Tracing disabled, returning grainstats data frame.")
    results = results_df
    results["basename"] = image_path.parent

    return results, grain_trace_data
    # except Exception:
    #     # If no results we need a dummy dataframe to return.
    #     LOGGER.warning(
    #         f"[{filename}] : Errors occurred whilst calculating DNA tracing statistics, " "returning grain statistics"
    #     )
    #     results = results_df
    #     results["basename"] = image_path.parent
    #     grain_trace_data = None
    #     return results, grain_trace_data


def get_out_paths(image_path: Path, base_dir: Path, output_dir: Path, filename: str, plotting_config: dict):
    """
    Determine components of output paths for a given image and plotting config.

    Parameters
    ----------
    image_path : Path
        Path of the image being processed.
    base_dir : Path
        Path of the data folder.
    output_dir : Path
        Base output directory for output data.
    filename : str
        Name of the image being processed.
    plotting_config : dict
        Dictionary of configuration for plotting images.

    Returns
    -------
    tuple
        Core output path for general file outputs, filter output path for flattening related files and
        grain output path for grain finding related files.
    """
    LOGGER.info(f"Processing : {filename}")
    core_out_path = get_out_path(image_path, base_dir, output_dir).parent / "processed"
    core_out_path.mkdir(parents=True, exist_ok=True)
    filter_out_path = core_out_path / filename / "filters"
    grain_out_path = core_out_path / filename / "grains"
    tracing_out_path = core_out_path / filename / "dnatracing"
    if plotting_config["image_set"] == "all":
        filter_out_path.mkdir(exist_ok=True, parents=True)
        Path.mkdir(grain_out_path / "above", parents=True, exist_ok=True)
        Path.mkdir(grain_out_path / "below", parents=True, exist_ok=True)
        Path.mkdir(tracing_out_path / "above", parents=True, exist_ok=True)
        Path.mkdir(tracing_out_path / "below", parents=True, exist_ok=True)
        Path.mkdir(tracing_out_path / "above" / "nodes", parents=True, exist_ok=True)
        Path.mkdir(tracing_out_path / "below" / "nodes", parents=True, exist_ok=True)

    return core_out_path, filter_out_path, grain_out_path, tracing_out_path


def process_scan(
    topostats_object: dict,
    base_dir: str | Path,
    filter_config: dict,
    grains_config: dict,
    grainstats_config: dict,
    disordered_tracing_config: dict,
    nodestats_config: dict,
    dnatracing_config: dict,
    plotting_config: dict,
    output_dir: str | Path = "output",
) -> tuple[dict, pd.DataFrame, dict]:
    """
    Process a single image, filtering, finding grains and calculating their statistics.

    Parameters
    ----------
    topostats_object : dict[str, Union[npt.NDArray, Path, float]]
        A dictionary with keys 'image', 'img_path' and 'px_2_nm' containing a file or frames' image, it's path and it's
        pixel to namometre scaling value.
    base_dir : str | Path
        Directory to recursively search for files, if not specified the current directory is scanned.
    filter_config : dict
        Dictionary of configuration options for running the Filter stage.
    grains_config : dict
        Dictionary of configuration options for running the Grain detection stage.
    grainstats_config : dict
        Dictionary of configuration options for running the Grain Statistics stage.
    disordered_tracing_config : dict
        Dictionary configuration for obtaining a disordered trace representation of the grains.
    nodestats_config : dict
        Dictionary of configuration options for running the NodeStats stage.
    dnatracing_config : dict
        Dictionary of configuration options for running the DNA Tracing stage.
    plotting_config : dict
        Dictionary of configuration options for plotting figures.
    output_dir : str | Path
        Directory to save output to, it will be created if it does not exist. If it already exists then it is possible
        that output will be over-written.

    Returns
    -------
    tuple[dict, pd.DataFrame, dict]
        TopoStats dictionary object, DataFrame containing grain statistics and dna tracing statistics,
        and dictionary containing general image statistics.
    """
    core_out_path, filter_out_path, grain_out_path, tracing_out_path = get_out_paths(
        image_path=topostats_object["img_path"],
        base_dir=base_dir,
        output_dir=output_dir,
        filename=topostats_object["filename"],
        plotting_config=plotting_config,
    )

    plotting_config = add_pixel_to_nm_to_plotting_config(plotting_config, topostats_object["pixel_to_nm_scaling"])

    # Flatten Image
    image_flattened = run_filters(
        unprocessed_image=topostats_object["image_original"],
        pixel_to_nm_scaling=topostats_object["pixel_to_nm_scaling"],
        filename=topostats_object["filename"],
        filter_out_path=filter_out_path,
        core_out_path=core_out_path,
        filter_config=filter_config,
        plotting_config=plotting_config,
    )
    # Use flattened image if one is returned, else use original image
    topostats_object["image_flattened"] = (
        image_flattened if image_flattened is not None else topostats_object["image_original"]
    )

    # Find Grains :
    grain_masks = run_grains(
        image=topostats_object["image_flattened"],
        pixel_to_nm_scaling=topostats_object["pixel_to_nm_scaling"],
        filename=topostats_object["filename"],
        grain_out_path=grain_out_path,
        core_out_path=core_out_path,
        plotting_config=plotting_config,
        grains_config=grains_config,
    )
    # Update grain masks if new grain masks are returned. Else keep old grain masks. Topostats object's "grain_masks"
    # defaults to an empty dictionary so this is safe.
    topostats_object["grain_masks"] = grain_masks if grain_masks is not None else topostats_object["grain_masks"]

    if "above" in topostats_object["grain_masks"].keys() or "below" in topostats_object["grain_masks"].keys():
        # Grainstats :
        results_df = run_grainstats(
            image=topostats_object["image_flattened"],
            pixel_to_nm_scaling=topostats_object["pixel_to_nm_scaling"],
            grain_masks=topostats_object["grain_masks"],
            filename=topostats_object["filename"],
            grainstats_config=grainstats_config,
            plotting_config=plotting_config,
            grain_out_path=grain_out_path,
        )

        # Disordered Tracing
        disordered_traces = run_disorderedTrace(
            image=topostats_object["image_flattened"],
            grain_masks=topostats_object["grain_masks"],
            pixel_to_nm_scaling=topostats_object["pixel_to_nm_scaling"],
            filename=topostats_object["filename"],
            tracing_out_path=tracing_out_path,
            disordered_tracing_config=disordered_tracing_config,
            plotting_config=plotting_config,
        )
        topostats_object["disordered_traces"] = (
            disordered_traces if disordered_traces is not None else topostats_object["grain_masks"]
        )

        # Nodestats
        nodestats, results_df = run_nodestats(
            image=topostats_object["image_flattened"],
            disordered_tracing_data=topostats_object["disordered_traces"],
            pixel_to_nm_scaling=topostats_object["pixel_to_nm_scaling"],
            filename=topostats_object["filename"],
            # core_out_path=core_out_path,
            tracing_out_path=tracing_out_path,
            plotting_config=plotting_config,
            nodestats_config=nodestats_config,
            results_df=results_df,
        )
        topostats_object["nodestats"] = nodestats

        # DNAtracing
        results_df, grain_trace_data = run_dnatracing(
            image=topostats_object["image_flattened"],
            grain_masks=topostats_object["grain_masks"],
            pixel_to_nm_scaling=topostats_object["pixel_to_nm_scaling"],
            filename=topostats_object["filename"],
            core_out_path=core_out_path,
            tracing_out_path=tracing_out_path,
            image_path=topostats_object["img_path"],
            plotting_config=plotting_config,
            dnatracing_config=dnatracing_config,
            results_df=results_df,
        )

        # Add grain trace data to topostats object
        #topostats_object["grain_trace_data"] = grain_trace_data

    else:
        results_df = create_empty_dataframe()

    # Get image statistics
    LOGGER.info(f"[{topostats_object['filename']}] : *** Image Statistics ***")
    # Provide the raw image if image has not been flattened, else provide the flattened image.
    if topostats_object["image_flattened"] is not None:
        image_for_image_stats = topostats_object["image_flattened"]
    else:
        image_for_image_stats = topostats_object["image_original"]
    # Calculate image statistics - returns a dictionary
    image_stats = image_statistics(
        image=image_for_image_stats,
        filename=topostats_object["filename"],
        results_df=results_df,
        pixel_to_nm_scaling=topostats_object["pixel_to_nm_scaling"],
    )

    # Save the topostats dictionary object to .topostats file.
    save_topostats_file(
        output_dir=core_out_path, filename=str(topostats_object["filename"]), topostats_object=topostats_object
    )

    return topostats_object["img_path"], results_df, image_stats


def check_run_steps(
    filter_run: bool,
    grains_run: bool,
    grainstats_run: bool,
    disordered_tracing_run: bool,
    nodestats_run: bool,
    dnatracing_run: bool,
) -> None:  # noqa: C901
    """
    Check options for running steps (Filter, Grain, Grainstats and DNA tracing) are logically consistent.

    This checks that earlier steps required are enabled.

    Parameters
    ----------
    filter_run : bool
        Flag for running Filtering.
    grains_run : bool
        Flag for running Grains.
    grainstats_run : bool
        Flag for running GrainStats.
    disordered_tracing_run : bool
        Flag for running Disordered Tracing.
    nodestats_run : bool
        Flag for running NodeStats.
    dnatracing_run : bool
        Flag for running DNA Tracing.
    """
    if dnatracing_run:
        if nodestats_run is False:
            LOGGER.error("DNA tracing enabled but NodeStats is disabled. Tracing will use the 'old' method.")
        elif disordered_tracing_run is False:
            LOGGER.error(
                "DNA tracing enabled but Disordered Tracing is disabled. Please check your configuration file."
            )
        elif grainstats_run is False:
            LOGGER.error("DNA tracing enabled but Grainstats disabled. Please check your configuration file.")
        elif grains_run is False:
            LOGGER.error("DNA tracing enabled but Grains disabled. Please check your configuration file.")
        elif filter_run is False:
            LOGGER.error("DNA tracing enabled but Filters disabled. Please check your configuration file.")
        else:
            LOGGER.info("Configuration run options are consistent, processing can proceed.")
    elif grainstats_run:
        if grains_run is False:
            LOGGER.error("Grainstats enabled but Grains disabled. Please check your configuration file.")
        elif filter_run is False:
            LOGGER.error("Grainstats enabled but Filters disabled. Please check your configuration file.")
        else:
            LOGGER.info("Configuration run options are consistent, processing can proceed.")
    elif grains_run:
        if filter_run is False:
            LOGGER.error("Grains enabled but Filters disabled. Please check your configuration file.")
        else:
            LOGGER.info("Configuration run options are consistent, processing can proceed.")
    else:
        LOGGER.info("Configuration run options are consistent, processing can proceed.")


def completion_message(config: dict, img_files: list, summary_config: dict, images_processed: int) -> None:
    """
    Print a completion message summarising images processed.

    Parameters
    ----------
    config : dict
        Configuration dictionary.
    img_files : list()
        List of found image paths.
    summary_config : dict(
        Configuration for plotting summary statistics.
    images_processed : int
        Pandas DataFrame of results.
    """
    if summary_config is not None:
        distribution_plots_message = str(summary_config["output_dir"])
    else:
        distribution_plots_message = "Disabled. Enable in config 'summary_stats/run' if needed."
    LOGGER.info(
        f"\n\n~~~~~~~~~~~~~~~~~~~~~~~~~~~~~~~~~~~~~~~~~~ COMPLETE ~~~~~~~~~~~~~~~~~~~~~~~~~~~~~~~~~~~~~~~~~~\n\n"
        f"  TopoStats Version           : {__version__}\n"
        f"  Base Directory              : {config['base_dir']}\n"
        f"  File Extension              : {config['file_ext']}\n"
        f"  Files Found                 : {len(img_files)}\n"
        f"  Successfully Processed^1    : {images_processed} ({(images_processed * 100) / len(img_files)}%)\n"
        f"  All statistics              : {str(config['output_dir'])}/all_statistics.csv\n"
        f"  Distribution Plots          : {distribution_plots_message}\n\n"
        f"  Configuration               : {config['output_dir']}/config.yaml\n\n"
        f"  Email                       : topostats@sheffield.ac.uk\n"
        f"  Documentation               : https://afm-spm.github.io/topostats/\n"
        f"  Source Code                 : https://github.com/AFM-SPM/TopoStats/\n"
        f"  Bug Reports/Feature Request : https://github.com/AFM-SPM/TopoStats/issues/new/choose\n"
        f"  Citation File Format        : https://github.com/AFM-SPM/TopoStats/blob/main/CITATION.cff\n\n"
        f"  ^1 Successful processing of an image is detection of grains and calculation of at least\n"
        f"     grain statistics. If these have been disabled the percentage will be 0.\n\n"
        f"  If you encounter bugs/issues or have feature requests please report them at the above URL\n"
        f"  or email us.\n\n"
        f"  If you have found TopoStats useful please consider citing it. A Citation File Format is\n"
        f"  linked above and available from the Source Code page.\n"
        f"~~~~~~~~~~~~~~~~~~~~~~~~~~~~~~~~~~~~~~~~~~~~~~~~~~~~~~~~~~~~~~~~~~~~~~~~~~~~~~~~~~~~~~~~~~~~~~\n\n"
    )<|MERGE_RESOLUTION|>--- conflicted
+++ resolved
@@ -472,14 +472,7 @@
                     for node_no, single_node_stats in mol_stats.items():
                         if plotting_config["image_set"] == "all":
                             # plot the node and branch_mask images
-<<<<<<< HEAD
                             for cropped_image_type, cropped_image in nodestats_branch_images[mol_no]["nodes"][node_no].items():
-=======
-                            for cropped_image_type, cropped_image in nodestats_branch_images[mol_no]["nodes"][
-                                node_no
-                            ].items():
-                                print(cropped_image_type)
->>>>>>> 57460210
                                 Images(
                                     nodestats_branch_images[mol_no]["grain"]["grain_image"],
                                     masked_array=cropped_image,
