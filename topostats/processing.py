--- conflicted
+++ resolved
@@ -389,20 +389,6 @@
         disordered_tracing_config.pop("run")
         LOGGER.info(f"[{filename}] : *** Disordered Tracing ***")
         disordered_traces = defaultdict()
-<<<<<<< HEAD
-        # try:
-        # run image using directional grain masks
-        for direction, _ in grain_masks.items():
-            disordered_traces_cropped_data, disordered_tracing_images = trace_image_disordered(
-                image=image,
-                grains_mask=grain_masks[direction],
-                filename=filename,
-                pixel_to_nm_scaling=pixel_to_nm_scaling,
-                **disordered_tracing_config,
-            )
-            # append direction results to above / below dict
-            disordered_traces[direction] = disordered_traces_cropped_data
-=======
         try:
             # run image using directional grain masks
             for direction, _ in grain_masks.items():
@@ -430,7 +416,6 @@
                         output_dir=tracing_out_path / direction,
                         **plotting_config["plot_dict"][plot_name],
                     ).plot_and_save()
->>>>>>> ab8c7690
 
             # save plots
             for plot_name, image_value in disordered_tracing_images.items():
