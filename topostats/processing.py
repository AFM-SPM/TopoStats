--- conflicted
+++ resolved
@@ -539,15 +539,9 @@
 
     Parameters
     ----------
-<<<<<<< HEAD
     topostats_object : dict[str, Union[np.ndarray, Path, float]]
         A dictionary with keys 'image', 'img_path' and 'px_2_nm' containing a file or frames' image, it's path and it's
         pixel to namometre scaling value.
-=======
-    img_path_px2nm : Dict[str, Union[np.ndarray, Path, float]]
-        A dictionary with keys 'image', 'img_path' and 'px_2_nm' containing a file or frames' image, it's path and it's
-    pixel to namometre scaling value.
->>>>>>> 75e6ec47
     base_dir : Union[str, Path]
         Directory to recursively search for files, if not specified the current directory is scanned.
     filter_config : dict
