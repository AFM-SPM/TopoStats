--- conflicted
+++ resolved
@@ -506,19 +506,11 @@
                 f"[{filename}] : Disordered tracing failed - skipping. Consider raising an issue on GitHub. Error: ",
                 exc_info=e,
             )
-<<<<<<< HEAD
         return (
             disordered_traces,
             grainstats_df,
             create_empty_dataframe(column_set="disordered_tracing_statistics", index="index"),
         )
-=======
-            return (
-                disordered_traces,
-                grainstats_df,
-                create_empty_dataframe(column_set="disordered_tracing_statistics", index_col="index"),
-            )
->>>>>>> 28008675
 
     LOGGER.info(f"[{filename}] Calculation of Disordered Tracing disabled, returning empty dictionary.")
     return None, grainstats_df, create_empty_dataframe(column_set="disordered_tracing_statistics", index_col="index")
