"""Functions for procesing data."""
from collections import defaultdict
from pathlib import Path
from typing import Dict, Union, List

import numpy as np
import pandas as pd

from topostats import __version__
from topostats.filters import Filters
from topostats.grains import Grains
from topostats.grainstats import GrainStats
from topostats.io import get_out_path, save_array
from topostats.logs.logs import setup_logger, LOGGER_NAME
from topostats.plottingfuncs import Images
from topostats.tracing.dnatracing import dnaTrace, traceStats
from topostats.utils import create_empty_dataframe

# pylint: disable=broad-except
# pylint: disable=line-too-long
# pylint: disable=too-many-arguments
# pylint: disable=too-many-branches
# pylint: disable=too-many-locals
# pylint: disable=too-many-statements
# pylint: disable=too-many-nested-blocks
# pylint: disable=unnecessary-dict-index-lookup

LOGGER = setup_logger(LOGGER_NAME)


def process_scan(
    img_path_px2nm: Dict[str, Union[np.ndarray, Path, float]],
    base_dir: Union[str, Path],
    filter_config: dict,
    grains_config: dict,
    grainstats_config: dict,
    dnatracing_config: dict,
    plotting_config: dict,
    output_dir: Union[str, Path] = "output",
) -> None:
    """Process a single image, filtering, finding grains and calculating their statistics.

    Parameters
    ----------
    img_path_px2nm : Dict[str, Union[np.ndarray, Path, float]]
        A dictionary with keys 'image', 'img_path' and 'px_2_nm' containing a file or frames' image, it's path and it's pixel to namometre scaling value.
    base_dir : Union[str, Path]
        Directory to recursively search for files, if not specified the current directory is scanned.
    filter_config : dict
        Dictionary of configuration options for running the Filter stage.
    grains_config : dict
        Dictionary of configuration options for running the Grain detection stage.
    grainstats_config : dict
        Dictionary of configuration options for running the Grain Statistics stage.
    dnatracing_config : dict
        Dictionary of configuration options for running the DNA Tracing stage.
    plotting_config : dict
        Dictionary of configuration options for plotting figures.
    output_dir : Union[str, Path]
        Directory to save output to, it will be created if it does not exist. If it already exists then it is possible
        that output will be over-written.


    Results
    -------
    None

    Results are written to CSV and images produced in configuration options request them.
    """

    image = img_path_px2nm["image"]
    image_path = img_path_px2nm["img_path"]
    pixel_to_nm_scaling = img_path_px2nm["px_2_nm"]
    filename = image_path.name

    LOGGER.info(f"Processing : {filename}")
    core_out_path = get_out_path(image_path, base_dir, output_dir).parent / "processed"
    core_out_path.mkdir(parents=True, exist_ok=True)
    filter_out_path = core_out_path / filename / "filters"
    grain_out_path = core_out_path / filename / "grains"
    if plotting_config["image_set"] == "all":
        filter_out_path.mkdir(exist_ok=True, parents=True)
        Path.mkdir(grain_out_path / "above", parents=True, exist_ok=True)
        Path.mkdir(grain_out_path / "below", parents=True, exist_ok=True)

    # Filter Image
    if filter_config["run"]:
        filter_config.pop("run")
        LOGGER.info(f"[{filename}] Image dimensions: {image.shape}")
        LOGGER.info(f"[{filename}] : *** Filtering ***")
        filtered_image = Filters(
            image,
            filename,
            pixel_to_nm_scaling,
            **filter_config,
        )
        filtered_image.filter_image()

        # Optionally plot filter stage
        if plotting_config["run"]:
            plotting_config.pop("run")
            LOGGER.info(f"[{filename}] : Plotting Filtering Images")
            # Update PLOT_DICT with pixel_to_nm_scaling (can't add _output_dir since it changes)
            plot_opts = {"pixel_to_nm_scaling": pixel_to_nm_scaling}
            for image, options in plotting_config["plot_dict"].items():
                plotting_config["plot_dict"][image] = {**options, **plot_opts}
            # Generate plots
            for plot_name, array in filtered_image.images.items():
                if plot_name not in ["scan_raw"]:
                    if plot_name == "extracted_channel":
                        array = np.flipud(array.pixels)
                    plotting_config["plot_dict"][plot_name]["output_dir"] = filter_out_path
                    try:
                        Images(array, **plotting_config["plot_dict"][plot_name]).plot_and_save()
                        Images(array, **plotting_config["plot_dict"][plot_name]).plot_histogram_and_save()
                    except AttributeError:
                        LOGGER.info(f"[{filename}] Unable to generate plot : {plot_name}")
            plotting_config["run"] = True
        # Always want the 'z_threshed' plot (aka "Height Thresholded") but in the core_out_path
        plot_name = "z_threshed"
        plotting_config["plot_dict"][plot_name]["output_dir"] = core_out_path
        Images(
            filtered_image.images["gaussian_filtered"],
            filename=filename,
            **plotting_config["plot_dict"][plot_name],
        ).plot_and_save()
        # Save the z_threshed image (aka "Height_Thresholded") numpy array
        save_array(
            array=filtered_image.images["gaussian_filtered"],
            outpath=core_out_path,
            filename=filename,
            array_type="height_thresholded",
        )

    else:
        LOGGER.error(
            "You have not included running the initial filter stage. This is required for all subsequent "
            "stages of processing. Please check your configuration file."
        )

    # Find Grains :
    if grains_config["run"]:
        grains_config.pop("run")
        try:
            LOGGER.info(f"[{filename}] : *** Grain Finding ***")
            grains = Grains(
                image=filtered_image.images["gaussian_filtered"],
                filename=filename,
                pixel_to_nm_scaling=pixel_to_nm_scaling,
                **grains_config,
            )
            grains.find_grains()
            for direction, _ in grains.directions.items():
                LOGGER.info(
                    f"[{filename}] : Grains found for direction {direction} : {len(grains.region_properties[direction])}"
                )
                if len(grains.region_properties[direction]) == 0:
                    LOGGER.warning(f"[{filename}] : No grains found for direction {direction}")
        except Exception as e:
            LOGGER.error(f"[{filename}] : An error occured during grain finding, skipping grainstats and dnatracing.")
            LOGGER.error(f"[{filename}] : The error: {e}")
            results = create_empty_dataframe()
        else:
            for direction, region_props in grains.region_properties.items():
                if len(region_props) == 0:
                    LOGGER.warning(f"[{filename}] : No grains found for the {direction} direction.")
            # Optionally plot grain finding stage if we have found grains and plotting is required
            if plotting_config["run"]:
                plotting_config.pop("run")
                LOGGER.info(f"[{filename}] : Plotting Grain Finding Images")
                for direction, image_arrays in grains.directions.items():
                    LOGGER.info(f"[{filename}] : Plotting {direction} Grain Finding Images")
                    for plot_name, array in image_arrays.items():
                        LOGGER.info(f"[{filename}] : Plotting {plot_name} image")
                        plotting_config["plot_dict"][plot_name]["output_dir"] = grain_out_path / f"{direction}"
                        Images(array, **plotting_config["plot_dict"][plot_name]).plot_and_save()
                    # Make a plot of coloured regions with bounding boxes
                    plotting_config["plot_dict"]["bounding_boxes"]["output_dir"] = grain_out_path / f"{direction}"
                    Images(
                        grains.directions[direction]["coloured_regions"],
                        **plotting_config["plot_dict"]["bounding_boxes"],
                        region_properties=grains.region_properties[direction],
                    ).plot_and_save()
                    plotting_config["plot_dict"]["coloured_boxes"]["output_dir"] = grain_out_path / f"{direction}"
                    Images(
                        grains.directions[direction]["labelled_regions_02"],
                        **plotting_config["plot_dict"]["coloured_boxes"],
                        region_properties=grains.region_properties[direction],
                    ).plot_and_save()
                    # Always want mask_overlay (aka "Height Thresholded with Mask") but in core_out_path
                    plot_name = "mask_overlay"
                    plotting_config["plot_dict"][plot_name]["output_dir"] = core_out_path
                    Images(
                        filtered_image.images["gaussian_filtered"],
                        filename=f"{filename}_{direction}_masked",
                        masked_array=grains.directions[direction]["removed_small_objects"],
                        **plotting_config["plot_dict"][plot_name],
                    ).plot_and_save()

                plotting_config["run"] = True
            else:
                LOGGER.info(f"[{filename}] : Plotting disabled for Grain Finding Images")

<<<<<<< HEAD
        # Grainstats :
        #
        # There are two layers to process those above the given threshold and those below, use dictionary comprehension
        # to pass over these.
        if grainstats_config["run"] and grains.region_properties is not None:
            grainstats_config.pop("run")
            # Grain Statistics :
            try:
                LOGGER.info(f"[{filename}] : *** Grain Statistics ***")
                grain_plot_dict = {
                    key: value
                    for key, value in plotting_config["plot_dict"].items()
                    if key in ["grain_image", "grain_mask", "grain_mask_image"]
                }
                grainstats = {}
                for direction, _ in grains.directions.items():
                    grainstats[direction], grains_plot_data = GrainStats(
                        data=filtered_image.images["gaussian_filtered"],
                        labelled_data=grains.directions[direction]["labelled_regions_02"],
                        pixel_to_nanometre_scaling=pixel_to_nm_scaling,
                        direction=direction,
                        base_output_dir=grain_out_path,
                        image_name=filename,
                        plot_opts=grain_plot_dict,
                        **grainstats_config,
                    ).calculate_stats()
                    grainstats[direction]["threshold"] = direction
                    # Plot grains
                    if plotting_config["image_set"] == "all":
                        LOGGER.info(f"[{filename}] : Plotting grain images.")
                        for plot_data in grains_plot_data:
                            LOGGER.info(f"[{filename}] : Plotting grain image. {plot_data['filename']}")
                            Images(
                                data=plot_data["data"],
                                output_dir=plot_data["output_dir"],
                                filename=plot_data["filename"],
                                **plotting_config["plot_dict"][plot_data["name"]],
                            ).plot_and_save()
                # Set tracing_stats_df in light of direction
                if grains_config["direction"] == "both":
                    grainstats_df = pd.concat([grainstats["lower"], grainstats["upper"]])
                elif grains_config["direction"] == "upper":
                    grainstats_df = grainstats["upper"]
                elif grains_config["direction"] == "lower":
                    grainstats_df = grainstats["lower"]
            except Exception:
                LOGGER.info(f"[{filename}] : Errors occurred whilst calculating grain statistics.")
                results = create_empty_dataframe()
            # Run dnatracing
            try:
                if dnatracing_config["run"]:
                    dnatracing_config.pop("run")
                    LOGGER.info(f"[{filename}] : *** DNA Tracing ***")
                    dna_traces = defaultdict()
                    height_traces = defaultdict()
                    tracing_stats = defaultdict()
                    for direction, _ in grainstats.items():
                        dna_traces[direction] = dnaTrace(
                            full_image_data=filtered_image.images["gaussian_filtered"].T,
                            grains=grains.directions[direction]["labelled_regions_02"],
                            filename=filename,
                            pixel_size=pixel_to_nm_scaling,
                            **dnatracing_config,
                        )
                        dna_traces[direction].trace_dna()

                        height_traces = dna_traces[direction].height_dist_dict

                        tracing_stats[direction] = traceStats(trace_object=dna_traces[direction], image_path=image_path)
                        tracing_stats[direction].df["threshold"] = direction
=======
            # Grainstats :
            # Calculate statistics if required
            if grainstats_config["run"]:
                grainstats_config.pop("run")
                # Grain Statistics :
                try:
                    LOGGER.info(f"[{filename}] : *** Grain Statistics ***")
                    grain_plot_dict = {
                        key: value
                        for key, value in plotting_config["plot_dict"].items()
                        if key in ["grain_image", "grain_mask", "grain_mask_image"]
                    }
                    grainstats = {}
                    # There are two layers to process those above the given threshold and those below
                    for direction, _ in grains.directions.items():
                        if len(grains.region_properties[direction]) == 0:
                            LOGGER.warning(
                                f"[{filename}] : No grains exist for the {direction} direction. Skipping grainstats and DNAtracing."
                            )
                            grainstats[direction] = create_empty_dataframe()
                        else:
                            grainstats[direction], grains_plot_data = GrainStats(
                                data=filtered_image.images["gaussian_filtered"],
                                labelled_data=grains.directions[direction]["labelled_regions_02"],
                                pixel_to_nanometre_scaling=pixel_to_nm_scaling,
                                direction=direction,
                                base_output_dir=grain_out_path,
                                image_name=filename,
                                plot_opts=grain_plot_dict,
                                **grainstats_config,
                            ).calculate_stats()
                            grainstats[direction]["threshold"] = direction
                            # Plot grains
                            if plotting_config["image_set"] == "all":
                                LOGGER.info(f"[{filename}] : Plotting grain images for direction: {direction}.")
                                for plot_data in grains_plot_data:
                                    LOGGER.info(
                                        f"[{filename}] : Plotting grain image {plot_data['filename']} for direction: {direction}."
                                    )
                                    Images(
                                        data=plot_data["data"],
                                        output_dir=plot_data["output_dir"],
                                        filename=plot_data["filename"],
                                        **plotting_config["plot_dict"][plot_data["name"]],
                                    ).plot_and_save()
>>>>>>> 369c7c9d
                    # Set tracing_stats_df in light of direction
                    if grains_config["direction"] == "both":
                        grainstats_df = pd.concat([grainstats["below"], grainstats["above"]])
                    elif grains_config["direction"] == "above":
                        grainstats_df = grainstats["above"]
                    elif grains_config["direction"] == "below":
                        grainstats_df = grainstats["below"]
                except Exception:
                    LOGGER.info(
                        f"[{filename}] : Errors occurred whilst calculating grain statistics. Skipping DNAtracing."
                    )
                    results = create_empty_dataframe()
                else:
<<<<<<< HEAD
                    LOGGER.info(f"[{filename}] Calculation of DNA Tracing disabled, returning grainstats data frame.")
                    results = grainstats_df
                    results["basename"] = image_path.parent
            except Exception:
                # If no results we need a dummy dataframe to return.
                LOGGER.info(
                    f"[{filename}] : Errors occurred whilst calculating DNA tracing statistics, "
                    "returning grain statistics"
                )
                results = grainstats_df
                results["basename"] = image_path.parent
        else:
            LOGGER.info(f"[{filename}] Calculation of grainstats disabled, returning empty data frame.")
            results = create_empty_dataframe()
            height_traces = {}
=======
                    # Run dnatracing
                    try:
                        if dnatracing_config["run"]:
                            dnatracing_config.pop("run")
                            LOGGER.info(f"[{filename}] : *** DNA Tracing ***")
                            dna_traces = defaultdict()
                            tracing_stats = defaultdict()
                            for direction, _ in grainstats.items():
                                dna_traces[direction] = dnaTrace(
                                    full_image_data=filtered_image.images["gaussian_filtered"].T,
                                    grains=grains.directions[direction]["labelled_regions_02"],
                                    filename=filename,
                                    pixel_size=pixel_to_nm_scaling,
                                    **dnatracing_config,
                                )
                                dna_traces[direction].trace_dna()
                                tracing_stats[direction] = traceStats(
                                    trace_object=dna_traces[direction], image_path=image_path
                                )
                                tracing_stats[direction].df["threshold"] = direction
                            # Set tracing_stats_df in light of direction
                            if grains_config["direction"] == "both":
                                tracing_stats_df = pd.concat([tracing_stats["below"].df, tracing_stats["above"].df])
                            elif grains_config["direction"] == "above":
                                tracing_stats_df = tracing_stats["above"].df
                            elif grains_config["direction"] == "below":
                                tracing_stats_df = tracing_stats["below"].df
                            LOGGER.info(
                                f"[{filename}] : Combining {direction} grain statistics and dnatracing statistics"
                            )
                            # NB - Merge on image, molecule and threshold because we may have above and below molecueles which
                            #      gives duplicate molecule numbers as they are processed separately, if tracing stats
                            #      are not available (because skeleton was too small), grainstats are still retained.
                            results = grainstats_df.merge(
                                tracing_stats_df, on=["image", "threshold", "molecule_number"], how="left"
                            )
                            results["basename"] = image_path.parent
                        else:
                            LOGGER.info(
                                f"[{filename}] Calculation of DNA Tracing disabled, returning grainstats data frame."
                            )
                            results = grainstats_df
                            results["basename"] = image_path.parent
                    except Exception:
                        # If no results we need a dummy dataframe to return.
                        LOGGER.warning(
                            f"[{filename}] : Errors occurred whilst calculating DNA tracing statistics, "
                            "returning grain statistics"
                        )
                        results = grainstats_df
                        results["basename"] = image_path.parent
            else:
                LOGGER.info(f"[{filename}] Calculation of grainstats disabled, returning empty data frame.")
                results = create_empty_dataframe()
>>>>>>> 369c7c9d
    else:
        LOGGER.info(f"[{filename}] Detection of grains disabled, returning empty data frame.")
        results = create_empty_dataframe()
        height_traces = {}

    return image_path, results, height_traces


def check_run_steps(filter_run: bool, grains_run: bool, grainstats_run: bool, dnatracing_run: bool) -> None:
    """Check options for running steps (Filter, Grain, Grainstats and DNA tracing) are logically consistent.

    This checks that earlier steps required are enabled.

    Parameters
    ----------
    filter_run: bool
        Flag for running Filtering.
    grains_run: bool
        Flag for running Grains.
    grainstats_run: bool
        Flag for running GrainStats.
    dnatracing_run: bool
        Flag for running DNA Tracing.

    Returns
    -------
    None
    """
    if dnatracing_run:
        if grainstats_run is False:
            LOGGER.error("DNA tracing enabled but Grainstats disabled. Please check your configuration file.")
        elif grains_run is False:
            LOGGER.error("DNA tracing enabled but Grains disabled. Please check your configuration file.")
        elif filter_run is False:
            LOGGER.error("DNA tracing enabled but Filters disabled. Please check your configuration file.")
        else:
            LOGGER.info("Configuration run options are consistent, processing can proceed.")
    elif grainstats_run:
        if grains_run is False:
            LOGGER.error("Grainstats enabled but Grains disabled. Please check your configuration file.")
        elif filter_run is False:
            LOGGER.error("Grainstats enabled but Filters disabled. Please check your configuration file.")
        else:
            LOGGER.info("Configuration run options are consistent, processing can proceed.")
    elif grains_run:
        if filter_run is False:
            LOGGER.error("Grains enabled but Filters disabled. Please check your configuration file.")
        else:
            LOGGER.info("Configuration run options are consistent, processing can proceed.")
    else:
        LOGGER.info("Configuration run options are consistent, processing can proceed.")


def completion_message(config: Dict, img_files: List, summary_config: Dict, images_processed: int) -> None:
    """Print a completion message summarising images processed.

    Parameters
    ----------
    config: dict
        Configuration dictionary.
    img_files: list()
        List of found image paths.
    summary_config: dict(
        Configuration for plotting summary statistics.
    images_processed: int
        Pandas DataFrame of results.

    Results
    -------
    None
    """

    if summary_config is not None:
        distribution_plots_message = str(summary_config["output_dir"])
    else:
        distribution_plots_message = "Disabled. Enable in config 'summary_stats/run' if needed."
    LOGGER.info(
        f"\n\n~~~~~~~~~~~~~~~~~~~~~~~~~~~~~~~~~~~~~~~~~~ COMPLETE ~~~~~~~~~~~~~~~~~~~~~~~~~~~~~~~~~~~~~~~~~~\n\n"
        f"  TopoStats Version           : {__version__}\n"
        f"  Base Directory              : {config['base_dir']}\n"
        f"  File Extension              : {config['file_ext']}\n"
        f"  Files Found                 : {len(img_files)}\n"
        f"  Successfully Processed^1    : {images_processed} ({(images_processed * 100) / len(img_files)}%)\n"
        f"  Configuration               : {config['output_dir']}/config.yaml\n"
        f"  All statistics              : {str(config['output_dir'])}/all_statistics.csv\n"
        f"  Distribution Plots          : {distribution_plots_message}\n\n"
        f"  Email                       : topostats@sheffield.ac.uk\n"
        f"  Documentation               : https://afm-spm.github.io/topostats/\n"
        f"  Source Code                 : https://github.com/AFM-SPM/TopoStats/\n"
        f"  Bug Reports/Feature Request : https://github.com/AFM-SPM/TopoStats/issues/new/choose\n"
        f"  Citation File Format        : https://github.com/AFM-SPM/TopoStats/blob/main/CITATION.cff\n\n"
        f"  ^1 Successful processing of an image is detection of grains and calculation of at least\n"
        f"     grain statistics. If these have been disabled the percentage will be 0.\n\n"
        f"  If you encounter bugs/issues or have feature requests please report them at the above URL\n"
        f"  or email us.\n\n"
        f"  If you have found TopoStats useful please consider citing it. A Citation File Format is\n"
        f"  linked above and available from the Source Code page.\n"
        f"~~~~~~~~~~~~~~~~~~~~~~~~~~~~~~~~~~~~~~~~~~~~~~~~~~~~~~~~~~~~~~~~~~~~~~~~~~~~~~~~~~~~~~~~~~~~~~\n\n"
    )<|MERGE_RESOLUTION|>--- conflicted
+++ resolved
@@ -201,78 +201,6 @@
             else:
                 LOGGER.info(f"[{filename}] : Plotting disabled for Grain Finding Images")
 
-<<<<<<< HEAD
-        # Grainstats :
-        #
-        # There are two layers to process those above the given threshold and those below, use dictionary comprehension
-        # to pass over these.
-        if grainstats_config["run"] and grains.region_properties is not None:
-            grainstats_config.pop("run")
-            # Grain Statistics :
-            try:
-                LOGGER.info(f"[{filename}] : *** Grain Statistics ***")
-                grain_plot_dict = {
-                    key: value
-                    for key, value in plotting_config["plot_dict"].items()
-                    if key in ["grain_image", "grain_mask", "grain_mask_image"]
-                }
-                grainstats = {}
-                for direction, _ in grains.directions.items():
-                    grainstats[direction], grains_plot_data = GrainStats(
-                        data=filtered_image.images["gaussian_filtered"],
-                        labelled_data=grains.directions[direction]["labelled_regions_02"],
-                        pixel_to_nanometre_scaling=pixel_to_nm_scaling,
-                        direction=direction,
-                        base_output_dir=grain_out_path,
-                        image_name=filename,
-                        plot_opts=grain_plot_dict,
-                        **grainstats_config,
-                    ).calculate_stats()
-                    grainstats[direction]["threshold"] = direction
-                    # Plot grains
-                    if plotting_config["image_set"] == "all":
-                        LOGGER.info(f"[{filename}] : Plotting grain images.")
-                        for plot_data in grains_plot_data:
-                            LOGGER.info(f"[{filename}] : Plotting grain image. {plot_data['filename']}")
-                            Images(
-                                data=plot_data["data"],
-                                output_dir=plot_data["output_dir"],
-                                filename=plot_data["filename"],
-                                **plotting_config["plot_dict"][plot_data["name"]],
-                            ).plot_and_save()
-                # Set tracing_stats_df in light of direction
-                if grains_config["direction"] == "both":
-                    grainstats_df = pd.concat([grainstats["lower"], grainstats["upper"]])
-                elif grains_config["direction"] == "upper":
-                    grainstats_df = grainstats["upper"]
-                elif grains_config["direction"] == "lower":
-                    grainstats_df = grainstats["lower"]
-            except Exception:
-                LOGGER.info(f"[{filename}] : Errors occurred whilst calculating grain statistics.")
-                results = create_empty_dataframe()
-            # Run dnatracing
-            try:
-                if dnatracing_config["run"]:
-                    dnatracing_config.pop("run")
-                    LOGGER.info(f"[{filename}] : *** DNA Tracing ***")
-                    dna_traces = defaultdict()
-                    height_traces = defaultdict()
-                    tracing_stats = defaultdict()
-                    for direction, _ in grainstats.items():
-                        dna_traces[direction] = dnaTrace(
-                            full_image_data=filtered_image.images["gaussian_filtered"].T,
-                            grains=grains.directions[direction]["labelled_regions_02"],
-                            filename=filename,
-                            pixel_size=pixel_to_nm_scaling,
-                            **dnatracing_config,
-                        )
-                        dna_traces[direction].trace_dna()
-
-                        height_traces = dna_traces[direction].height_dist_dict
-
-                        tracing_stats[direction] = traceStats(trace_object=dna_traces[direction], image_path=image_path)
-                        tracing_stats[direction].df["threshold"] = direction
-=======
             # Grainstats :
             # Calculate statistics if required
             if grainstats_config["run"]:
@@ -318,7 +246,6 @@
                                         filename=plot_data["filename"],
                                         **plotting_config["plot_dict"][plot_data["name"]],
                                     ).plot_and_save()
->>>>>>> 369c7c9d
                     # Set tracing_stats_df in light of direction
                     if grains_config["direction"] == "both":
                         grainstats_df = pd.concat([grainstats["below"], grainstats["above"]])
@@ -332,29 +259,13 @@
                     )
                     results = create_empty_dataframe()
                 else:
-<<<<<<< HEAD
-                    LOGGER.info(f"[{filename}] Calculation of DNA Tracing disabled, returning grainstats data frame.")
-                    results = grainstats_df
-                    results["basename"] = image_path.parent
-            except Exception:
-                # If no results we need a dummy dataframe to return.
-                LOGGER.info(
-                    f"[{filename}] : Errors occurred whilst calculating DNA tracing statistics, "
-                    "returning grain statistics"
-                )
-                results = grainstats_df
-                results["basename"] = image_path.parent
-        else:
-            LOGGER.info(f"[{filename}] Calculation of grainstats disabled, returning empty data frame.")
-            results = create_empty_dataframe()
-            height_traces = {}
-=======
                     # Run dnatracing
                     try:
                         if dnatracing_config["run"]:
                             dnatracing_config.pop("run")
                             LOGGER.info(f"[{filename}] : *** DNA Tracing ***")
                             dna_traces = defaultdict()
+                            height_traces = defaultdict()
                             tracing_stats = defaultdict()
                             for direction, _ in grainstats.items():
                                 dna_traces[direction] = dnaTrace(
@@ -365,6 +276,9 @@
                                     **dnatracing_config,
                                 )
                                 dna_traces[direction].trace_dna()
+
+                                height_traces = dna_traces[direction].height_dist_dict
+
                                 tracing_stats[direction] = traceStats(
                                     trace_object=dna_traces[direction], image_path=image_path
                                 )
@@ -403,7 +317,7 @@
             else:
                 LOGGER.info(f"[{filename}] Calculation of grainstats disabled, returning empty data frame.")
                 results = create_empty_dataframe()
->>>>>>> 369c7c9d
+                height_traces = {}
     else:
         LOGGER.info(f"[{filename}] Detection of grains disabled, returning empty data frame.")
         results = create_empty_dataframe()
