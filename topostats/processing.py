--- conflicted
+++ resolved
@@ -346,14 +346,9 @@
 
     Returns
     -------
-<<<<<<< HEAD
-    pd.DataFrame
-        A pandas DataFrame containing the statistics for each grain. The index is the
-=======
-    tuple[pd.DataFrame, dict[int: npt.NDArray, dict[int, GrainCrop]]
-        A pandas DataFrame containing the statsistics for each grain. The index is the
->>>>>>> 0c0d2241
-        filename and grain number.
+    tuple[pd.DataFrame, dict[int: npt.NDArray], dict[int, GrainCrop]]
+        Tuple of a pandas DataFrame containing the statsistics for each grain, a dictionary of images and a 
+        dictionary of GrainCrop objects.
     """
     # Calculate statistics if required
     if grainstats_config["run"]:
