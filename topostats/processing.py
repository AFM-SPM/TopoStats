--- conflicted
+++ resolved
@@ -513,11 +513,7 @@
         return (
             disordered_traces,
             grainstats_df,
-<<<<<<< HEAD
             create_empty_dataframe(column_set="disordered_tracing_statistics", index_col="index"),
-=======
-            create_empty_dataframe(column_set="disordered_tracing_statistics", index="index"),
->>>>>>> acb27095
         )
 
     LOGGER.info(f"[{filename}] Calculation of Disordered Tracing disabled, returning empty dictionary.")
@@ -800,24 +796,10 @@
             LOGGER.info(
                 f"[{filename}] : Ordered Tracing failed with ValueError {e} - No skeletons exist for the {direction} direction."
             )
-            return (
-                ordered_tracing_image_data,
-                grainstats_df,
-<<<<<<< HEAD
-                create_empty_dataframe(column_set="mol_statistics", index_col="molecule_number"),
-=======
-                create_empty_dataframe(column_set="mol_statistics", index="molecule_number"),
->>>>>>> acb27095
-            )
 
         except KeyError as e:
             LOGGER.info(
                 f"[{filename}] : Ordered Tracing failed with KeyError {e} - no skeletons found from the Disordered Tracing step."
-            )
-            return (
-                ordered_tracing_image_data,
-                grainstats_df,
-                create_empty_dataframe(column_set="mol_statistics", index_col="molecule_number"),
             )
 
         except Exception as e:
@@ -825,11 +807,11 @@
                 f"[{filename}] : Ordered Tracing failed - skipping. Consider raising an issue on GitHub. Error: ",
                 exc_info=e,
             )
-            return (
-                ordered_tracing_image_data,
-                grainstats_df,
-                create_empty_dataframe(column_set="mol_statistics", index_col="molecule_number"),
-            )
+        return (
+            ordered_tracing_image_data,
+            grainstats_df,
+            create_empty_dataframe(column_set="mol_statistics", index_col="molecule_number"),
+        )
 
     return None, grainstats_df, create_empty_dataframe(column_set="mol_statistics", index_col="molecule_number")
 
@@ -958,7 +940,7 @@
             return (
                 splined_image_data,
                 grainstats_df,
-                create_empty_dataframe(column_set="mol_statistics", index="molecule_number"),
+                create_empty_dataframe(column_set="mol_statistics", index_col="molecule_number"),
             )
 
         except Exception as e:
