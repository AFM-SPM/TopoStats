--- conflicted
+++ resolved
@@ -18,14 +18,6 @@
 grains:
   gaussian_size: 2.0
   gaussian_mode: nearest
-<<<<<<< HEAD
-  threshold_multiplier: 1.7
-  minimum_grain_size: 800
-  background: 0.0
-plotting:
-  save: True
-  colorbar: True
-=======
   absolute_smallest_grain_size: 100
   background: 0.0
   threshold:
@@ -35,4 +27,6 @@
     absolute:
       - 1
       - -1
->>>>>>> a83105f1
+plotting:
+  save: True
+  colorbar: True