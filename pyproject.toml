--- conflicted
+++ resolved
@@ -52,12 +52,9 @@
   "snoop",
   "tifffile",
   "tqdm",
-<<<<<<< HEAD
   "pyfiglet",
   "h5py",
   "topofileformats"
-=======
->>>>>>> 3df029ac
 ]
 
 [project.optional-dependencies]
