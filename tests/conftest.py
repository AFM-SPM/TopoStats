--- conflicted
+++ resolved
@@ -250,7 +250,6 @@
 
 
 @pytest.fixture
-<<<<<<< HEAD
 def synthetic_scar_removal(synthetic_scars_image: np.ndarray) -> Scars:
     """Scars object using a synthetic image"""
     scars = Scars(
@@ -267,10 +266,7 @@
 
 
 @pytest.fixture
-def random_grains(grains_config: dict, random_filters: Filters, tmp_path) -> Grains:
-=======
 def random_grains(grains_config: dict, random_filters: Filters) -> Grains:
->>>>>>> c437a705
     """Grains object based on random image which has no grains."""
     grains = Grains(
         image=random_filters.images["zero_averaged_background"],
