# Disable ruff 301 - pickle loading is unsafe, but we don't care for tests.
# ruff: noqa: S301
"""Fixtures for testing."""

from __future__ import annotations

import importlib.resources as pkg_resources
import pickle
from pathlib import Path
from unittest.mock import MagicMock

import numpy as np
import numpy.typing as npt
import pandas as pd
import pytest
import yaml
from skimage import draw, filters
from skimage.morphology import skeletonize

import topostats
from topostats.filters import Filters
from topostats.grains import GrainCrop, Grains
from topostats.grainstats import GrainStats
from topostats.io import LoadScans, read_yaml
from topostats.plotting import TopoSum
from topostats.utils import _get_mask, get_mask, get_thresholds

# This is required because of the inheritance used throughout
# pylint: disable=redefined-outer-name
# pylint: disable=too-many-lines
BASE_DIR = Path.cwd()
RESOURCES = BASE_DIR / "tests" / "resources"

RNG = np.random.default_rng(seed=1000)
SMALL_ARRAY_SIZE = (10, 10)
THRESHOLD = 0.5
CHANNEL = "Height"


# ruff: noqa: D401


@pytest.fixture()
def default_config() -> dict:
    """Sample configuration."""
    config = read_yaml(BASE_DIR / "topostats" / "default_config.yaml")
    plotting_dictionary = pkg_resources.open_text(topostats, "plotting_dictionary.yaml")
    config["plotting"]["plot_dict"] = yaml.safe_load(plotting_dictionary.read())
    config["filter"]["threshold_method"] = "std_dev"
    config["filter"]["remove_scars"]["run"] = True
    config["grains"]["threshold_method"] = "absolute"
    config["grains"]["threshold_absolute"]["above"] = [1.0]
    config["grains"]["threshold_absolute"]["below"] = [-1.0]
    config["grains"]["area_thresholds"]["above"] = [10, 60000000]
    return config


@pytest.fixture()
def process_scan_config() -> dict:
    """Sample configuration."""
    config = read_yaml(BASE_DIR / "topostats" / "default_config.yaml")
    config["filter"]["remove_scars"]["run"] = True
    config["grains"]["threshold_std_dev"]["below"] = [1.0]
    config["grains"]["area_thresholds"]["above"] = [500, 800]
    config["plotting"]["zrange"] = [0, 3]
    plotting_dictionary = pkg_resources.open_text(topostats, "plotting_dictionary.yaml")
    config["plotting"]["plot_dict"] = yaml.safe_load(plotting_dictionary.read())
    return config


@pytest.fixture()
def plot_dict() -> dict:
    """Load the plot_dict dictionary.

    This is required because the above configs have the 'plot_dict' key/value popped.
    """
    plotting_dictionary = pkg_resources.open_text(topostats, "plotting_dictionary.yaml")
    return yaml.safe_load(plotting_dictionary.read())


@pytest.fixture()
def summary_config() -> dict:
    """Sample summary configuration."""
    summary_yaml = pkg_resources.open_text(topostats, "summary_config.yaml")
    summary_config = yaml.safe_load(summary_yaml.read())
    # Tweak configuration (for now) to match the tests
    summary_config.pop("violin")
    summary_config.pop("csv_file")
    summary_config.pop("stats_to_sum")
    summary_config["figsize"] = (15, 12)
    summary_config["kde"] = True
    summary_config["hist"] = True
    summary_config["stat_to_sum"] = "area"
    plotting_yaml = pkg_resources.open_text(topostats, "var_to_label.yaml")
    summary_config["var_to_label"] = yaml.safe_load(plotting_yaml.read())
    return summary_config


@pytest.fixture()
def toposum_object_single_directory(summary_config: dict) -> TopoSum:
    """Set up a TopoSum object fixture for testing plotting.

    Uses a dataframe containing data from a single directory.
    """
    return TopoSum(csv_file=RESOURCES / "toposum_all_statistics_single_directory.csv", **summary_config)


@pytest.fixture()
def toposum_object_multiple_directories(summary_config: dict) -> TopoSum:
    """Set up a TopoSum object fixture for testing plotting.

    Uses a dataframe containing data from several directories.
    """
    return TopoSum(csv_file=RESOURCES / "toposum_all_statistics_multiple_directories.csv", **summary_config)


@pytest.fixture()
def loading_config(default_config: dict) -> dict:
    """Configuration for loading scans."""
    return default_config["loading"]


@pytest.fixture()
def filter_config(default_config: dict) -> dict:
    """Configurations for filtering."""
    config = default_config["filter"]
    config.pop("run")
    return config


@pytest.fixture()
def grains_config(default_config: dict) -> dict:
    """Configurations for grain finding."""
    config = default_config["grains"]
    config.pop("run")
    return config


@pytest.fixture()
def grainstats_config(default_config: dict) -> dict:
    """Configurations for grainstats."""
    config = default_config["grainstats"]
    config["direction"] = "above"
    # Set cropped image size to 40nm
    config["cropped_size"] = 40.0
    config.pop("run")
    return config


@pytest.fixture()
def plotting_config(default_config: dict) -> dict:
    """Configurations for plotting."""
    config = default_config["plotting"]
    config["image_set"] = "all"
    config.pop("run")
    config.pop("plot_dict")
    return config


@pytest.fixture()
def plotting_config_with_plot_dict(default_config: dict) -> dict:
    """Plotting configuration with plot dict."""
    return default_config["plotting"]


@pytest.fixture()
def image_random() -> npt.NDArray:
    """Random image as NumPy array."""
    rng = np.random.default_rng(seed=1000)
    return rng.random((1024, 1024))


@pytest.fixture()
def small_array() -> npt.NDArray:
    """Small (10x10) image array for testing."""
    return RNG.random(SMALL_ARRAY_SIZE)


@pytest.fixture()
def small_mask() -> npt.NDArray:
    """Small (10x10) mask array for testing."""
    return RNG.uniform(low=0, high=1, size=SMALL_ARRAY_SIZE) > 0.5


@pytest.fixture()
def synthetic_scars_image() -> npt.NDArray:
    """Small synthetic image for testing scar removal."""
    return np.load(RESOURCES / "test_scars_synthetic_scar_image.npy")


@pytest.fixture()
def synthetic_marked_scars() -> npt.NDArray:
    """Small synthetic boolean array of marked scar coordinates corresponding to synthetic_scars_image."""
    return np.load(RESOURCES / "test_scars_synthetic_mark_scars.npy")


@pytest.fixture()
def image_random_row_medians() -> np.array:
    """Expected row medians (unmasked)."""
    return np.loadtxt(RESOURCES / "image_random_row_medians.csv", delimiter=",")


@pytest.fixture()
def image_random_col_medians() -> np.array:
    """Expected column medians (unmasked)."""
    return np.loadtxt(RESOURCES / "image_random_col_medians.csv", delimiter=",")


@pytest.fixture()
def image_random_median_flattened() -> np.array:
    """Expected aligned rows (unmasked)."""
    df = pd.read_csv(RESOURCES / "image_random_median_flattened.csv.bz2", header=None)
    return df.to_numpy()


@pytest.fixture()
def image_random_remove_x_y_tilt() -> np.array:
    """Expected removed tilt (unmasked)."""
    df = pd.read_csv(RESOURCES / "image_random_remove_x_y_tilt.csv.bz2", header=None)
    return df.to_numpy()


@pytest.fixture()
def image_random_remove_quadratic() -> np.array:
    """Expected removed quadratic (unmasked)."""
    df = pd.read_csv(RESOURCES / "image_random_remove_quadratic.csv.bz2", header=None)
    return df.to_numpy()


@pytest.fixture()
def image_random_mask() -> np.array:
    """Expected mask."""
    df = pd.read_csv(RESOURCES / "image_random_mask.csv.bz2", header=None)
    return df.to_numpy()


@pytest.fixture()
def image_random_row_medians_masked() -> np.array:
    """Expected row medians (masked)."""
    return np.loadtxt(RESOURCES / "image_random_row_medians_masked.csv", delimiter=",")


@pytest.fixture()
def image_random_col_medians_masked() -> np.array:
    """Expected column medians (masked)."""
    return np.loadtxt(RESOURCES / "image_random_col_medians_masked.csv", delimiter=",")


@pytest.fixture()
def test_filters(load_scan: LoadScans, filter_config: dict) -> Filters:
    """Filters class for testing."""
    load_scan.get_data()
    return Filters(
        image=load_scan.image,
        filename=load_scan.filename,
        pixel_to_nm_scaling=load_scan.pixel_to_nm_scaling,
        **filter_config,
    )


@pytest.fixture()
def test_filters_random(test_filters: Filters, image_random: np.ndarray) -> Filters:
    """Filters class for testing with pixels replaced by random image."""
    test_filters.images["pixels"] = image_random
    return test_filters


@pytest.fixture()
def test_filters_random_with_mask(filter_config: dict, test_filters: Filters, image_random: np.ndarray) -> Filters:
    """Filters class for testing with pixels replaced by random image."""
    test_filters.images["pixels"] = image_random
    thresholds = get_thresholds(
        image=test_filters.images["pixels"],
        threshold_method="otsu",
        otsu_threshold_multiplier=filter_config["otsu_threshold_multiplier"],
    )
    test_filters.images["mask"] = get_mask(image=test_filters.images["pixels"], thresholds=thresholds)
    return test_filters


@pytest.fixture()
def random_filters(test_filters_random_with_mask: Filters) -> Filters:
    """Process random with filters, for use in grains fixture."""
    test_filters_random_with_mask.images["initial_median_flatten"] = test_filters_random_with_mask.median_flatten(
        test_filters_random_with_mask.images["pixels"], mask=None
    )
    test_filters_random_with_mask.images["initial_tilt_removal"] = test_filters_random_with_mask.remove_tilt(
        test_filters_random_with_mask.images["initial_median_flatten"], mask=None
    )
    test_filters_random_with_mask.images["masked_median_flatten"] = test_filters_random_with_mask.median_flatten(
        test_filters_random_with_mask.images["initial_tilt_removal"],
        mask=test_filters_random_with_mask.images["mask"],
    )
    test_filters_random_with_mask.images["masked_tilt_removal"] = test_filters_random_with_mask.remove_tilt(
        test_filters_random_with_mask.images["masked_median_flatten"],
        mask=test_filters_random_with_mask.images["mask"],
    )

    return test_filters_random_with_mask


@pytest.fixture()
def remove_scars_config(synthetic_scars_image: np.ndarray, default_config: dict) -> dict:
    """Configuration for testing scar removal."""
    config = default_config["filter"]["remove_scars"]
    config["img"] = synthetic_scars_image
    config["filename"] = " "
    config["removal_iterations"] = 2
    config["threshold_low"] = 1.5
    config["threshold_high"] = 1.8
    config["max_scar_width"] = 2
    config["min_scar_length"] = 1
    config.pop("run")
    return config


@pytest.fixture()
def random_grains(grains_config: dict, random_filters: Filters) -> Grains:
    """Grains object based on random image which has no grains."""
    grains = Grains(
        image=random_filters.images["zero_averaged_background"],
        filename="random",
        pixel_to_nm_scaling=0.5,
        **grains_config,
    )
    grains.find_grains()
    return grains


@pytest.fixture()
def dummy_graincrop() -> GrainCrop:
    """Dummy GrainCrop object for testing."""
    image = RNG.random(size=(10, 10)).astype(np.float32)
    mask = np.stack(
        arrays=[
            np.array(
                [
                    [1, 1, 1, 1, 1, 1, 1, 1, 1, 1],
                    [1, 1, 1, 1, 1, 1, 1, 1, 1, 1],
                    [1, 1, 0, 0, 0, 0, 0, 0, 1, 1],
                    [1, 1, 0, 0, 0, 0, 0, 0, 1, 1],
                    [1, 1, 0, 0, 0, 0, 0, 0, 1, 1],
                    [1, 1, 0, 0, 0, 0, 0, 0, 1, 1],
                    [1, 1, 0, 0, 0, 0, 0, 0, 1, 1],
                    [1, 1, 0, 0, 0, 0, 0, 0, 1, 1],
                    [1, 1, 1, 1, 1, 1, 1, 1, 1, 1],
                    [1, 1, 1, 1, 1, 1, 1, 1, 1, 1],
                ]
            ),
            np.array(
                [
                    [0, 0, 0, 0, 0, 0, 0, 0, 0, 0],
                    [0, 0, 0, 0, 0, 0, 0, 0, 0, 0],
                    [0, 0, 1, 1, 1, 1, 1, 1, 0, 0],
                    [0, 0, 1, 1, 1, 1, 1, 1, 0, 0],
                    [0, 0, 1, 1, 1, 1, 1, 1, 0, 0],
                    [0, 0, 1, 1, 1, 1, 1, 1, 0, 0],
                    [0, 0, 1, 1, 1, 1, 1, 1, 0, 0],
                    [0, 0, 1, 1, 1, 1, 1, 1, 0, 0],
                    [0, 0, 0, 0, 0, 0, 0, 0, 0, 0],
                    [0, 0, 0, 0, 0, 0, 0, 0, 0, 0],
                ]
            ),
        ],
        axis=-1,
    )
    return GrainCrop(
        image=image,
        mask=mask,
        padding=2,
        bbox=(1, 1, 11, 11),
        pixel_to_nm_scaling=1.0,
        filename="dummy",
    )


@pytest.fixture()
def dummy_graincrops_dict(dummy_graincrop: GrainCrop) -> dict[int, GrainCrop]:
    """Dummy dictionary of GrainCrop objects for testing."""
    return {0: dummy_graincrop}


@pytest.fixture()
def small_array_filters(small_array: np.ndarray, load_scan: LoadScans, filter_config: dict) -> Grains:
    """Filters object based on small_array."""
    filter_obj = Filters(
        image=load_scan.image,
        filename=load_scan.filename,
        pixel_to_nm_scaling=load_scan.pixel_to_nm_scaling,
        **filter_config,
    )
    filter_obj.pixel_to_nm_scaling = 0.5
    filter_obj.images["zero_averaged_background"] = filter_obj.gaussian_filter(image=small_array)
    return filter_obj


# IO fixtures
@pytest.fixture()
def load_scan_dummy() -> LoadScans:
    """Instantiate a dummy LoadScans object for use in testing `.gwy` IO methods."""
    return LoadScans(img_paths="dummy", channel="dummy")


@pytest.fixture()
def load_scan_topostats_test_file(tmp_path: Path, loading_config: dict) -> LoadScans:
    """Instantiate a LoadScans object for a temporarily saved test .topostats file."""
    loading_config["extract"] = "all"
    return LoadScans([tmp_path / "topostats_file_test.topostats"], **loading_config)


@pytest.fixture()
def load_scan(loading_config: dict) -> LoadScans:
    """Instantiate a LoadScans object from a small .topostats image file."""
    return LoadScans([RESOURCES / "test_image" / "minicircle_small.topostats"], **loading_config)


@pytest.fixture()
def load_scan_data(loading_config: dict) -> LoadScans:
    """Instance of a LoadScans object after applying the get_data func."""
    scan_data = LoadScans([RESOURCES / "test_image" / "minicircle_small.topostats"], **loading_config)
    scan_data.get_data()
    return scan_data


@pytest.fixture()
def load_scan_spm() -> LoadScans:
    """Instantiate a LoadScans object from a .spm file."""
    return LoadScans([RESOURCES / "minicircle.spm"], channel="Height")


@pytest.fixture()
def load_scan_ibw() -> LoadScans:
    """Instantiate a LoadScans object from a .ibw file."""
    return LoadScans([RESOURCES / "minicircle2.ibw"], channel="HeightTracee")


@pytest.fixture()
def load_scan_jpk() -> LoadScans:
    """Instantiate a LoadScans object from a .jpk file."""
    return LoadScans([RESOURCES / "file.jpk"], channel="height_trace")


@pytest.fixture()
def load_scan_gwy() -> LoadScans:
    """Instantiate a LoadScans object from a .gwy file."""
    return LoadScans([RESOURCES / "file.gwy"], channel="ZSensor")


@pytest.fixture()
def load_scan_topostats() -> LoadScans:
    """Instantiate a LoadScans object from a .topostats file."""
    return LoadScans([RESOURCES / "file.topostats"], channel="dummy_channel")


@pytest.fixture()
def load_scan_asd() -> LoadScans:
    """Instantiate a LoadScans object from a .asd file."""
    return LoadScans([RESOURCES / "file.asd"], channel="TP")


# Minicircle fixtures
@pytest.fixture()
def minicircle(load_scan: LoadScans, filter_config: dict) -> Filters:
    """Instantiate a Filters object, creates the output directory and loads the image."""
    load_scan.get_data()
    return Filters(
        image=load_scan.image,
        filename=load_scan.filename,
        pixel_to_nm_scaling=load_scan.pixel_to_nm_scaling,
        **filter_config,
    )


@pytest.fixture()
def minicircle_initial_median_flatten(minicircle: Filters) -> Filters:
    """Initial align on unmasked data."""
    minicircle.images["initial_median_flatten"] = minicircle.median_flatten(minicircle.images["pixels"], mask=None)
    return minicircle


@pytest.fixture()
def minicircle_initial_tilt_removal(minicircle_initial_median_flatten: Filters) -> Filters:
    """Initial x/y tilt removal on unmasked data."""
    minicircle_initial_median_flatten.images["initial_tilt_removal"] = minicircle_initial_median_flatten.remove_tilt(
        minicircle_initial_median_flatten.images["initial_median_flatten"], mask=None
    )
    return minicircle_initial_median_flatten


@pytest.fixture()
def minicircle_initial_quadratic_removal(minicircle_initial_tilt_removal: Filters) -> Filters:
    """Initial quadratic removal on unmasked data."""
    minicircle_initial_tilt_removal.images["initial_quadratic_removal"] = (
        minicircle_initial_tilt_removal.remove_quadratic(
            minicircle_initial_tilt_removal.images["initial_tilt_removal"], mask=None
        )
    )
    return minicircle_initial_tilt_removal


@pytest.fixture()
def minicircle_threshold_otsu(minicircle_initial_tilt_removal: Filters) -> Filters:
    """Calculate threshold."""
    minicircle_initial_tilt_removal.thresholds = get_thresholds(
        image=minicircle_initial_tilt_removal.images["initial_tilt_removal"],
        threshold_method="otsu",
        otsu_threshold_multiplier=1.0,
    )
    return minicircle_initial_tilt_removal


@pytest.fixture()
def minicircle_threshold_stddev(minicircle_initial_tilt_removal: Filters) -> Filters:
    """Calculate threshold."""
    minicircle_initial_tilt_removal.thresholds = get_thresholds(
        image=minicircle_initial_tilt_removal.images["initial_tilt_removal"],
        threshold_method="std_dev",
        otsu_threshold_multiplier=None,
        threshold_std_dev={"below": [10.0], "above": [1.0]},
    )
    return minicircle_initial_tilt_removal


@pytest.fixture()
def minicircle_threshold_abs(minicircle_initial_tilt_removal: Filters) -> Filters:
    """Calculate threshold."""
    minicircle_initial_tilt_removal.thresholds = get_thresholds(
        image=minicircle_initial_tilt_removal.images["initial_tilt_removal"],
        threshold_method="absolute",
        otsu_threshold_multiplier=None,
        absolute={"below": [-1.5], "above": [1.5]},
    )
    return minicircle_initial_tilt_removal


@pytest.fixture()
def minicircle_mask(minicircle_threshold_otsu: Filters) -> Filters:
    """Derive mask based on threshold."""
    minicircle_threshold_otsu.images["mask"] = get_mask(
        image=minicircle_threshold_otsu.images["initial_tilt_removal"],
        thresholds=minicircle_threshold_otsu.thresholds,
    )
    return minicircle_threshold_otsu


@pytest.fixture()
def minicircle_masked_median_flatten(minicircle_mask: Filters) -> Filters:
    """Secondary alignment using mask."""
    minicircle_mask.images["masked_median_flatten"] = minicircle_mask.median_flatten(
        minicircle_mask.images["initial_tilt_removal"], mask=minicircle_mask.images["mask"]
    )
    return minicircle_mask


@pytest.fixture()
def minicircle_masked_tilt_removal(minicircle_masked_median_flatten: Filters) -> Filters:
    """Secondary x/y tilt removal using mask."""
    minicircle_masked_median_flatten.images["masked_tilt_removal"] = minicircle_masked_median_flatten.remove_tilt(
        minicircle_masked_median_flatten.images["masked_median_flatten"],
        mask=minicircle_masked_median_flatten.images["mask"],
    )
    return minicircle_masked_median_flatten


@pytest.fixture()
def minicircle_masked_quadratic_removal(minicircle_masked_tilt_removal: Filters) -> Filters:
    """Secondary quadratic removal using mask."""
    minicircle_masked_tilt_removal.images["masked_quadratic_removal"] = minicircle_masked_tilt_removal.remove_quadratic(
        minicircle_masked_tilt_removal.images["masked_tilt_removal"],
        mask=minicircle_masked_tilt_removal.images["mask"],
    )
    return minicircle_masked_tilt_removal


@pytest.fixture()
def minicircle_grain_gaussian_filter(minicircle_masked_quadratic_removal: Filters) -> Filters:
    """Apply Gaussian filter."""
    minicircle_masked_quadratic_removal.images["gaussian_filtered"] = (
        minicircle_masked_quadratic_removal.gaussian_filter(
            image=minicircle_masked_quadratic_removal.images["masked_quadratic_removal"]
        )
    )
    return minicircle_masked_quadratic_removal


# Derive fixtures for grain finding
@pytest.fixture()
def minicircle_grains(minicircle_grain_gaussian_filter: Filters, grains_config: dict) -> Grains:
    """Grains object based on filtered minicircle."""
    return Grains(
        image=minicircle_grain_gaussian_filter.images["gaussian_filtered"],
        filename=minicircle_grain_gaussian_filter.filename,
        pixel_to_nm_scaling=minicircle_grain_gaussian_filter.pixel_to_nm_scaling,
        **grains_config,
    )


@pytest.fixture()
def minicircle_grain_threshold_otsu(minicircle_grains: Grains, grains_config: dict) -> Grains:
    """Calculate threshold."""
    grains_config.pop("threshold_method")
    grains_config["threshold_method"] = "otsu"
    minicircle_grains.thresholds = get_thresholds(
        image=minicircle_grains.image,
        threshold_method="otsu",
        otsu_threshold_multiplier=1.0,
    )
    return minicircle_grains


@pytest.fixture()
def minicircle_grain_threshold_stddev(minicircle_grains: Grains, grains_config: dict) -> Grains:
    """Calculate threshold."""
    grains_config["threshold_method"] = "std_dev"
    minicircle_grains.thresholds = get_thresholds(
        image=minicircle_grains.image,
        threshold_method="std_dev",
        otsu_threshold_multiplier=None,
        threshold_std_dev={"below": [10.0], "above": [1.0]},
        absolute=None,
    )
    return minicircle_grains


@pytest.fixture()
def minicircle_grain_threshold_abs(minicircle_grains: Grains) -> Grains:
    """Calculate threshold."""
    minicircle_grains.thresholds = get_thresholds(
        image=minicircle_grains.image,
        threshold_method="absolute",
        otsu_threshold_multiplier=None,
        absolute={"below": [-1.0], "above": [1.0]},
    )
    return minicircle_grains


@pytest.fixture()
def minicircle_thresholded_grain_tensor(minicircle_grain_threshold_abs: Grains) -> Grains:
    """Boolean mask."""
    minicircle_grain_threshold_abs.mask_images["above"] = {}
    # Typing conformity
    assert minicircle_grain_threshold_abs.thresholds is not None
    minicircle_grain_threshold_abs.mask_images["above"]["thresholded_grains"] = Grains.multi_class_thresholding(
        image=minicircle_grain_threshold_abs.image,
        thresholds=minicircle_grain_threshold_abs.thresholds["above"],
        threshold_direction="above",
        image_name="minicircle_grain_threshold_abs",
    )
    return minicircle_grain_threshold_abs


@pytest.fixture()
def minicircle_small_graincrops() -> dict[int, GrainCrop]:
    """Dictionary of graincrops for the minicircle_small image."""
    with Path.open(RESOURCES / "minicircle_small_graincrops.pkl", "rb") as f:  # pylint: disable=unspecified-encoding
        return pickle.load(f)


@pytest.fixture()
def minicircle_grain_clear_border(minicircle_thresholded_grain_tensor: Grains) -> Grains:
    """Cleared borders."""
    minicircle_thresholded_grain_tensor.mask_images["above"]["tidied_border"] = Grains.tidy_border_tensor(
        minicircle_thresholded_grain_tensor.mask_images["above"]["thresholded_grains"]
    )
    return minicircle_thresholded_grain_tensor


@pytest.fixture()
def minicircle_grain_remove_objects_too_small_to_process(minicircle_grain_clear_border: Grains) -> Grains:
    """Fixture to test removing noise."""
    area_thresholded = Grains.area_thresholding_tensor(
        minicircle_grain_clear_border.mask_images["above"]["tidied_border"],
        area_thresholds=[10 * minicircle_grain_clear_border.pixel_to_nm_scaling**2, None],
        pixel_to_nm_scaling=minicircle_grain_clear_border.pixel_to_nm_scaling,
    )
<<<<<<< HEAD
    return minicircle_grain_clear_border


@pytest.fixture()
def minicircle_grain_labelled_all(minicircle_grain_remove_noise: Grains) -> Grains:
    """Labelled regions."""
    minicircle_grain_remove_noise.mask_images["above"]["labelled_regions_01"] = (
        minicircle_grain_remove_noise.label_regions(minicircle_grain_remove_noise.mask_images["above"]["removed_noise"])
=======
    minicircle_grain_clear_border.mask_images["above"]["removed_objects_too_small_to_process"] = (
        Grains.bbox_size_thresholding_tensor(grain_mask_tensor=area_thresholded, bbox_size_thresholds=(5, None))
>>>>>>> fe0924a1
    )
    return minicircle_grain_clear_border


@pytest.fixture()
def minicircle_area_thresholding(minicircle_grain_remove_objects_too_small_to_process: Grains) -> Grains:
    """Small objects removed."""
    area_thresholds = [30, 2000]
    minicircle_grain_remove_objects_too_small_to_process.mask_images["above"]["area_thresholded"] = (
        Grains.area_thresholding_tensor(
            grain_mask_tensor=minicircle_grain_remove_objects_too_small_to_process.mask_images["above"][
                "removed_objects_too_small_to_process"
            ],
            area_thresholds=area_thresholds,
            pixel_to_nm_scaling=minicircle_grain_remove_objects_too_small_to_process.pixel_to_nm_scaling,
        )
    )

    return minicircle_grain_remove_objects_too_small_to_process


# Derive fixture for grainstats
@pytest.fixture()
def dummy_grainstats(
    dummy_graincrops_dict: dict[int, GrainCrop], grainstats_config: dict, tmp_path: Path
) -> GrainStats:
    """Grainstats class for testing functions."""
    return GrainStats(
        grain_crops=dummy_graincrops_dict,
        base_output_dir=tmp_path,
        **grainstats_config,
    )


@pytest.fixture()
def minicircle_grainstats(
    minicircle_small_graincrops: dict[int, GrainCrop],
    grainstats_config: dict,
    tmp_path: Path,
) -> GrainStats:
    """GrainStats object."""
    return GrainStats(
        grain_crops=minicircle_small_graincrops,
        base_output_dir=tmp_path,
        plot_opts={
            "grain_image": {"core_set": True},
            "grain_mask": {"core_set": False},
            "grain_mask_image": {"core_set": False},
        },
        **grainstats_config,
    )


# Random shapes
# Generate a random skeletons, first is a skeleton with a closed loop with side branches
kwargs = {
    "image_shape": (60, 32),
    "max_shapes": 10,
    "channel_axis": None,
    "shape": None,
    "allow_overlap": True,
    "min_size": 20,
}


@pytest.fixture()
def utils_skeleton_linear1() -> npt.NDArray:
    """Linear skeleton."""
    random_images, _ = draw.random_shapes(rng=1, **kwargs)
    return skeletonize(random_images != 255)


@pytest.fixture()
def utils_skeleton_linear2() -> npt.NDArray:
    """Linear skeleton T-junction and side-branch."""
    random_images, _ = draw.random_shapes(rng=165103, **kwargs)
    return skeletonize(random_images != 255)


@pytest.fixture()
def utils_skeleton_linear3() -> npt.NDArray:
    """Linear skeleton with several branches."""
    random_images, _ = draw.random_shapes(rng=7334281, **kwargs)
    return skeletonize(random_images != 255)


# DNA Tracing Fixtures
@pytest.fixture()
def minicircle_all_statistics() -> pd.DataFrame:
    """Expected statistics for minicricle."""
    return pd.read_csv(RESOURCES / "minicircle_default_all_statistics.csv", header=0)


# Skeletonizing Fixtures
@pytest.fixture()
def skeletonize_circular() -> npt.NDArray:
    """A circular molecule for testing skeletonizing."""
    return np.array(
        [
            [0, 0, 0, 0, 0, 0, 0, 0, 0, 0, 0, 0, 0, 0, 0, 0, 0, 0, 0, 0, 0],
            [0, 0, 0, 0, 0, 0, 0, 0, 0, 0, 0, 0, 0, 0, 0, 0, 0, 0, 0, 0, 0],
            [0, 0, 1, 1, 1, 1, 1, 1, 1, 1, 1, 1, 1, 1, 1, 1, 1, 1, 1, 0, 0],
            [0, 0, 1, 2, 2, 2, 2, 2, 2, 2, 2, 2, 2, 2, 2, 2, 2, 2, 1, 0, 0],
            [0, 0, 1, 2, 3, 3, 3, 3, 3, 3, 3, 3, 3, 3, 3, 3, 3, 2, 1, 0, 0],
            [0, 0, 1, 2, 3, 4, 4, 4, 4, 4, 4, 4, 4, 4, 4, 4, 3, 2, 1, 0, 0],
            [0, 0, 1, 2, 3, 4, 3, 3, 3, 3, 3, 3, 3, 3, 3, 4, 3, 2, 1, 0, 0],
            [0, 0, 1, 2, 3, 4, 3, 2, 2, 2, 2, 2, 2, 2, 3, 4, 3, 2, 1, 0, 0],
            [0, 0, 1, 2, 3, 4, 3, 2, 1, 1, 1, 1, 1, 2, 3, 4, 3, 2, 1, 0, 0],
            [0, 0, 1, 2, 3, 4, 3, 2, 1, 0, 0, 0, 1, 2, 3, 4, 3, 2, 1, 0, 0],
            [0, 0, 1, 2, 3, 4, 3, 2, 1, 0, 0, 0, 1, 2, 3, 4, 3, 2, 1, 0, 0],
            [0, 0, 1, 2, 3, 4, 3, 2, 1, 0, 0, 0, 1, 2, 3, 4, 3, 2, 1, 0, 0],
            [0, 0, 1, 2, 3, 4, 3, 2, 1, 1, 1, 1, 1, 2, 3, 4, 3, 2, 1, 0, 0],
            [0, 0, 1, 2, 3, 4, 3, 2, 2, 2, 2, 2, 2, 2, 3, 4, 3, 2, 1, 0, 0],
            [0, 0, 1, 2, 3, 4, 3, 3, 3, 3, 3, 3, 3, 3, 3, 4, 3, 2, 1, 0, 0],
            [0, 0, 1, 2, 3, 4, 4, 4, 4, 4, 4, 4, 4, 4, 4, 4, 3, 2, 1, 0, 0],
            [0, 0, 1, 2, 3, 3, 3, 3, 3, 3, 3, 3, 3, 3, 3, 3, 3, 2, 1, 0, 0],
            [0, 0, 1, 2, 2, 2, 2, 2, 2, 2, 2, 2, 2, 2, 2, 2, 2, 2, 1, 0, 0],
            [0, 0, 1, 1, 1, 1, 1, 1, 1, 1, 1, 1, 1, 1, 1, 1, 1, 1, 1, 0, 0],
            [0, 0, 0, 0, 0, 0, 0, 0, 0, 0, 0, 0, 0, 0, 0, 0, 0, 0, 0, 0, 0],
            [0, 0, 0, 0, 0, 0, 0, 0, 0, 0, 0, 0, 0, 0, 0, 0, 0, 0, 0, 0, 0],
        ]
    )


@pytest.fixture()
def skeletonize_circular_bool_int(skeletonize_circular: np.ndarray) -> npt.NDArray:
    """A circular molecule for testing skeletonizing as a boolean integer array."""
    return np.array(skeletonize_circular, dtype="bool").astype(int)


@pytest.fixture()
def skeletonize_linear() -> npt.NDArray:
    """A linear molecule for testing skeletonizing."""
    return np.array(
        [
            [0, 0, 0, 0, 0, 0, 0, 0, 0, 0, 0, 0, 0, 0, 0, 0, 0, 0, 0, 0],
            [0, 0, 0, 0, 0, 0, 0, 0, 0, 0, 0, 0, 0, 0, 0, 0, 0, 0, 0, 0],
            [0, 0, 0, 0, 0, 0, 0, 0, 0, 0, 0, 1, 1, 1, 1, 1, 1, 1, 0, 0],
            [0, 0, 0, 0, 0, 0, 0, 0, 0, 0, 1, 1, 2, 2, 2, 2, 2, 1, 0, 0],
            [0, 0, 0, 0, 0, 0, 0, 0, 0, 1, 1, 2, 2, 3, 3, 3, 2, 1, 0, 0],
            [0, 0, 0, 0, 0, 0, 0, 0, 0, 1, 2, 2, 3, 3, 4, 3, 2, 1, 0, 0],
            [0, 0, 0, 0, 0, 0, 0, 0, 1, 1, 2, 3, 3, 4, 4, 3, 2, 1, 0, 0],
            [0, 0, 0, 0, 0, 0, 1, 1, 1, 2, 2, 3, 4, 4, 3, 3, 2, 1, 0, 0],
            [0, 0, 0, 0, 1, 1, 1, 2, 2, 2, 3, 3, 4, 3, 3, 2, 2, 1, 0, 0],
            [0, 0, 0, 0, 1, 2, 2, 2, 3, 3, 3, 4, 4, 3, 2, 1, 1, 1, 0, 0],
            [0, 0, 0, 0, 1, 2, 3, 3, 3, 4, 4, 4, 3, 3, 2, 1, 0, 0, 0, 0],
            [0, 0, 0, 0, 1, 2, 3, 4, 4, 4, 3, 3, 3, 2, 2, 1, 0, 0, 0, 0],
            [0, 0, 0, 0, 1, 2, 3, 4, 4, 3, 3, 2, 2, 2, 1, 1, 0, 0, 0, 0],
            [0, 0, 0, 0, 1, 2, 3, 4, 3, 3, 2, 2, 1, 1, 1, 0, 0, 0, 0, 0],
            [0, 0, 0, 0, 1, 2, 3, 4, 3, 3, 2, 1, 1, 0, 0, 0, 0, 0, 0, 0],
            [0, 0, 1, 1, 1, 2, 3, 4, 3, 2, 1, 1, 0, 0, 0, 0, 0, 0, 0, 0],
            [0, 0, 1, 2, 2, 2, 3, 4, 3, 2, 1, 0, 0, 0, 0, 0, 0, 0, 0, 0],
            [0, 0, 1, 2, 3, 3, 3, 4, 3, 2, 1, 0, 0, 0, 0, 0, 0, 0, 0, 0],
            [0, 0, 1, 2, 3, 4, 4, 4, 3, 2, 1, 0, 0, 0, 0, 0, 0, 0, 0, 0],
            [0, 0, 1, 2, 3, 3, 3, 3, 3, 2, 1, 0, 0, 0, 0, 0, 0, 0, 0, 0],
            [0, 0, 1, 2, 2, 2, 2, 2, 2, 2, 1, 0, 0, 0, 0, 0, 0, 0, 0, 0],
            [0, 0, 1, 1, 1, 1, 1, 1, 1, 1, 1, 0, 0, 0, 0, 0, 0, 0, 0, 0],
            [0, 0, 0, 0, 0, 0, 0, 0, 0, 0, 0, 0, 0, 0, 0, 0, 0, 0, 0, 0],
            [0, 0, 0, 0, 0, 0, 0, 0, 0, 0, 0, 0, 0, 0, 0, 0, 0, 0, 0, 0],
        ]
    )


@pytest.fixture()
def skeletonize_linear_bool_int(skeletonize_linear) -> npt.NDArray:
    """A linear molecule for testing skeletonizing as a boolean integer array."""
    return np.array(skeletonize_linear, dtype="bool").astype(int)


# Pruning and Height profile fixtures
#
# Skeletons are generated by...
#
# 1. Generate random boolean images using scikit-image.
# 2. Skeletonize these shapes (gives boolean skeletons), these are our targets
# 3. Scale the skeletons by a factor (100)
# 4. Apply Gaussian filter to blur the heights and give an example original image with heights


def _generate_heights(skeleton: npt.NDArray, scale: float = 100, sigma: float = 5.0, cval: float = 20.0) -> npt.NDArray:
    """Generate heights from skeletons by scaling image and applying Gaussian blurring.

    Uses scikit-image 'skimage.filters.gaussian()' to generate heights from skeletons.

    Parameters
    ----------
    skeleton : npt.NDArray
        Binary array of skeleton.
    scale : float
        Factor to scale heights by. Boolean arrays are 0/1 and so the factor will be the height of the skeleton ridge.
    sigma : float
        Standard deviation for Gaussian kernel passed to `skimage.filters.gaussian()'.
    cval : float
        Value to fill past edges of input, passed to `skimage.filters.gaussian()'.

    Returns
    -------
    npt.NDArray
        Array with heights of image based on skeleton which will be the backbone and target.
    """
    return filters.gaussian(skeleton * scale, sigma=sigma, cval=cval)


def _generate_random_skeleton(**extra_kwargs):
    """Generate random skeletons and heights using skimage.draw's random_shapes()."""
    kwargs = {
        "image_shape": (128, 128),
        "max_shapes": 20,
        "channel_axis": None,
        "shape": None,
        "allow_overlap": True,
    }
    # kwargs.update
    heights = {"scale": 1e2, "sigma": 5.0, "cval": 20.0}
    kwargs = {**kwargs, **extra_kwargs}
    random_image, _ = draw.random_shapes(**kwargs)
    mask = random_image != 255
    skeleton = skeletonize(mask)
    return {"original": mask, "img": _generate_heights(skeleton, **heights), "skeleton": skeleton}


@pytest.fixture()
def skeleton_loop1() -> dict:
    """Skeleton with loop to be retained and side-branches."""
    return _generate_random_skeleton(rng=1, min_size=20)


@pytest.fixture()
def skeleton_loop2() -> dict:
    """Skeleton with loop to be retained and side-branches."""
    return _generate_random_skeleton(rng=165103, min_size=60)


@pytest.fixture()
def skeleton_linear1() -> dict:
    """Linear skeleton with lots of large side-branches, some forked."""
    return _generate_random_skeleton(rng=13588686514, min_size=20)


@pytest.fixture()
def skeleton_linear2() -> dict:
    """Linear Skeleton with simple fork at one end."""
    return _generate_random_skeleton(rng=21, min_size=20)


@pytest.fixture()
def skeleton_linear3() -> dict:
    """Linear Skeletons (i.e. multiple) with branches."""
    return _generate_random_skeleton(rng=894632511, min_size=20)


@pytest.fixture()
def pruning_skeleton() -> dict:
    """Smaller skeleton for testing parameters of prune_all_skeletons(). Has a T-junction."""
    return _generate_random_skeleton(rng=69432138, min_size=15, image_shape=(30, 30))


## Helper function visualising for generating skeletons and heights


# import matplotlib.pyplot as plt
# def pruned_plot(gen_shape: dict) -> None:
#     """Plot the original skeleton, its derived height and the pruned skeleton."""
#     img_skeleton = gen_shape
#     pruned = topostatsPrune(
#         img_skeleton["img"],
#         img_skeleton["skeleton"],
#         max_length=-1,
#         height_threshold=90,
#         method_values="min",
#         method_outlier="abs",
#     )
#     pruned_skeleton = pruned._prune_by_length(pruned.skeleton, pruned.max_length)
#     fig, ((ax1, ax2), (ax3, ax4)) = plt.subplots(2, 2)
#     ax1.imshow(img_skeleton["original"])
#     ax1.set_title("Original mask")
#     ax2.imshow(img_skeleton["skeleton"])
#     ax2.set_title("Skeleton")
#     ax3.imshow(img_skeleton["img"])
#     ax3.set_title("Gaussian Blurring")
#     ax4.imshow(pruned_skeleton)
#     ax4.set_title("Pruned Skeleton")
#     plt.show()


# pruned_plot(pruning_skeleton_loop1())
# pruned_plot(pruning_skeleton_loop2())
# pruned_plot(pruning_skeleton_linear1())
# pruned_plot(pruning_skeleton_linear2())
# pruned_plot(pruning_skeleton_linear3())
# pruned_plot(pruning_skeleton())


# U-Net fixtures
@pytest.fixture()
def mock_model_5_by_5_single_class() -> MagicMock:
    """Create a mock model."""
    model_mocker = MagicMock()

    # Define a custom side effect function for the predict method
    def side_effect_predict(input_array: npt.NDArray[np.float32]) -> npt.NDArray[np.float32]:
        assert input_array.shape == (1, 5, 5, 1), "Input shape is not as expected"
        assert input_array.dtype == np.float32, "Input data type is not as expected"

        input_array_without_batch_and_channel = input_array[0, :, :, 0]
        print(input_array_without_batch_and_channel)

        # Different output for different input
        if np.array_equal(
            input_array_without_batch_and_channel,
            np.array(
                [
                    [0.1, 0.2, 0.2, 0.2, 0.1],
                    [0.1, 1.0, 0.2, 1.0, 0.2],
                    [0.2, 1.0, 0.1, 0.2, 0.2],
                    [0.1, 1.0, 1.0, 1.0, 0.1],
                    [0.1, 0.1, 0.1, 0.2, 0.1],
                ]
            ).astype(np.float32),
        ):
            return (
                np.array(
                    [
                        [0, 0, 0, 0, 0],
                        [0, 1, 0, 1, 0],
                        [0, 1, 0, 0, 0],
                        [0, 1, 1, 1, 0],
                        [0, 0, 0, 0, 0],
                    ]
                )
                .reshape((1, 5, 5, 1))
                .astype(np.float32)
            )
        if np.array_equal(
            input_array_without_batch_and_channel,
            np.array(
                [
                    [0.1, 0.2, 0.1, 0.2, 0.1],
                    [0.1, 1.0, 1.0, 1.0, 0.1],
                    [0.2, 1.0, 1.0, 1.0, 0.2],
                    [0.1, 1.0, 1.0, 1.0, 0.1],
                    [0.1, 0.1, 0.2, 0.2, 0.1],
                ]
            ).astype(np.float32),
        ):
            return (
                np.array(
                    [
                        [0, 0, 0, 0, 0],
                        [0, 1, 1, 1, 0],
                        [0, 1, 0, 1, 0],
                        [0, 1, 1, 1, 0],
                        [0, 0, 0, 0, 0],
                    ]
                )
                .reshape((1, 5, 5, 1))
                .astype(np.float32)
            )
        if np.allclose(
            input_array_without_batch_and_channel,
            np.array(
                [
                    [0.20455678, 0.18093494, 0.13962264, 0.10629401, 0.08889285],
                    [0.18093495, 0.3309646, 0.5164179, 0.28279683, 0.10629401],
                    [0.13962264, 0.5164179, 1.0, 0.5164179, 0.13962264],
                    [0.10629401, 0.28279683, 0.5164179, 0.3309646, 0.18093495],
                    [0.08889285, 0.10629401, 0.13962264, 0.18093494, 0.20455678],
                ]
            ).astype(np.float32),
            atol=1e-6,
        ):
            return (
                np.array(
                    [
                        [0, 0, 0, 0, 0],
                        [0, 0, 0, 0, 0],
                        [0, 0, 1, 0, 0],
                        [0, 0, 0, 0, 0],
                        [0, 0, 0, 0, 0],
                    ]
                )
                .reshape((1, 5, 5, 1))
                .astype(np.float32)
            )
        if np.array_equal(
            input_array_without_batch_and_channel,
            np.array(
                [
                    [0.1, 0.2, 0.1, 0.2, 0.1],
                    [0.2, 0.1, 1.0, 0.1, 0.2],
                    [0.1, 1.0, 1.0, 1.0, 0.1],
                    [0.2, 0.1, 1.0, 0.1, 0.2],
                    [0.1, 0.2, 0.1, 0.2, 0.1],
                ]
            ).astype(np.float32),
        ):
            return (
                np.array(
                    [
                        [0, 0, 0, 0, 0],
                        [0, 0, 0, 0, 0],
                        [0, 0, 0, 0, 0],
                        [0, 0, 0, 0, 0],
                        [0, 0, 0, 0, 0],
                    ]
                )
                .reshape((1, 5, 5, 1))
                .astype(np.float32)
            )
        raise ValueError(
            "Input is not as expected. Check the image crop sent to the model and check the"
            "mocked unet predict function has a case for that exact input."
        )

    # Assign the side effect to the mock's predict method
    model_mocker.predict.side_effect = side_effect_predict
    # Override the output of the input_shape property
    model_mocker.input_shape = (1, 5, 5, 1)
    model_mocker.output_shape = (1, 5, 5, 1)

    return model_mocker<|MERGE_RESOLUTION|>--- conflicted
+++ resolved
@@ -673,19 +673,8 @@
         area_thresholds=[10 * minicircle_grain_clear_border.pixel_to_nm_scaling**2, None],
         pixel_to_nm_scaling=minicircle_grain_clear_border.pixel_to_nm_scaling,
     )
-<<<<<<< HEAD
-    return minicircle_grain_clear_border
-
-
-@pytest.fixture()
-def minicircle_grain_labelled_all(minicircle_grain_remove_noise: Grains) -> Grains:
-    """Labelled regions."""
-    minicircle_grain_remove_noise.mask_images["above"]["labelled_regions_01"] = (
-        minicircle_grain_remove_noise.label_regions(minicircle_grain_remove_noise.mask_images["above"]["removed_noise"])
-=======
     minicircle_grain_clear_border.mask_images["above"]["removed_objects_too_small_to_process"] = (
         Grains.bbox_size_thresholding_tensor(grain_mask_tensor=area_thresholded, bbox_size_thresholds=(5, None))
->>>>>>> fe0924a1
     )
     return minicircle_grain_clear_border
 
