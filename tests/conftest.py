"""Fixtures for testing"""
from ast import Load
import importlib.resources as pkg_resources
from pathlib import Path
from typing import Dict
import yaml

import numpy as np
import pandas as pd
import pytest

import topostats
from topostats.filters import Filters
from topostats.grains import Grains
from topostats.grainstats import GrainStats
from topostats.io import read_yaml, LoadScans
from topostats.tracing.dnatracing import dnaTrace, traceStats
from topostats.utils import get_thresholds, get_mask, _get_mask


# This is required because of the inheritance used throughout
# pylint: disable=redefined-outer-name
BASE_DIR = Path.cwd()
RESOURCES = BASE_DIR / "tests" / "resources"

RNG = np.random.default_rng(seed=1000)
SMALL_ARRAY_SIZE = (10, 10)
THRESHOLD = 0.5
CHANNEL = "Height"


@pytest.fixture
def default_config() -> Dict:
    """Sample configuration"""
    config = read_yaml(BASE_DIR / "topostats" / "default_config.yaml")
    plotting_dictionary = pkg_resources.open_text(topostats, "plotting_dictionary.yaml")
    config["plotting"]["plot_dict"] = yaml.safe_load(plotting_dictionary.read())
    config["filter"]["threshold_method"] = "otsu"
    config["grains"]["threshold_method"] = "otsu"
    config["grains"]["otsu_threshold_multiplier"] = 1.7
    return config


@pytest.fixture
def process_scan_config() -> Dict:
    """Sample configuration"""
    config = read_yaml(BASE_DIR / "topostats" / "default_config.yaml")
    config["grains"]["otsu_threshold_multiplier"] = 1.0
    config["grains"]["absolute_area_threshold"]["upper"] = [500, 800]
    config["plotting"]["zrange"] = [0, 3]
    plotting_dictionary = pkg_resources.open_text(topostats, "plotting_dictionary.yaml")
    config["plotting"]["plot_dict"] = yaml.safe_load(plotting_dictionary.read())
    return config


@pytest.fixture
def plot_dict() -> Dict:
    """Load the plot_dict dictionary. This is required because the above configs have the 'plot_dict' key/value
    popped."""
    plotting_dictionary = pkg_resources.open_text(topostats, "plotting_dictionary.yaml")
    return yaml.safe_load(plotting_dictionary.read())


@pytest.fixture
def loading_config(default_config: Dict) -> Dict:
    """Configuration for loading scans"""
    config = default_config["loading"]
    return config


@pytest.fixture
def filter_config(default_config: Dict) -> Dict:
    """Configurations for filtering"""
    config = default_config["filter"]
    config.pop("run")
    return config


@pytest.fixture
def grains_config(default_config: Dict) -> Dict:
    """Configurations for grain finding."""
    config = default_config["grains"]
    config.pop("run")
    return config


@pytest.fixture
def grainstats_config(default_config: Dict) -> Dict:
    """Configurations for grainstats"""
    config = default_config["grainstats"]
    config["direction"] = "upper"
    config.pop("run")
    return config


@pytest.fixture
def dnatracing_config(default_config: Dict) -> Dict:
    """Configurations for dnatracing"""
    config = default_config["dnatracing"]
    config.pop("run")
    return config


@pytest.fixture
def plotting_config(default_config: Dict) -> Dict:
    """Configurations for filtering"""
    config = default_config["plotting"]
    config.pop("run")
    config.pop("plot_dict")
    return config


@pytest.fixture
def image_random() -> np.ndarray:
    """Random image as NumPy array."""
    rng = np.random.default_rng(seed=1000)
    return rng.random((1024, 1024))


@pytest.fixture
def small_array() -> np.ndarray:
    """Small (10x10) image array for testing"""
    return RNG.random(SMALL_ARRAY_SIZE)


@pytest.fixture
def small_mask() -> np.ndarray:
    """Small (10x10) mask array for testing."""
    return RNG.uniform(low=0, high=1, size=SMALL_ARRAY_SIZE) > 0.5


@pytest.fixture
def image_random_row_medians() -> np.array:
    """Expected row medians (unmasked)."""
    return np.loadtxt(RESOURCES / "image_random_row_medians.csv", delimiter=",")


@pytest.fixture
def image_random_col_medians() -> np.array:
    """Expected column medians (unmasked)."""
    return np.loadtxt(RESOURCES / "image_random_col_medians.csv", delimiter=",")


@pytest.fixture
def image_random_aligned_rows() -> np.array:
    """Expected aligned rows (unmasked)."""
    df = pd.read_csv(RESOURCES / "image_random_aligned_rows.csv.bz2", header=None)
    return df.to_numpy()


@pytest.fixture
def image_random_remove_x_y_tilt() -> np.array:
    """Expected removed tilt (unmasked)."""
    df = pd.read_csv(RESOURCES / "image_random_remove_x_y_tilt.csv.bz2", header=None)
    return df.to_numpy()


@pytest.fixture
def image_random_mask() -> np.array:
    """Expected mask."""
    df = pd.read_csv(RESOURCES / "image_random_mask.csv.bz2", header=None)
    return df.to_numpy()


@pytest.fixture
def image_random_row_medians_masked() -> np.array:
    """Expected row medians (masked)."""
    return np.loadtxt(RESOURCES / "image_random_row_medians_masked.csv", delimiter=",")


@pytest.fixture
def image_random_col_medians_masked() -> np.array:
    """Expected column medians (masked)."""
    return np.loadtxt(RESOURCES / "image_random_col_medians_masked.csv", delimiter=",")


@pytest.fixture()
def test_load_scan_minicircle() -> LoadScans:
    """Load the minicricle.spm and return image (np.ndarray), pixel_to_nm_scaling (float) and filename (str) for use in
    subsequent fixtures."""
    scan_loader = LoadScans(RESOURCES / "minicircle.spm", channel="Height")
    scan_loader.get_data()
    return scan_loader


@pytest.fixture
def test_filters(load_scan: LoadScans, filter_config: dict) -> Filters:
    """Filters class for testing."""
    load_scan.get_data()
    filters = Filters(
        image=load_scan.image,
        pixel_to_nm_scaling=load_scan.pixel_to_nm_scaling,
        filename=load_scan.filename,
        **filter_config,
    )
    return filters


@pytest.fixture
def test_filters_random(test_filters: Filters, image_random: np.ndarray) -> Filters:
    """Filters class for testing with pixels replaced by random image."""
    test_filters.images["pixels"] = image_random
    return test_filters


@pytest.fixture
def test_filters_random_with_mask(filter_config: dict, test_filters: Filters, image_random: np.ndarray) -> Filters:
    """Filters class for testing with pixels replaced by random image."""
    test_filters.images["pixels"] = image_random
    thresholds = get_thresholds(
        image=test_filters.images["pixels"],
        threshold_method=filter_config["threshold_method"],
        otsu_threshold_multiplier=filter_config["otsu_threshold_multiplier"],
    )
    test_filters.images["mask"] = get_mask(image=test_filters.images["pixels"], thresholds=thresholds)
    return test_filters


@pytest.fixture
def random_filters(test_filters_random_with_mask: Filters) -> Filters:
    """Process random with filters, for use in grains fixture."""
    test_filters_random_with_mask.images["initial_align"] = test_filters_random_with_mask.align_rows(
        test_filters_random_with_mask.images["pixels"], mask=None
    )
    test_filters_random_with_mask.images["initial_tilt_removal"] = test_filters_random_with_mask.remove_tilt(
        test_filters_random_with_mask.images["initial_align"], mask=None
    )
    test_filters_random_with_mask.images["masked_align"] = test_filters_random_with_mask.align_rows(
        test_filters_random_with_mask.images["initial_tilt_removal"], mask=test_filters_random_with_mask.images["mask"]
    )
    test_filters_random_with_mask.images["masked_tilt_removal"] = test_filters_random_with_mask.remove_tilt(
        test_filters_random_with_mask.images["masked_align"], mask=test_filters_random_with_mask.images["mask"]
    )

    test_filters_random_with_mask.images["zero_averaged_background"] = test_filters_random_with_mask.average_background(
        test_filters_random_with_mask.images["masked_tilt_removal"], mask=test_filters_random_with_mask.images["mask"]
    )
    return test_filters_random_with_mask


@pytest.fixture
def random_grains(grains_config: dict, random_filters: Filters, tmp_path) -> Grains:
    """Grains object based on random image which has no grains."""
    grains = Grains(
        image=random_filters.images["zero_averaged_background"],
        filename="random",
        pixel_to_nm_scaling=0.5,
        **grains_config,
    )
    grains.find_grains()
    return grains


@pytest.fixture
def small_array_filters(small_array: np.ndarray, load_scan: LoadScans, filter_config: dict) -> Grains:
    """Filters object based on small_array."""
    filter_obj = Filters(
        image=load_scan.image,
        filename=load_scan.filename,
        pixel_to_nm_scaling=load_scan.pixel_to_nm_scaling,
        **filter_config,
    )
    filter_obj.pixel_to_nm_scaling = 0.5
    filter_obj.images["zero_averaged_background"] = filter_obj.gaussian_filter(image=small_array)
    return filter_obj


# IO fixtures
@pytest.fixture
<<<<<<< HEAD
def load_scan(loading_config: dict) -> LoadScans:
    """Instantiate a LoadScans object."""
    scan_loader = LoadScans([RESOURCES / "minicircle.spm"], **loading_config)
=======
def load_scan(loading_config: dict) -> LoadScan:
    """Instantiate a LoadScan object from a .spm file."""
    scan_loader = LoadScan(RESOURCES / "minicircle.spm", **loading_config)
>>>>>>> 65726b52
    return scan_loader

@pytest.fixture
def load_scan_data(load_scan: LoadScans) -> LoadScans:
    """Instance of a LoadScans object after applying the get_data func."""
    scan_data = LoadScans([RESOURCES / "minicircle.spm"], channel="Height")
    scan_data.get_data()
    return scan_data


@pytest.fixture
<<<<<<< HEAD
def load_scan_asd() -> LoadScans:
    """Instantiate a LoadScans object."""
    scan_loader = LoadScans([RESOURCES / "minicircles.asd"], channel="topography")
    return scan_loader
=======
def load_scan_ibw() -> LoadScan:
    """Instantiate a LoadScan object from a .ibw file."""
    scan_loader = LoadScan(RESOURCES / "minicircle2.ibw", channel="HeightTracee")
    return scan_loader


@pytest.fixture
def load_scan_data(load_scan: LoadScan) -> LoadScan:
    """Instantiate a LoadScan object."""
    load_scan.get_data()
    return load_scan
>>>>>>> 65726b52


# Minicircle fixtures
@pytest.fixture
def minicircle(load_scan: LoadScans, filter_config: dict) -> Filters:
    """Instantiate a Filters object, creates the output directory and loads the image."""
    load_scan.get_data()
    filters = Filters(
        image=load_scan.image,
        filename=load_scan.filename,
        pixel_to_nm_scaling=load_scan.pixel_to_nm_scaling,
        **filter_config,
    )
    return filters


@pytest.fixture
def minicircle_initial_align(minicircle: Filters) -> Filters:
    """Initial align on unmasked data."""
    minicircle.images["initial_align"] = minicircle.align_rows(minicircle.images["pixels"], mask=None)
    return minicircle


@pytest.fixture
def minicircle_initial_tilt_removal(minicircle_initial_align: Filters) -> Filters:
    """Initial x/y tilt removal on unmasked data."""
    minicircle_initial_align.images["initial_tilt_removal"] = minicircle_initial_align.remove_tilt(
        minicircle_initial_align.images["initial_align"], mask=None
    )
    return minicircle_initial_align


@pytest.fixture
def minicircle_threshold_otsu(minicircle_initial_tilt_removal: Filters, filter_config: dict) -> Filters:
    """Calculate threshold."""
    minicircle_initial_tilt_removal.thresholds = get_thresholds(
        minicircle_initial_tilt_removal.images["initial_tilt_removal"], **filter_config
    )
    return minicircle_initial_tilt_removal


@pytest.fixture
def minicircle_threshold_stddev(minicircle_initial_tilt_removal: Filters) -> Filters:
    """Calculate threshold."""
    minicircle_initial_tilt_removal.thresholds = get_thresholds(
        minicircle_initial_tilt_removal.images["initial_tilt_removal"],
        threshold_method="std_dev",
        otsu_threshold_multiplier=None,
        threshold_std_dev=1.0,
    )
    return minicircle_initial_tilt_removal


@pytest.fixture
def minicircle_threshold_abs(minicircle_initial_tilt_removal: Filters) -> Filters:
    """Calculate threshold."""
    minicircle_initial_tilt_removal.thresholds = get_thresholds(
        minicircle_initial_tilt_removal.images["initial_tilt_removal"],
        threshold_method="absolute",
        otsu_threshold_multiplier=None,
        absolute=(-1.5, 1.5),
    )
    return minicircle_initial_tilt_removal


@pytest.fixture
def minicircle_mask(minicircle_threshold_otsu: Filters) -> Filters:
    """Derive mask based on threshold."""
    minicircle_threshold_otsu.images["mask"] = get_mask(
        image=minicircle_threshold_otsu.images["initial_tilt_removal"], thresholds=minicircle_threshold_otsu.thresholds
    )
    return minicircle_threshold_otsu


@pytest.fixture
def minicircle_masked_align(minicircle_mask: Filters) -> Filters:
    """Secondary alignment using mask."""
    minicircle_mask.images["masked_align"] = minicircle_mask.align_rows(
        minicircle_mask.images["initial_tilt_removal"], mask=minicircle_mask.images["mask"]
    )
    return minicircle_mask


@pytest.fixture
def minicircle_masked_tilt_removal(minicircle_masked_align: Filters) -> Filters:
    """Secondary x/y tilt removal using mask."""
    minicircle_masked_align.images["masked_tilt_removal"] = minicircle_masked_align.remove_tilt(
        minicircle_masked_align.images["masked_align"], mask=minicircle_masked_align.images["mask"]
    )
    return minicircle_masked_align


@pytest.fixture
def minicircle_zero_average_background(minicircle_masked_tilt_removal: Filters) -> Filters:
    """Zero average background"""
    minicircle_masked_tilt_removal.images[
        "zero_averaged_background"
    ] = minicircle_masked_tilt_removal.average_background(
        minicircle_masked_tilt_removal.images["masked_tilt_removal"], mask=minicircle_masked_tilt_removal.images["mask"]
    )
    return minicircle_masked_tilt_removal


@pytest.fixture
def minicircle_grain_gaussian_filter(minicircle_zero_average_background: Filters) -> Filters:
    """Apply Gaussian filter."""
    minicircle_zero_average_background.images["gaussian_filtered"] = minicircle_zero_average_background.gaussian_filter(
        image=minicircle_zero_average_background.images["zero_averaged_background"]
    )
    return minicircle_zero_average_background


# Derive fixtures for grain finding
@pytest.fixture
def minicircle_grains(minicircle_grain_gaussian_filter: Filters, grains_config: dict, tmp_path) -> Grains:
    """Grains object based on filtered minicircle."""
    grains = Grains(
        image=minicircle_grain_gaussian_filter.images["gaussian_filtered"],
        filename=minicircle_grain_gaussian_filter.filename,
        pixel_to_nm_scaling=minicircle_grain_gaussian_filter.pixel_to_nm_scaling,
        **grains_config,
    )
    return grains


@pytest.fixture
def minicircle_grain_threshold_otsu(minicircle_grains: np.array, grains_config: dict) -> Grains:
    """Calculate threshold."""
    grains_config.pop("threshold_method")
    grains_config["threshold_method"] = "otsu"
    minicircle_grains.thresholds = get_thresholds(
        image=minicircle_grains.image,
        **grains_config,
    )
    return minicircle_grains


@pytest.fixture
def minicircle_grain_threshold_stddev(minicircle_grains: np.array, grains_config: dict) -> Grains:
    """Calculate threshold."""
    grains_config["threshold_method"] = "std_dev"
    minicircle_grains.thresholds = get_thresholds(
        image=minicircle_grains.image,
        **grains_config,
    )
    return minicircle_grains


@pytest.fixture
def minicircle_grain_threshold_abs(minicircle_grains: np.array) -> Grains:
    """Calculate threshold."""
    minicircle_grains.thresholds = get_thresholds(
        image=minicircle_grains.image, threshold_method="absolute", otsu_threshold_multiplier=None, absolute=(-1.0, 1.0)
    )
    return minicircle_grains


@pytest.fixture
def minicircle_grain_mask(minicircle_grain_threshold_otsu: Grains) -> Grains:
    """Boolean mask."""
    minicircle_grain_threshold_otsu.directions["upper"] = {}
    minicircle_grain_threshold_otsu.directions["upper"]["mask_grains"] = _get_mask(
        image=minicircle_grain_threshold_otsu.image,
        threshold=minicircle_grain_threshold_otsu.thresholds["upper"],
        threshold_direction="upper",
        img_name=minicircle_grain_threshold_otsu.filename,
    )
    return minicircle_grain_threshold_otsu


@pytest.fixture
def minicircle_grain_clear_border(minicircle_grain_mask: np.array) -> Grains:
    """Cleared borders."""
    minicircle_grain_mask.directions["upper"]["tidied_border"] = minicircle_grain_mask.tidy_border(
        minicircle_grain_mask.directions["upper"]["mask_grains"]
    )
    return minicircle_grain_mask


@pytest.fixture
def minicircle_grain_remove_noise(minicircle_grain_clear_border: np.array) -> Grains:
    """Fixture to test removing noise."""
    minicircle_grain_clear_border.directions["upper"]["removed_noise"] = minicircle_grain_clear_border.remove_noise(
        minicircle_grain_clear_border.directions["upper"]["tidied_border"]
    )
    return minicircle_grain_clear_border


@pytest.fixture
def minicircle_grain_labelled_all(minicircle_grain_remove_noise: np.array) -> Grains:
    """Labelled regions."""
    minicircle_grain_remove_noise.directions["upper"][
        "labelled_regions_01"
    ] = minicircle_grain_remove_noise.label_regions(minicircle_grain_remove_noise.directions["upper"]["removed_noise"])
    return minicircle_grain_remove_noise


@pytest.fixture
def minicircle_minimum_grain_size(minicircle_grain_labelled_all: np.array) -> float:
    """Minimum grain size."""
    minicircle_grain_labelled_all.calc_minimum_grain_size(
        minicircle_grain_labelled_all.directions["upper"]["labelled_regions_01"]
    )
    return minicircle_grain_labelled_all


@pytest.fixture
def minicircle_small_objects_removed(minicircle_minimum_grain_size: np.array) -> Grains:
    """Small objects removed."""
    minicircle_minimum_grain_size.directions["upper"][
        "removed_small_objects"
    ] = minicircle_minimum_grain_size.remove_small_objects(
        minicircle_minimum_grain_size.directions["upper"]["labelled_regions_01"]
    )
    return minicircle_minimum_grain_size


@pytest.fixture
def minicircle_area_thresholding(minicircle_grain_labelled_all: np.array, grains_config: dict) -> Grains:
    """Small objects removed."""
    minicircle_grain_labelled_all.directions["upper"][
        "removed_small_objects"
    ] = minicircle_grain_labelled_all.area_thresholding(
        minicircle_grain_labelled_all.directions["upper"]["labelled_regions_01"],
        grains_config["absolute_area_threshold"]["upper"],
    )
    return minicircle_grain_labelled_all


@pytest.fixture
def minicircle_grain_labelled_post_removal(minicircle_small_objects_removed: np.array) -> Grains:
    """Labelled regions."""
    minicircle_small_objects_removed.directions["upper"][
        "labelled_regions_02"
    ] = minicircle_small_objects_removed.label_regions(
        minicircle_small_objects_removed.directions["upper"]["removed_small_objects"]
    )
    return minicircle_small_objects_removed


@pytest.fixture
def minicircle_grain_region_properties_post_removal(minicircle_grain_labelled_post_removal: np.array) -> np.array:
    """Region properties."""
    return minicircle_grain_labelled_post_removal.get_region_properties(
        minicircle_grain_labelled_post_removal.directions["upper"]["labelled_regions_02"]
    )


@pytest.fixture
def minicircle_grain_coloured(minicircle_grain_labelled_post_removal: np.array) -> Grains:
    """Coloured regions."""
    minicircle_grain_labelled_post_removal.directions["upper"][
        "coloured_regions"
    ] = minicircle_grain_labelled_post_removal.colour_regions(
        minicircle_grain_labelled_post_removal.directions["upper"]["labelled_regions_02"]
    )
    return minicircle_grain_labelled_post_removal


# Derive fixture for grainstats
@pytest.fixture
def grainstats(image_random: np.array, grainstats_config: dict, tmp_path) -> GrainStats:
    """Grainstats class for testing functions."""
    gstats = GrainStats(
        image_random,
        image_random,
        pixel_to_nanometre_scaling=0.5,
        base_output_dir=tmp_path,
        **grainstats_config,
    )
    return gstats


# Minicircle
@pytest.fixture
def minicircle_grainstats(
    minicircle_grain_gaussian_filter: Filters,
    minicircle_grain_labelled_post_removal: Grains,
    load_scan: LoadScans,
    grainstats_config: dict,
    tmp_path: Path,
) -> GrainStats:
    """GrainStats object."""
    return GrainStats(
        data=minicircle_grain_gaussian_filter.images["gaussian_filtered"],
        labelled_data=minicircle_grain_labelled_post_removal.directions["upper"]["labelled_regions_02"],
        pixel_to_nanometre_scaling=load_scan.pixel_to_nm_scaling,
        base_output_dir=tmp_path,
        plot_opts={
            "grain_image": {"core_set": True},
            "grain_mask": {"core_set": False},
            "grain_mask_image": {"core_set": False},
        },
        **grainstats_config,
    )


# Derive fixtures for DNA Tracing
GRAINS = np.array(
    [
        [0, 1, 1, 1, 1, 0, 0, 0, 0, 0, 2],
        [0, 1, 0, 0, 1, 0, 0, 0, 0, 0, 2],
        [0, 1, 0, 0, 1, 0, 0, 0, 0, 0, 2],
        [0, 1, 1, 1, 1, 0, 0, 0, 0, 0, 2],
        [0, 0, 0, 0, 0, 0, 0, 0, 0, 0, 2],
        [0, 0, 3, 3, 3, 3, 3, 0, 0, 0, 2],
        [0, 0, 3, 0, 0, 0, 3, 0, 0, 0, 2],
        [0, 0, 3, 3, 3, 3, 3, 0, 0, 0, 2],
        [0, 0, 4, 4, 4, 4, 4, 0, 0, 0, 2],
    ]
)
FULL_IMAGE = RNG.random((GRAINS.shape[0], GRAINS.shape[1]))


@pytest.fixture
def test_dnatracing() -> dnaTrace:
    """Instantiate a dnaTrace object."""
    return dnaTrace(full_image_data=FULL_IMAGE, grains=GRAINS, filename="Test", pixel_size=1.0)


@pytest.fixture
def minicircle_dnatracing(
    minicircle_grain_gaussian_filter: Filters, minicircle_grain_coloured: Grains, dnatracing_config: dict
) -> dnaTrace:
    """dnaTrace object instantiated with minicircle data."""
    dna_traces = dnaTrace(
        full_image_data=minicircle_grain_coloured.image.T,
        grains=minicircle_grain_coloured.directions["upper"]["labelled_regions_02"],
        filename=minicircle_grain_gaussian_filter.filename,
        pixel_size=minicircle_grain_gaussian_filter.pixel_to_nm_scaling,
        **dnatracing_config,
    )
    dna_traces.trace_dna()
    return dna_traces


@pytest.fixture
def minicircle_tracestats(minicircle_dnatracing: dnaTrace) -> pd.DataFrame:
    """DNA Tracing Statistics"""
    tracing_stats = traceStats(trace_object=minicircle_dnatracing, image_path="tmp")
    return tracing_stats.df


# DNA Tracing Fixtures

# Skeletonizing Fixtures
@pytest.fixture
def skeletonize_circular() -> np.ndarray:
    """A circular molecule for testing skeletonizing."""
    return np.array(
        [
            [0, 0, 0, 0, 0, 0, 0, 0, 0, 0, 0, 0, 0, 0, 0, 0, 0, 0, 0, 0, 0],
            [0, 0, 0, 0, 0, 0, 0, 0, 0, 0, 0, 0, 0, 0, 0, 0, 0, 0, 0, 0, 0],
            [0, 0, 1, 1, 1, 1, 1, 1, 1, 1, 1, 1, 1, 1, 1, 1, 1, 1, 1, 0, 0],
            [0, 0, 1, 2, 2, 2, 2, 2, 2, 2, 2, 2, 2, 2, 2, 2, 2, 2, 1, 0, 0],
            [0, 0, 1, 2, 3, 3, 3, 3, 3, 3, 3, 3, 3, 3, 3, 3, 3, 2, 1, 0, 0],
            [0, 0, 1, 2, 3, 4, 4, 4, 4, 4, 4, 4, 4, 4, 4, 4, 3, 2, 1, 0, 0],
            [0, 0, 1, 2, 3, 4, 3, 3, 3, 3, 3, 3, 3, 3, 3, 4, 3, 2, 1, 0, 0],
            [0, 0, 1, 2, 3, 4, 3, 2, 2, 2, 2, 2, 2, 2, 3, 4, 3, 2, 1, 0, 0],
            [0, 0, 1, 2, 3, 4, 3, 2, 1, 1, 1, 1, 1, 2, 3, 4, 3, 2, 1, 0, 0],
            [0, 0, 1, 2, 3, 4, 3, 2, 1, 0, 0, 0, 1, 2, 3, 4, 3, 2, 1, 0, 0],
            [0, 0, 1, 2, 3, 4, 3, 2, 1, 0, 0, 0, 1, 2, 3, 4, 3, 2, 1, 0, 0],
            [0, 0, 1, 2, 3, 4, 3, 2, 1, 0, 0, 0, 1, 2, 3, 4, 3, 2, 1, 0, 0],
            [0, 0, 1, 2, 3, 4, 3, 2, 1, 1, 1, 1, 1, 2, 3, 4, 3, 2, 1, 0, 0],
            [0, 0, 1, 2, 3, 4, 3, 2, 2, 2, 2, 2, 2, 2, 3, 4, 3, 2, 1, 0, 0],
            [0, 0, 1, 2, 3, 4, 3, 3, 3, 3, 3, 3, 3, 3, 3, 4, 3, 2, 1, 0, 0],
            [0, 0, 1, 2, 3, 4, 4, 4, 4, 4, 4, 4, 4, 4, 4, 4, 3, 2, 1, 0, 0],
            [0, 0, 1, 2, 3, 3, 3, 3, 3, 3, 3, 3, 3, 3, 3, 3, 3, 2, 1, 0, 0],
            [0, 0, 1, 2, 2, 2, 2, 2, 2, 2, 2, 2, 2, 2, 2, 2, 2, 2, 1, 0, 0],
            [0, 0, 1, 1, 1, 1, 1, 1, 1, 1, 1, 1, 1, 1, 1, 1, 1, 1, 1, 0, 0],
            [0, 0, 0, 0, 0, 0, 0, 0, 0, 0, 0, 0, 0, 0, 0, 0, 0, 0, 0, 0, 0],
            [0, 0, 0, 0, 0, 0, 0, 0, 0, 0, 0, 0, 0, 0, 0, 0, 0, 0, 0, 0, 0],
        ]
    )


@pytest.fixture
def skeletonize_circular_bool_int(skeletonize_circular: np.ndarray) -> np.ndarray:
    """A circular molecule for testing skeletonizing as a boolean integer array."""
    return np.array(skeletonize_circular, dtype="bool").astype(int)


@pytest.fixture
def skeletonize_linear() -> np.ndarray:
    """A linear molecule for testing skeletonizing."""
    return np.array(
        [
            [0, 0, 0, 0, 0, 0, 0, 0, 0, 0, 0, 0, 0, 0, 0, 0, 0, 0, 0, 0],
            [0, 0, 0, 0, 0, 0, 0, 0, 0, 0, 0, 0, 0, 0, 0, 0, 0, 0, 0, 0],
            [0, 0, 0, 0, 0, 0, 0, 0, 0, 0, 0, 1, 1, 1, 1, 1, 1, 1, 0, 0],
            [0, 0, 0, 0, 0, 0, 0, 0, 0, 0, 1, 1, 2, 2, 2, 2, 2, 1, 0, 0],
            [0, 0, 0, 0, 0, 0, 0, 0, 0, 1, 1, 2, 2, 3, 3, 3, 2, 1, 0, 0],
            [0, 0, 0, 0, 0, 0, 0, 0, 0, 1, 2, 2, 3, 3, 4, 3, 2, 1, 0, 0],
            [0, 0, 0, 0, 0, 0, 0, 0, 1, 1, 2, 3, 3, 4, 4, 3, 2, 1, 0, 0],
            [0, 0, 0, 0, 0, 0, 1, 1, 1, 2, 2, 3, 4, 4, 3, 3, 2, 1, 0, 0],
            [0, 0, 0, 0, 1, 1, 1, 2, 2, 2, 3, 3, 4, 3, 3, 2, 2, 1, 0, 0],
            [0, 0, 0, 0, 1, 2, 2, 2, 3, 3, 3, 4, 4, 3, 2, 1, 1, 1, 0, 0],
            [0, 0, 0, 0, 1, 2, 3, 3, 3, 4, 4, 4, 3, 3, 2, 1, 0, 0, 0, 0],
            [0, 0, 0, 0, 1, 2, 3, 4, 4, 4, 3, 3, 3, 2, 2, 1, 0, 0, 0, 0],
            [0, 0, 0, 0, 1, 2, 3, 4, 4, 3, 3, 2, 2, 2, 1, 1, 0, 0, 0, 0],
            [0, 0, 0, 0, 1, 2, 3, 4, 3, 3, 2, 2, 1, 1, 1, 0, 0, 0, 0, 0],
            [0, 0, 0, 0, 1, 2, 3, 4, 3, 3, 2, 1, 1, 0, 0, 0, 0, 0, 0, 0],
            [0, 0, 1, 1, 1, 2, 3, 4, 3, 2, 1, 1, 0, 0, 0, 0, 0, 0, 0, 0],
            [0, 0, 1, 2, 2, 2, 3, 4, 3, 2, 1, 0, 0, 0, 0, 0, 0, 0, 0, 0],
            [0, 0, 1, 2, 3, 3, 3, 4, 3, 2, 1, 0, 0, 0, 0, 0, 0, 0, 0, 0],
            [0, 0, 1, 2, 3, 4, 4, 4, 3, 2, 1, 0, 0, 0, 0, 0, 0, 0, 0, 0],
            [0, 0, 1, 2, 3, 3, 3, 3, 3, 2, 1, 0, 0, 0, 0, 0, 0, 0, 0, 0],
            [0, 0, 1, 2, 2, 2, 2, 2, 2, 2, 1, 0, 0, 0, 0, 0, 0, 0, 0, 0],
            [0, 0, 1, 1, 1, 1, 1, 1, 1, 1, 1, 0, 0, 0, 0, 0, 0, 0, 0, 0],
            [0, 0, 0, 0, 0, 0, 0, 0, 0, 0, 0, 0, 0, 0, 0, 0, 0, 0, 0, 0],
            [0, 0, 0, 0, 0, 0, 0, 0, 0, 0, 0, 0, 0, 0, 0, 0, 0, 0, 0, 0],
        ]
    )


@pytest.fixture
def skeletonize_linear_bool_int(skeletonize_linear) -> np.ndarray:
    """A linear molecule for testing skeletonizing as a boolean integer array."""
    return np.array(skeletonize_linear, dtype="bool").astype(int)<|MERGE_RESOLUTION|>--- conflicted
+++ resolved
@@ -267,15 +267,9 @@
 
 # IO fixtures
 @pytest.fixture
-<<<<<<< HEAD
 def load_scan(loading_config: dict) -> LoadScans:
-    """Instantiate a LoadScans object."""
+    """Instantiate a LoadScans object from a .spm file."""
     scan_loader = LoadScans([RESOURCES / "minicircle.spm"], **loading_config)
-=======
-def load_scan(loading_config: dict) -> LoadScan:
-    """Instantiate a LoadScan object from a .spm file."""
-    scan_loader = LoadScan(RESOURCES / "minicircle.spm", **loading_config)
->>>>>>> 65726b52
     return scan_loader
 
 @pytest.fixture
@@ -287,24 +281,17 @@
 
 
 @pytest.fixture
-<<<<<<< HEAD
 def load_scan_asd() -> LoadScans:
-    """Instantiate a LoadScans object."""
+    """Instantiate a LoadScans object from a .asd file."""
     scan_loader = LoadScans([RESOURCES / "minicircles.asd"], channel="topography")
     return scan_loader
-=======
-def load_scan_ibw() -> LoadScan:
-    """Instantiate a LoadScan object from a .ibw file."""
-    scan_loader = LoadScan(RESOURCES / "minicircle2.ibw", channel="HeightTracee")
+    
+
+@pytest.fixture
+def load_scan_ibw() -> LoadScans:
+    """Instantiate a LoadScans object from a .ibw file."""
+    scan_loader = LoadScans([RESOURCES / "minicircle2.ibw"], channel="HeightTracee")
     return scan_loader
-
-
-@pytest.fixture
-def load_scan_data(load_scan: LoadScan) -> LoadScan:
-    """Instantiate a LoadScan object."""
-    load_scan.get_data()
-    return load_scan
->>>>>>> 65726b52
 
 
 # Minicircle fixtures
