# Disable ruff 301 - pickle loading is unsafe, but we don't care for tests.
# ruff: noqa: S301
"""Test end-to-end running of topostats."""

import logging
import pickle
from pathlib import Path
from typing import Any

import filetype
import h5py
import numpy as np
import pandas as pd
import pytest

<<<<<<< HEAD
from topostats.classes import DisorderedTrace, GrainCrop, GrainCropsDirection, ImageGrainCrops, TopoStats
=======
from topostats.config import update_plotting_config
from topostats.grains import GrainCrop, GrainCropsDirection, ImageGrainCrops
>>>>>>> 0b14cd1e
from topostats.io import LoadScans, dict_almost_equal, hdf5_to_dict
from topostats.processing import (
    LOGGER_NAME,
    check_run_steps,
    process_scan,
    run_disordered_tracing,
    run_filters,
    run_grains,
    run_grainstats,
    run_nodestats,
)

BASE_DIR = Path.cwd()
RESOURCES = BASE_DIR / "tests/resources"

# pylint: disable=too-many-lines
# pylint: disable=too-many-positional-arguments


# Can't see a way of parameterising with pytest-regtest as it writes to a file based on the file/function
# so instead we run three regression tests.
def test_process_scan_below(regtest, tmp_path, process_scan_config: dict, load_scan_data: LoadScans) -> None:
    """Regression test for checking the process_scan functions correctly."""
    # Ensure there are below grains
    process_scan_config["grains"]["threshold_std_dev"]["below"] = [0.8]
    process_scan_config["grains"]["area_thresholds"]["below"] = [10, 1000000000]
    process_scan_config["grains"]["direction"] = "below"
    # Make sure the pruning won't remove our only grain
    process_scan_config["disordered_tracing"]["pruning_params"]["max_length"] = None
    img_dic = load_scan_data.img_dict
    _, results, _, img_stats, _, _ = process_scan(
        topostats_object=img_dic["minicircle_small"],
        base_dir=BASE_DIR,
        filter_config=process_scan_config["filter"],
        grains_config=process_scan_config["grains"],
        grainstats_config=process_scan_config["grainstats"],
        disordered_tracing_config=process_scan_config["disordered_tracing"],
        nodestats_config=process_scan_config["nodestats"],
        ordered_tracing_config=process_scan_config["ordered_tracing"],
        splining_config=process_scan_config["splining"],
        curvature_config=process_scan_config["curvature"],
        plotting_config=process_scan_config["plotting"],
        output_dir=tmp_path,
    )
    # Remove the basename column as this differs on CI
    results.drop(["basename"], axis=1, inplace=True)
    print(img_stats.to_string(float_format="{:.4e}".format), file=regtest)  # noqa: T201
    print(results.to_string(float_format="{:.4e}".format), file=regtest)  # noqa: T201


def test_process_scan_below_height_profiles(tmp_path, process_scan_config: dict, load_scan_data: LoadScans) -> None:
    """Regression test for checking the process_scan functions correctly."""
    # Ensure there are below grains
    process_scan_config["grains"]["threshold_std_dev"]["below"] = 0.8
    process_scan_config["grains"]["area_thresholds"]["below"] = [10, 1000000000]

    process_scan_config["grains"]["direction"] = "below"
    img_dic = load_scan_data.img_dict
    _, _, height_profiles, _, _, _ = process_scan(
        topostats_object=img_dic["minicircle_small"],
        base_dir=BASE_DIR,
        filter_config=process_scan_config["filter"],
        grains_config=process_scan_config["grains"],
        grainstats_config=process_scan_config["grainstats"],
        disordered_tracing_config=process_scan_config["disordered_tracing"],
        nodestats_config=process_scan_config["nodestats"],
        ordered_tracing_config=process_scan_config["ordered_tracing"],
        splining_config=process_scan_config["splining"],
        curvature_config=process_scan_config["curvature"],
        plotting_config=process_scan_config["plotting"],
        output_dir=tmp_path,
    )

    # Save height profiles dictionary to pickle
    # with open(RESOURCES / "process_scan_expected_below_height_profiles.pkl", "wb") as f:
    #     pickle.dump(height_profiles, f)

    # Load expected height profiles dictionary from pickle
    # pylint wants an encoding but binary mode doesn't use one
    # pylint: disable=unspecified-encoding
    with Path.open(RESOURCES / "process_scan_expected_below_height_profiles.pkl", "rb") as f:
        expected_height_profiles = pickle.load(f)  # noqa: S301 - Pickles are unsafe but we don't care

    assert dict_almost_equal(height_profiles, expected_height_profiles, abs_tol=1e-11)


def test_process_scan_above(regtest, tmp_path, process_scan_config: dict, load_scan_data: LoadScans) -> None:
    """Regression test for checking the process_scan functions correctly."""
    # Ensure there are below grains
    process_scan_config["grains"]["area_thresholds"]["below"] = [10, 1000000000]

    img_dic = load_scan_data.img_dict
    _, results, _, img_stats, _, _ = process_scan(
        topostats_object=img_dic["minicircle_small"],
        base_dir=BASE_DIR,
        filter_config=process_scan_config["filter"],
        grains_config=process_scan_config["grains"],
        grainstats_config=process_scan_config["grainstats"],
        disordered_tracing_config=process_scan_config["disordered_tracing"],
        nodestats_config=process_scan_config["nodestats"],
        ordered_tracing_config=process_scan_config["ordered_tracing"],
        splining_config=process_scan_config["splining"],
        curvature_config=process_scan_config["curvature"],
        plotting_config=process_scan_config["plotting"],
        output_dir=tmp_path,
    )
    # Remove the Basename column as this differs on CI
    results.drop(["basename"], axis=1, inplace=True)
    print(img_stats.to_string(float_format="{:.4e}".format), file=regtest)  # noqa: T201
    print(results.to_string(float_format="{:.4e}".format), file=regtest)  # noqa: T201


def test_process_scan_above_height_profiles(tmp_path, process_scan_config: dict, load_scan_data: LoadScans) -> None:
    """Regression test for checking the process_scan functions correctly."""
    # Ensure there are below grains
    process_scan_config["grains"]["area_thresholds"]["below"] = [10, 1000000000]

    img_dic = load_scan_data.img_dict
    _, _, height_profiles, _, _, _ = process_scan(
        topostats_object=img_dic["minicircle_small"],
        base_dir=BASE_DIR,
        filter_config=process_scan_config["filter"],
        grains_config=process_scan_config["grains"],
        grainstats_config=process_scan_config["grainstats"],
        disordered_tracing_config=process_scan_config["disordered_tracing"],
        nodestats_config=process_scan_config["nodestats"],
        ordered_tracing_config=process_scan_config["ordered_tracing"],
        splining_config=process_scan_config["splining"],
        curvature_config=process_scan_config["curvature"],
        plotting_config=process_scan_config["plotting"],
        output_dir=tmp_path,
    )

    # Save height profiles dictionary to pickle
    # with open(RESOURCES / "process_scan_expected_above_height_profiles.pkl", "wb") as f:
    #     pickle.dump(height_profiles, f)

    # Load expected height profiles dictionary from pickle
    # pylint wants an encoding but binary mode doesn't use one
    # pylint: disable=unspecified-encoding
    with Path.open(RESOURCES / "process_scan_expected_above_height_profiles.pkl", "rb") as f:
        expected_height_profiles = pickle.load(f)  # noqa: S301 - Pickles are unsafe but we don't care

    assert dict_almost_equal(height_profiles, expected_height_profiles, abs_tol=1e-11)


def test_process_scan_both(regtest, tmp_path, process_scan_config: dict, load_scan_data: LoadScans) -> None:
    """Regression test for checking the process_scan functions correctly."""
    # Ensure there are below grains
    process_scan_config["grains"]["threshold_std_dev"]["below"] = 0.8
    process_scan_config["grains"]["area_thresholds"]["below"] = [10, 1000000000]

    process_scan_config["grains"]["direction"] = "both"
    img_dic = load_scan_data.img_dict
    _, results, _, img_stats, _, _ = process_scan(
        topostats_object=img_dic["minicircle_small"],
        base_dir=BASE_DIR,
        filter_config=process_scan_config["filter"],
        grains_config=process_scan_config["grains"],
        grainstats_config=process_scan_config["grainstats"],
        disordered_tracing_config=process_scan_config["disordered_tracing"],
        nodestats_config=process_scan_config["nodestats"],
        ordered_tracing_config=process_scan_config["ordered_tracing"],
        splining_config=process_scan_config["splining"],
        curvature_config=process_scan_config["curvature"],
        plotting_config=process_scan_config["plotting"],
        output_dir=tmp_path,
    )
    # Remove the Basename column as this differs on CI
    results.drop(["basename"], axis=1, inplace=True)
    print(img_stats.to_string(float_format="{:.4e}".format), file=regtest)  # noqa: T201
    print(results.to_string(float_format="{:.4e}".format), file=regtest)  # noqa: T201

    # Regtest for the topostats file
    assert Path.exists(tmp_path / "tests/resources/test_image/processed/minicircle_small.topostats")
    with h5py.File(RESOURCES / "process_scan_topostats_file_regtest.topostats", "r") as f:
        expected_topostats = hdf5_to_dict(f, group_path="/")
    with h5py.File(tmp_path / "tests/resources/test_image/processed/minicircle_small.topostats", "r") as f:
        saved_topostats = hdf5_to_dict(f, group_path="/")

    # Remove the image path as this differs on CI
    saved_topostats.pop("img_path")

    # Script for updating the regtest file
    # with h5py.File(RESOURCES / "process_scan_topostats_file_regtest.topostats", "w") as f:
    #     dict_to_hdf5(open_hdf5_file=f, group_path="/", dictionary=saved_topostats)

    # Check the keys, this will flag all new keys when adding output stats
    assert expected_topostats.keys() == saved_topostats.keys()
    # Check the data (we pop the file version as we are interested in comparing the underlying data)
    expected_topostats.pop("topostats_file_version")
    saved_topostats.pop("topostats_file_version")
    assert dict_almost_equal(expected_topostats, saved_topostats, abs_tol=1e-6)


@pytest.mark.parametrize(
    ("image_set", "expected"),
    [
        pytest.param(["core"], False, id="core"),
        pytest.param(["all"], True, id="all"),
        pytest.param(["filters"], False, id="filters"),
        pytest.param(["grain_crops"], True, id="grain crops"),
        pytest.param(["filters", "grain_crops", "disordered_tracing"], True, id="list with grain crops"),
        pytest.param(["filters", "grains", "disordered_tracing"], False, id="list without grain crops"),
    ],
)
def test_save_cropped_grains(
    tmp_path: Path, process_scan_config: dict, load_scan_data: LoadScans, image_set: list[str], expected: bool
) -> None:
    """Tests if cropped grains are saved only when ``image_set`` is 'all' or contains ``grain_crops``."""
    process_scan_config["plotting"]["image_set"] = image_set
    process_scan_config["plotting"] = update_plotting_config(process_scan_config["plotting"])
    process_scan_config["plotting"]["savefig_dpi"] = 50
    img_dic = load_scan_data.img_dict
    _, _, _, _, _, _ = process_scan(
        topostats_object=img_dic["minicircle_small"],
        base_dir=BASE_DIR,
        filter_config=process_scan_config["filter"],
        grains_config=process_scan_config["grains"],
        grainstats_config=process_scan_config["grainstats"],
        disordered_tracing_config=process_scan_config["disordered_tracing"],
        nodestats_config=process_scan_config["nodestats"],
        ordered_tracing_config=process_scan_config["ordered_tracing"],
        splining_config=process_scan_config["splining"],
        curvature_config=process_scan_config["curvature"],
        plotting_config=process_scan_config["plotting"],
        output_dir=tmp_path,
    )

    assert (
        Path.exists(
            tmp_path
            / "tests/resources/test_image/processed/minicircle_small/grains/above"
            / "minicircle_small_grain_0.png"
        )
        == expected
    )
    assert (
        Path.exists(
            tmp_path
            / "tests/resources/test_image/processed/minicircle_small/grains/above"
            / "minicircle_small_grain_mask_0_class_1.png"
        )
        == expected
    )


@pytest.mark.parametrize(
    ("image_set", "expected_image"),
    [
        pytest.param(
            ["core"],
            {
                "core": True,
                "filters": False,
                "grains": False,
                "grain_crop": False,
                "disordered_tracing": False,
                "nodestats": False,
                "ordered_tracing": False,
                "splining": False,
            },
            id="only core",
        ),
        pytest.param(
            ["all"],
            {
                "core": True,
                "filters": True,
                "grains": True,
                "grain_crop": True,
                "disordered_tracing": True,
                "nodestats": True,
                "ordered_tracing": True,
                "splining": True,
            },
            id="all",
        ),
        pytest.param(
            ["filters"],
            {
                "core": True,
                "filters": True,
                "grains": False,
                "grain_crop": False,
                "disordered_tracing": False,
                "nodestats": False,
                "ordered_tracing": False,
                "splining": False,
            },
            id="only filters",
        ),
        pytest.param(
            ["grains"],
            {
                "core": True,
                "filters": False,
                "grains": True,
                "grain_crop": False,
                "disordered_tracing": False,
                "nodestats": False,
                "ordered_tracing": False,
                "splining": False,
            },
            id="only grains",
        ),
        pytest.param(
            ["grain_crops"],
            {
                "core": True,
                "filters": False,
                "grains": False,
                "grain_crop": True,
                "disordered_tracing": False,
                "nodestats": False,
                "ordered_tracing": False,
                "splining": False,
            },
            id="only grain_crops",
        ),
        pytest.param(
            ["disordered_tracing"],
            {
                "core": True,
                "filters": False,
                "grains": False,
                "grain_crop": False,
                "disordered_tracing": True,
                "nodestats": False,
                "ordered_tracing": False,
                "splining": False,
            },
            id="only disordered_tracing",
        ),
        pytest.param(
            ["nodestats"],
            {
                "core": True,
                "filters": False,
                "grains": False,
                "grain_crop": False,
                "disordered_tracing": False,
                "nodestats": True,
                "ordered_tracing": False,
                "splining": False,
            },
            id="only nodestats",
        ),
        pytest.param(
            ["ordered_tracing"],
            {
                "core": True,
                "filters": False,
                "grains": False,
                "grain_crop": False,
                "disordered_tracing": False,
                "nodestats": False,
                "ordered_tracing": True,
                "splining": False,
            },
            id="only ordered_tracing",
        ),
        pytest.param(
            ["splining"],
            {
                "core": True,
                "filters": False,
                "grains": False,
                "grain_crop": False,
                "disordered_tracing": False,
                "nodestats": False,
                "ordered_tracing": False,
                "splining": True,
            },
            id="only splining",
        ),
        pytest.param(
            ["filters", "grain_crops", "disordered_tracing"],
            {
                "core": True,
                "filters": True,
                "grains": False,
                "grain_crop": True,
                "disordered_tracing": True,
                "nodestats": False,
                "ordered_tracing": False,
                "splining": False,
            },
            id="filters, grain_crops and disordered_tracing",
        ),
        pytest.param(
            ["grains", "nodestats", "ordered_tracing"],
            {
                "core": True,
                "filters": False,
                "grains": True,
                "grain_crop": False,
                "disordered_tracing": False,
                "nodestats": True,
                "ordered_tracing": True,
                "splining": False,
            },
            id="grains, nodestats, ordered_tracing",
        ),
        pytest.param(
            ["filters", "disordered_tracing", "splining"],
            {
                "core": True,
                "filters": True,
                "grains": False,
                "grain_crop": False,
                "disordered_tracing": True,
                "nodestats": False,
                "ordered_tracing": False,
                "splining": True,
            },
            id="filters, disordered_tracing, splining",
        ),
    ],
)
def test_image_set(
    tmp_path: Path,
    process_scan_config: dict,
    load_scan_data: LoadScans,
    image_set: list[str],
    expected_image: dict[str, bool],
) -> None:
    """Tests if specific diagnostic images are saved only when image set is 'all' rather than 'core'."""
    process_scan_config["plotting"]["image_set"] = image_set
    process_scan_config["plotting"] = update_plotting_config(process_scan_config["plotting"])
    process_scan_config["plotting"]["savefig_dpi"] = 50
    img_dic = load_scan_data.img_dict
    _, _, _, _, _, _ = process_scan(
        topostats_object=img_dic["minicircle_small"],
        base_dir=BASE_DIR,
        filter_config=process_scan_config["filter"],
        grains_config=process_scan_config["grains"],
        grainstats_config=process_scan_config["grainstats"],
        disordered_tracing_config=process_scan_config["disordered_tracing"],
        nodestats_config=process_scan_config["nodestats"],
        ordered_tracing_config=process_scan_config["ordered_tracing"],
        splining_config=process_scan_config["splining"],
        curvature_config=process_scan_config["curvature"],
        plotting_config=process_scan_config["plotting"],
        output_dir=tmp_path,
    )

    # expected image paths
    images = {
        "core": "minicircle_small_above_all_splines.png",
        "filters": "minicircle_small/filters/01-pixels.png",
        "grains": "minicircle_small/grains/above/24-area_thresholded_class_1.png",
        "grain_crop": "minicircle_small/grains/above/minicircle_small_grain_0.png",
        "disordered_tracing": "minicircle_small/dnatracing/above/22-original_skeletons.png",
        "nodestats": "minicircle_small/dnatracing/above/26-node_centres.png",
        "ordered_tracing": "minicircle_small/dnatracing/above/28-molecule_crossings.png",
        "splining": "minicircle_small/dnatracing/above/curvature/grain_0_curvature.png",
    }
    for key, img_path in images.items():
        assert Path.exists(tmp_path / "tests/resources/test_image/processed/" / img_path) == expected_image[key]


@pytest.mark.parametrize("extension", [("png"), ("tif")])
def test_save_format(process_scan_config: dict, load_scan_data: LoadScans, tmp_path: Path, extension: str):
    """Tests if save format applied to cropped images."""
    process_scan_config["plotting"]["image_set"] = "all"
    process_scan_config["plotting"]["savefig_format"] = extension
    process_scan_config["plotting"] = update_plotting_config(process_scan_config["plotting"])
    img_dic = load_scan_data.img_dict
    _, _, _, _, _, _ = process_scan(
        topostats_object=img_dic["minicircle_small"],
        base_dir=BASE_DIR,
        filter_config=process_scan_config["filter"],
        grains_config=process_scan_config["grains"],
        grainstats_config=process_scan_config["grainstats"],
        disordered_tracing_config=process_scan_config["disordered_tracing"],
        nodestats_config=process_scan_config["nodestats"],
        ordered_tracing_config=process_scan_config["ordered_tracing"],
        splining_config=process_scan_config["splining"],
        curvature_config=process_scan_config["curvature"],
        plotting_config=process_scan_config["plotting"],
        output_dir=tmp_path,
    )

    guess = filetype.guess(
        tmp_path
        / "tests/resources/test_image/processed/minicircle_small/grains/above"
        / f"minicircle_small_grain_mask_0_class_1.{extension}"
    )
    assert guess.extension == extension


# noqa: PLR0913
# pylint: disable=too-many-arguments
@pytest.mark.parametrize(
    (
        "filter_run",
        "grains_run",
        "grainstats_run",
        "disordered_tracing_run",
        "nodestats_run",
        "ordered_tracing_run",
        "splining_run",
        "log_msg",
    ),
    [
        pytest.param(
            True,
            True,
            True,
            True,
            False,
            True,
            True,
            "Splining enabled but NodeStats disabled. Tracing will use the 'old' method.",
            id="Splining, Ordered Tracing, Disordered Tracing, Grainstats, Grains and Filters no Nodestats",
        ),
        pytest.param(
            True,
            True,
            False,
            True,
            False,
            True,
            True,
            "Splining enabled but Grainstats disabled. Please check your configuration file.",
            id="Splining, Ordered Tracing, Disordered Tracing, Grains and Filters enabled but no Grainstats or "
            + "NodeStats",
        ),
        pytest.param(
            True,
            False,
            False,
            False,
            False,
            True,
            True,
            "Splining enabled but Disordered Tracing disabled. Please check your configuration file.",
            id="Splining, Ordered Tracing and Filters enabled but no NodeStats, Disordered Tracing or Grainstats",
        ),
        pytest.param(
            False,
            False,
            True,
            True,
            False,
            True,
            True,
            "Splining enabled but Grains disabled. Please check your configuration file.",
            id="Splining, Ordered Tracing, Disordered Tracing, and Grainstats enabled but no NodeStats, Grains or "
            + "Filters",
        ),
        pytest.param(
            False,
            False,
            False,
            False,
            True,
            False,
            False,
            "NodeStats enabled but Disordered Tracing disabled. Please check your configuration file.",
            id="Nodestats enabled but no Ordered Tracing, Disordered Tracing, Grainstats, Grains or Filters",
        ),
        pytest.param(
            False,
            False,
            False,
            True,
            True,
            False,
            False,
            "NodeStats enabled but Grainstats disabled. Please check your configuration file.",
            id="Nodestats, Disordered Tracing enabled but no Grainstats, Grains or Filters",
        ),
        pytest.param(
            False,
            False,
            True,
            True,
            True,
            False,
            False,
            "NodeStats enabled but Grains disabled. Please check your configuration file.",
            id="Nodestats, Disordered Tracing, Grainstats enabled but no Grains or Filters",
        ),
        pytest.param(
            False,
            True,
            True,
            True,
            True,
            False,
            False,
            "NodeStats enabled but Filters disabled. Please check your configuration file.",
            id="Nodestats, Disordered Tracing, Grainstats Grains enabled but no Filters",
        ),
        pytest.param(
            False,
            False,
            False,
            True,
            False,
            False,
            False,
            "Disordered Tracing enabled but Grainstats disabled. Please check your configuration file.",
            id="Disordered Tracing enabled but no Grainstats, Grains or Filters",
        ),
        pytest.param(
            False,
            False,
            True,
            True,
            False,
            False,
            False,
            "Disordered Tracing enabled but Grains disabled. Please check your configuration file.",
            id="Disordered tracing and Grainstats enabled but no Grains or Filters",
        ),
        pytest.param(
            False,
            True,
            True,
            True,
            False,
            False,
            False,
            "Disordered Tracing enabled but Filters disabled. Please check your configuration file.",
            id="Disordered tracing, Grains and Grainstats enabled but no Filters",
        ),
        pytest.param(
            False,
            False,
            True,
            False,
            False,
            False,
            False,
            "Grainstats enabled but Grains disabled. Please check your configuration file.",
            id="Grainstats enabled but no Grains or Filters",
        ),
        pytest.param(
            False,
            True,
            True,
            False,
            False,
            False,
            False,
            "Grainstats enabled but Filters disabled. Please check your configuration file.",
            id="Grains enabled and Grainstats but no Filters",
        ),
        pytest.param(
            False,
            True,
            False,
            False,
            False,
            False,
            False,
            "Grains enabled but Filters disabled. Please check your configuration file.",
            id="Grains enabled but not Filters",
        ),
        pytest.param(
            True,
            False,
            False,
            False,
            False,
            False,
            False,
            "Configuration run options are consistent, processing can proceed.",
            id="Consistent configuration upto Filters",
        ),
        pytest.param(
            True,
            True,
            False,
            False,
            False,
            False,
            False,
            "Configuration run options are consistent, processing can proceed.",
            id="Consistent configuration upto Grains",
        ),
        pytest.param(
            True,
            True,
            True,
            False,
            False,
            False,
            False,
            "Configuration run options are consistent, processing can proceed.",
            id="Consistent configuration upto Grainstats",
        ),
        pytest.param(
            True,
            True,
            True,
            True,
            False,
            False,
            False,
            "Configuration run options are consistent, processing can proceed.",
            id="Consistent configuration upto DNA tracing",
        ),
        pytest.param(
            True,
            True,
            True,
            True,
            True,
            False,
            False,
            "Configuration run options are consistent, processing can proceed.",
            id="Consistent configuration upto Nodestats",
        ),
        pytest.param(
            True,
            True,
            True,
            True,
            True,
            True,
            True,
            "Configuration run options are consistent, processing can proceed.",
            id="Consistent configuration upto Splining",
        ),
    ],
)
def test_check_run_steps(
    filter_run: bool,
    grains_run: bool,
    grainstats_run: bool,
    disordered_tracing_run: bool,
    nodestats_run: bool,
    ordered_tracing_run: bool,
    splining_run: bool,
    log_msg: str,
    caplog,
) -> None:
    """Test the logic which checks whether enabled processing options are consistent."""
    check_run_steps(
        filter_run,
        grains_run,
        grainstats_run,
        disordered_tracing_run,
        nodestats_run,
        ordered_tracing_run,
        splining_run,
    )
    assert log_msg in caplog.text


# pylint: disable=too-many-arguments
@pytest.mark.parametrize(
    (
        "filter_run",
        "grains_run",
        "grainstats_run",
        "disordered_tracing_run",
        "nodestats_run",
        "ordered_tracing_run",
        "splining_run",
        "curvature_run",
        "log_msg1",
        "log_msg2",
    ),
    [
        pytest.param(
            False,  # Filters
            False,  # Grains
            False,  # Grainstats
            False,  # Disordered tracing
            False,  # Nodestats
            False,  # Ordered tracing
            False,  # Splining
            False,  # Curvature
            "You have not included running the initial filter stage.",
            "Please check your configuration file.",
            id="All stages are disabled",
        ),
        pytest.param(
            True,  # Filters
            False,  # Grains
            False,  # Grainstats
            False,  # Disordered tracing
            False,  # Nodestats
            False,  # Ordered tracing
            False,  # Splining
            False,  # Curvature
            "Detection of grains disabled, GrainStats will not be run.",
            "",
            id="Only filtering enabled",
        ),
        pytest.param(
            True,  # Filters
            True,  # Grains
            False,  # Grainstats
            False,  # Disordered tracing
            False,  # Nodestats
            False,  # Ordered tracing
            False,  # Splining
            False,  # Curvature
            "Calculation of grainstats disabled, returning empty dataframe and empty height_profiles.",
            "",
            id="Filtering and Grain enabled",
        ),
        pytest.param(
            True,  # Filter
            True,  # Grains
            True,  # Grainstats
            False,  # Disordered Tracing
            False,  # Nodestats
            False,  # Ordered tracing
            False,  # Splining
            False,  # Curvature
            "Processing grain",
            "Calculation of Disordered Tracing disabled, returning empty dictionary.",
            id="Filtering, Grain and GrainStats enabled",
        ),
        pytest.param(
            True,  # Filter
            True,  # Grains
            True,  # Grainstats
            True,  # Disordered Tracing
            True,  # Nodestats
            True,  # Ordered tracing
            True,  # Splining
            False,  # Curvature
            "Processing grain",
            "Calculation of Curvature Stats disabled, returning None.",
            id="All but curvature enabled",
        ),
        # @ns-rse 2024-09-13 : Parameters need updating so test is performed.
        # pytest.param(
        #     True,
        #     True,
        #     True,
        #     True,
        #     "Traced grain 3 of 3",
        #     "Combining ['above'] grain statistics and dnatracing statistics",
        #     id="Filtering, Grain, GrainStats and DNA Tracing enabled",
        # ),
    ],
)
def test_process_stages(
    process_scan_config: dict,
    load_scan_data: LoadScans,
    tmp_path: Path,
    filter_run: bool,
    grains_run: bool,
    grainstats_run: bool,
    disordered_tracing_run: bool,
    nodestats_run: bool,
    ordered_tracing_run: bool,
    splining_run: bool,
    curvature_run: bool,
    log_msg1: str,
    log_msg2: str,
    caplog,
) -> None:
    """Regression test for checking the process_scan functions correctly when specific sections are disabled.

    Currently there is no test for having later stages (e.g. DNA Tracing or Grainstats) enabled when Filters and/or
    Grainstats are disabled. Whislt possible it is expected that users understand the need to run earlier stages before
    later stages can run and do not disable earlier stages.
    """
    caplog.set_level(logging.DEBUG, LOGGER_NAME)
    img_dic = load_scan_data.img_dict
    process_scan_config["filter"]["run"] = filter_run
    process_scan_config["grains"]["run"] = grains_run
    process_scan_config["grainstats"]["run"] = grainstats_run
    process_scan_config["disordered_tracing"]["run"] = disordered_tracing_run
    process_scan_config["nodestats"]["run"] = nodestats_run
    process_scan_config["ordered_tracing"]["run"] = ordered_tracing_run
    process_scan_config["splining"]["run"] = splining_run
    process_scan_config["curvature"]["run"] = curvature_run
    _, _, _, _, _, _ = process_scan(
        topostats_object=img_dic["minicircle_small"],
        base_dir=BASE_DIR,
        filter_config=process_scan_config["filter"],
        grains_config=process_scan_config["grains"],
        grainstats_config=process_scan_config["grainstats"],
        disordered_tracing_config=process_scan_config["disordered_tracing"],
        nodestats_config=process_scan_config["nodestats"],
        ordered_tracing_config=process_scan_config["ordered_tracing"],
        splining_config=process_scan_config["splining"],
        curvature_config=process_scan_config["curvature"],
        plotting_config=process_scan_config["plotting"],
        output_dir=tmp_path,
    )

    assert log_msg1 in caplog.text
    assert log_msg2 in caplog.text


def test_process_scan_no_grains(process_scan_config: dict, load_scan_data: LoadScans, tmp_path: Path, caplog) -> None:
    """Test handling no grains found during grains.find_grains()."""
    img_dic = load_scan_data.img_dict
    process_scan_config["grains"]["threshold_std_dev"]["above"] = 1000
    process_scan_config["filter"]["remove_scars"]["run"] = False
    _, _, _, _, _, _ = process_scan(
        topostats_object=img_dic["minicircle_small"],
        base_dir=BASE_DIR,
        filter_config=process_scan_config["filter"],
        grains_config=process_scan_config["grains"],
        grainstats_config=process_scan_config["grainstats"],
        disordered_tracing_config=process_scan_config["disordered_tracing"],
        nodestats_config=process_scan_config["nodestats"],
        ordered_tracing_config=process_scan_config["ordered_tracing"],
        splining_config=process_scan_config["splining"],
        curvature_config=process_scan_config["curvature"],
        plotting_config=process_scan_config["plotting"],
        output_dir=tmp_path,
    )
    assert "Grains found: 0 above, 0 below" in caplog.text
    assert "No grains found, skipping grainstats and tracing stages." in caplog.text


def test_run_filters(process_scan_config: dict, load_scan_data: LoadScans, tmp_path: Path) -> None:
    """Test the filter wrapper function of processing.py."""
    flattened_image = run_filters(
        topostats_object=load_scan_data.img_dict["minicircle_small"],
        filter_out_path=tmp_path,
        core_out_path=tmp_path,
        filter_config=process_scan_config["filter"],
        plotting_config=process_scan_config["plotting"],
    )
    assert isinstance(flattened_image, np.ndarray)
    assert flattened_image.shape == (64, 64)
    assert np.sum(flattened_image) == pytest.approx(1172.6088236592373)


def test_run_grains(process_scan_config: dict, tmp_path: Path) -> None:
    """Test the grains wrapper function of processing.py."""
    flattened_image = np.load("./tests/resources/minicircle_cropped_flattened.npy")
    topostats_object = TopoStats(
        image_grain_crops=None,
        filename="dummy filename",
        pixel_to_nm_scaling=0.4940029296875,
        img_path=tmp_path,
        image=flattened_image,
        image_original=None,
        topostats_version=None,
    )
    grains_config = process_scan_config["grains"]
    grains_config["threshold_method"] = "absolute"
    grains_config["direction"] = "both"
    grains_config["threshold_absolute"]["above"] = 1.0
    grains_config["threshold_absolute"]["below"] = -0.4
    grains_config["area_thresholds"]["above"] = [20, 10000000]
    grains_config["area_thresholds"]["below"] = [20, 10000000]

    _ = run_grains(
        topostats_object=topostats_object,
        grain_out_path=tmp_path,
        core_out_path=tmp_path,
        grains_config=grains_config,
        plotting_config=process_scan_config["plotting"],
    )

    assert isinstance(topostats_object.image_grain_crops, ImageGrainCrops)
    assert isinstance(topostats_object.image_grain_crops.above, GrainCropsDirection)
    assert len(topostats_object.image_grain_crops.above.crops) == 6
    # Floating point errors mean that on different systems, different results are
    # produced for such generous thresholds. This is not an issue for more stringent
    # thresholds.
    assert isinstance(topostats_object.image_grain_crops.below, GrainCropsDirection)
    assert len(topostats_object.image_grain_crops.below.crops) == 2


def test_run_grainstats(process_scan_config: dict, tmp_path: Path) -> None:
    """Test the grainstats_wrapper function of processing.py."""
    with Path.open(  # pylint: disable=unspecified-encoding
        RESOURCES / "minicircle_cropped_imagegraincrops.pkl", "rb"
    ) as f:
        image_grain_crops = pickle.load(f)
    topostats_object = TopoStats(
        image_grain_crops=image_grain_crops,
        filename="dummy filename",
        pixel_to_nm_scaling=0.4940029296875,
        img_path=tmp_path,
        image=None,
        image_original=None,
        topostats_version=None,
    )
    grainstats_df, _, grain_crops = run_grainstats(
        topostats_object=topostats_object,
        grainstats_config=process_scan_config["grainstats"],
        plotting_config=process_scan_config["plotting"],
        grain_out_path=tmp_path,
    )

    GRAIN_CROP_ATTRIBUTES = [
        "bbox",
        "debug_locate_difference",
        "filename",
        "grain_crop_to_dict",
        "height_profiles",
        "image",
        "mask",
        "padding",
        "pixel_to_nm_scaling",
        "stats",
    ]
    assert isinstance(grainstats_df, pd.DataFrame)
    # Expect 6 grains in the above direction for cropped minicircle
    assert grainstats_df.shape[0] == 6
    assert len(grainstats_df.columns) == 26
    assert isinstance(grain_crops, dict)
    assert len(grain_crops) == 6
    for grain_crop in grain_crops.values():
        assert isinstance(grain_crop, GrainCrop)
        assert all(x in dir(grain_crop) for x in GRAIN_CROP_ATTRIBUTES)


@pytest.mark.parametrize(
    ("topostats_object", "detected_grains", "log_messages", "expected"),
    [
        pytest.param(
            "minicircle_small_post_grainstats",
            [0, 3, 4],
            [
                "Grain 1 skeleton < 10, skipping.",
                "Grain 2 skeleton < 10, skipping.",
                "Grain 5 skeleton < 10, skipping.",
            ],
            {
                0: {
                    "grain_endpoints": 0,
                    "grain_junctions": 4,
                    "total_branch_length": 1.1716095681103254e-07,
                    "grain_width_mean": 5.117318599979457e-09,
                },
                3: {
                    "grain_endpoints": 0,
                    "grain_junctions": 0,
                    "total_branch_length": 8.49805509668089e-08,
                    "grain_width_mean": 5.40982849376278e-09,
                },
                4: {
                    "grain_endpoints": 0,
                    "grain_junctions": 0,
                    "total_branch_length": 1.0965161327419527e-07,
                    "grain_width_mean": 4.788512127551645e-09,
                },
            },
            id="minicircle small",
        ),
        pytest.param(
            "catenanes_post_grainstats",
            [0, 1],
            None,
            {
                0: {
                    "grain_endpoints": 0,
                    "grain_junctions": 14,
                    "total_branch_length": 5.759292550205616e-07,
                    "grain_width_mean": 4.406927419327375e-09,
                },
                # @ns-rse 2025-10-22 : Its strange that the values for these differ because the two grains in
                #                      catenanes are in essence identical being a mirror of each other.
                1: {
                    "grain_endpoints": 0,
                    "grain_junctions": 12,
                    "total_branch_length": 5.746673912389996e-07,
                    "grain_width_mean": 4.456449209835062e-09,
                },
            },
            id="catenanes",
        ),
        pytest.param(
            "rep_int_post_grainstats",
            [0],
            None,
            {
                0: {
                    "grain_endpoints": 0,
                    "grain_junctions": 13,
                    "total_branch_length": 9.685225788725929e-07,
                    "grain_width_mean": 3.031795147452633e-09,
                },
            },
            id="rep int",
        ),
    ],
)
def test_run_disordered_tracing(
    topostats_object: str,
    detected_grains: list[int],
    log_messages: list[str],
    expected: dict[int, Any],
    process_scan_config: dict[str, Any],
    tmp_path,
    caplog,
    request,
) -> None:
    """Test for run_grainstats()."""
    topostats_object: TopoStats = request.getfixturevalue(topostats_object)
    run_disordered_tracing(
        topostats_object=topostats_object,
        core_out_path=tmp_path,
        tracing_out_path=tmp_path,
        disordered_tracing_config=process_scan_config["disordered_tracing"],
        plotting_config=process_scan_config["plotting"],
    )
    # Check log messages
    if log_messages is not None:
        for msg in log_messages:
            assert msg in caplog.text
    # Check grains disordered_trace attribute against expected
    for grain, grain_crop in topostats_object.image_grain_crops.above.crops.items():
        if grain in detected_grains:
            assert grain_crop.disordered_trace is not None
            assert isinstance(grain_crop.disordered_trace, DisorderedTrace)
            assert isinstance(grain_crop.disordered_trace.images, dict)
            assert grain_crop.disordered_trace.grain_endpoints == expected[grain]["grain_endpoints"]
            assert grain_crop.disordered_trace.grain_junctions == expected[grain]["grain_junctions"]
            assert grain_crop.disordered_trace.total_branch_length == expected[grain]["total_branch_length"]
            assert grain_crop.disordered_trace.grain_width_mean == expected[grain]["grain_width_mean"]


@pytest.mark.parametrize(
    ("topostats_object", "detected_grains", "expected_nodes", "expected_matched_branch"),
    [
        pytest.param(
            "minicircle_small_post_disordered_tracing",
            [0, 3, 4],
            {
                0: {  # Grain
                    1: {  # Node
                        "error": False,
                        "unmatched_branch_stats": {
                            0: {"angles": np.float64(0.0)},
                            1: {"angles": np.float64(144.75600131884323)},
                            2: {"angles": np.float64(55.91538621284788)},
                            3: {"angles": np.float64(178.57739509829827)},
                        },
                        "node_coords": np.array([[50, 37], [51, 38], [52, 38], [52, 39]]),
                        "confidence": np.float64(0.0),
                    }
                },
            },
            None,
            id="minicircle small",
            marks=pytest.mark.skip(reason="disable whilst testing other params"),
        ),
        pytest.param(
            "catenanes_post_disordered_tracing",
            [0, 1],
            {
                0: {  # Grain
                    1: {  # Node
                        "error": False,
                        "pixel_to_nm_scaling": 1,
                        "unmatched_branch_stats": {
                            0: {"angles": np.float64(0.0)},
                            1: {"angles": np.float64(139.2976869956517)},
                            2: {"angles": np.float64(40.75146951858621)},
                            3: {"angles": np.float64(116.78086102349846)},
                        },
                        "node_coords": np.array([[38, 214], [39, 214], [39, 215], [40, 216], [40, 217]]),
                        "confidence": np.float64(0.41698778009744997),
                    },
                    2: {  # Node
                        "error": False,
                        "pixel_to_nm_scaling": 1,
                        "fwhm": {
                            "fwhm": np.float64(13.02537913683945),
                            "half_maxs": [
                                np.float64(-6.7760196954317475),
                                np.float64(6.249359441407702),
                                np.float64(3.379744597269503),
                            ],
                            "peaks": [np.int64(35), np.float64(1.4142135623730951), np.float64(4.242989227790521)],
                        },
                        "unmatched_branch_stats": {
                            0: {"angles": np.float64(0.0)},
                            1: {"angles": np.float64(125.28757605500637)},
                            2: {"angles": np.float64(81.95910195134098)},
                            3: {"angles": np.float64(164.48566237463905)},
                        },
                        "node_coords": np.array(
                            [
                                [41, 152],
                                [41, 153],
                                [42, 154],
                                [42, 161],
                                [42, 162],
                                [42, 163],
                                [42, 164],
                                [42, 165],
                                [43, 155],
                                [43, 156],
                                [43, 157],
                                [43, 158],
                                [43, 159],
                                [43, 160],
                                [43, 165],
                            ]
                        ),
                        "confidence": np.float64(0.24062584379143193),
                    },
                    # @ns-rse 2025-10-22 : There are 41 nodes, excessive to check them all.
                },
            },
            {  # Expected MatchedBranch (only test the first Matched Branch)
                0: {
                    "ordered_coords": np.array(
                        [
                            [35, 149],
                            [36, 149],
                            [37, 149],
                            [38, 150],
                            [39, 150],
                            [40, 151],
                            [41, 151],
                            [42, 151],
                            [43, 151],
                            [44, 151],
                            [45, 151],
                            [46, 152],
                            [47, 152],
                            [48, 152],
                            [49, 153],
                            [50, 154],
                            [51, 154],
                            [52, 154],
                            [53, 155],
                            [54, 155],
                            [55, 156],
                            [56, 156],
                            [57, 156],
                            [58, 156],
                            [59, 156],
                            [60, 157],
                            [61, 157],
                            [62, 157],
                            [63, 157],
                            [64, 157],
                            [65, 157],
                            [66, 157],
                            [67, 158],
                            [68, 158],
                            [69, 158],
                            [70, 158],
                            [71, 158],
                            [72, 158],
                            [73, 159],
                            [74, 158],
                            [75, 159],
                            [76, 160],
                            [77, 160],
                            [78, 160],
                            [79, 161],
                            [80, 161],
                            [81, 161],
                            [82, 162],
                            [83, 163],
                            [84, 164],
                            [85, 165],
                            [85, 166],
                            [85, 167],
                            [86, 168],
                            [86, 169],
                            [86, 170],
                            [86, 171],
                            [87, 172],
                            [88, 173],
                            [88, 174],
                            [89, 175],
                            [89, 176],
                            [90, 177],
                            [91, 178],
                            [91, 179],
                            [91, 180],
                            [92, 181],
                            [92, 182],
                            [92, 183],
                            [92, 184],
                            [93, 185],
                            [93, 186],
                            [93, 187],
                            [93, 188],
                            [93, 189],
                        ]
                    ),
                    "heights": np.array(
                        [
                            2.66007735,
                            2.73889072,
                            2.72317582,
                            2.66718301,
                            2.65305027,
                            2.63008874,
                            2.64981724,
                            2.62444184,
                            2.5744252,
                            2.55552232,
                            2.52431496,
                            2.52440314,
                            2.4412618,
                            2.14124924,
                            1.93387523,
                            1.87504463,
                            1.99976331,
                            2.24085686,
                            2.33089594,
                            2.36080805,
                            2.30181414,
                            2.3691871,
                            2.51991619,
                            2.57115865,
                            2.65555971,
                            2.90791223,
                            3.0944814,
                            3.44446235,
                            3.61127617,
                            3.6980007,
                            3.7981108,
                            3.99926775,
                            4.10041132,
                            4.14083975,
                            4.00956674,
                            3.66364719,
                            3.19393572,
                            3.01011084,
                            2.87818221,
                            2.73445944,
                            2.47502752,
                            2.38338454,
                            2.41278875,
                            2.44899607,
                            2.51602884,
                            2.56498187,
                            2.55347311,
                            2.51797001,
                            2.50513275,
                            2.5018767,
                            2.50242615,
                            2.51859131,
                            2.5566577,
                            2.62273121,
                            2.63212958,
                            2.64895348,
                            2.67723726,
                            2.66198982,
                            2.65403313,
                            2.76641648,
                            2.80110234,
                            2.74804339,
                            2.55559296,
                            2.5130926,
                            2.48379064,
                            2.49812208,
                            2.63811433,
                            2.84474954,
                            2.99323735,
                        ]
                    ),
                    "distances": np.array(
                        [
                            -31.78049716,
                            -31.04834939,
                            -30.3644529,
                            -29.73213749,
                            -29.15475947,
                            -28.23118843,
                            -27.73084925,
                            -26.83281573,
                            -26.41968963,
                            -26.07680962,
                            -25.23885893,
                            -25.0,
                            -23.60084744,
                            -22.20360331,
                            -21.40093456,
                            -20.61552813,
                            -19.84943324,
                            -18.43908891,
                            -17.69180601,
                            -16.2788206,
                            -14.86606875,
                            -14.14213562,
                            -12.72792206,
                            -11.3137085,
                            -9.89949494,
                            -8.48528137,
                            -7.81024968,
                            -6.40312424,
                            -5.0,
                            -3.60555128,
                            -2.82842712,
                            -1.41421356,
                            0.0,
                            1.0,
                            2.23606798,
                            3.60555128,
                            5.0,
                            5.65685425,
                            6.40312424,
                            7.21110255,
                            8.60232527,
                            9.43398113,
                            10.29563014,
                            11.18033989,
                            12.08304597,
                            13.0,
                            13.92838828,
                            14.86606875,
                            15.8113883,
                            16.76305461,
                            17.72004515,
                            18.68154169,
                            19.6468827,
                            20.61552813,
                            21.58703314,
                            22.36067977,
                            23.34523506,
                            24.33105012,
                            25.3179778,
                            26.17250466,
                            27.07397274,
                            28.0713377,
                            29.01723626,
                            30.01666204,
                            31.0,
                            32.0,
                            33.0,
                            34.0,
                            35.0142828,
                        ]
                    ),
                    "fwhm": {
                        "fwhm": np.float64(12.366939358000284),
                        "half_maxs": [
                            np.float64(-7.385393414608109),
                            np.float64(4.981545943392174),
                            np.float64(3.2001518598774576),
                        ],
                        "peaks": [np.int64(33), np.float64(1.0), np.float64(4.140839746574575)],
                    },
                    "angles": np.float64(0.0),
                },
            },
            id="catenane",
            # marks=pytest.mark.skip(reason="disable whilst testing other params"),
        ),
        pytest.param(
            "rep_int_post_disordered_tracing",
            [0],
            {
                0: {  # Grain
                    1: {  # Node
                        "error": False,
                        "pixel_to_nm_scaling": 0.488,
                        "unmatched_branch_stats": {
                            0: {"angles": np.float64(0.0)},
                            1: {"angles": np.float64(94.21885263314698)},
                            2: {"angles": np.float64(66.84778128958743)},
                            3: {"angles": np.float64(142.2590882489817)},
                        },
                        "node_coords": np.array([[73, 159], [74, 158]]),
                        "confidence": np.float64(0.03871449534836169),
                    },
                    # @ns-rse 2025-10-22 : There are multiple nodes, excessive to check them all.
                },
            },
            {  # Expected MatchedBranch (only test the first Matched Branch)
                0: {
                    "ordered_coords": np.array(
                        [
                            [35, 149],
                            [36, 149],
                            [37, 149],
                            [38, 150],
                            [39, 150],
                            [40, 151],
                            [41, 151],
                            [42, 151],
                            [43, 151],
                            [44, 151],
                            [45, 151],
                            [46, 152],
                            [47, 152],
                            [48, 152],
                            [49, 153],
                            [50, 154],
                            [51, 154],
                            [52, 154],
                            [53, 155],
                            [54, 155],
                            [55, 156],
                            [56, 156],
                            [57, 156],
                            [58, 156],
                            [59, 156],
                            [60, 157],
                            [61, 157],
                            [62, 157],
                            [63, 157],
                            [64, 157],
                            [65, 157],
                            [66, 157],
                            [67, 158],
                            [68, 158],
                            [69, 158],
                            [70, 158],
                            [71, 158],
                            [72, 158],
                            [73, 159],
                            [74, 158],
                            [75, 159],
                            [76, 160],
                            [77, 160],
                            [78, 160],
                            [79, 161],
                            [80, 161],
                            [81, 161],
                            [82, 162],
                            [83, 163],
                            [84, 164],
                            [85, 165],
                            [85, 166],
                            [85, 167],
                            [86, 168],
                            [86, 169],
                            [86, 170],
                            [86, 171],
                            [87, 172],
                            [88, 173],
                            [88, 174],
                            [89, 175],
                            [89, 176],
                            [90, 177],
                            [91, 178],
                            [91, 179],
                            [91, 180],
                            [92, 181],
                            [92, 182],
                            [92, 183],
                            [92, 184],
                            [93, 185],
                            [93, 186],
                            [93, 187],
                            [93, 188],
                            [93, 189],
                        ]
                    ),
                    "heights": np.array(
                        [
                            2.13170185,
                            2.16828175,
                            2.18915553,
                            2.33270282,
                            2.35610101,
                            2.09070047,
                            2.13967484,
                            2.20562769,
                            2.27269809,
                            2.27767211,
                            2.19568794,
                            2.1207163,
                            2.11777145,
                            2.02342038,
                            2.15461443,
                            2.13955196,
                            2.22808776,
                            2.18022929,
                            2.10849704,
                            2.16432768,
                            2.14639965,
                            2.16124483,
                            2.11018236,
                            2.08464181,
                            2.10248132,
                            2.12527932,
                            2.10657728,
                            2.08488174,
                            2.14284489,
                            2.18671382,
                            2.14539571,
                            2.079853,
                            2.15980134,
                            2.27324934,
                            2.33982509,
                            2.43301785,
                            2.62186505,
                            2.99968733,
                            3.26873387,
                            3.75706697,
                            3.25026302,
                            2.27529441,
                            2.03195061,
                            1.93491741,
                            1.75556747,
                            1.86329297,
                            1.89655767,
                            2.13985724,
                            2.16505325,
                            2.14428989,
                            2.08145202,
                            2.19329704,
                            2.20784933,
                            2.20108216,
                            2.28153367,
                            2.27541704,
                            2.19782075,
                            2.11942912,
                            1.81888196,
                            1.87162372,
                            1.7598468,
                            1.84672653,
                            2.08694429,
                            2.14235931,
                            2.23785505,
                            2.15870862,
                            2.26121916,
                            2.31478999,
                            2.26939355,
                            2.15618801,
                            2.06309372,
                            2.03224247,
                            2.00724186,
                            1.97382715,
                            1.92037258,
                        ]
                    ),
                    "distances": np.array(
                        [
                            -40.02499219,
                            -39.05124838,
                            -38.07886553,
                            -36.87817783,
                            -35.90264614,
                            -34.71310992,
                            -33.73425559,
                            -32.75667871,
                            -31.78049716,
                            -30.8058436,
                            -29.83286778,
                            -28.63564213,
                            -27.65863337,
                            -26.68332813,
                            -25.49509757,
                            -24.33105012,
                            -23.34523506,
                            -22.36067977,
                            -21.21320344,
                            -20.22374842,
                            -19.10497317,
                            -18.11077028,
                            -17.11724277,
                            -16.1245155,
                            -15.13274595,
                            -14.03566885,
                            -13.03840481,
                            -12.04159458,
                            -11.04536102,
                            -10.04987562,
                            -9.05538514,
                            -8.06225775,
                            -7.0,
                            -6.0,
                            -5.0,
                            -4.0,
                            -3.0,
                            -2.0,
                            -1.41421356,
                            0.0,
                            1.41421356,
                            2.82842712,
                            3.60555128,
                            4.47213595,
                            5.83095189,
                            6.70820393,
                            7.61577311,
                            8.94427191,
                            10.29563014,
                            11.66190379,
                            13.03840481,
                            13.60147051,
                            14.2126704,
                            15.62049935,
                            16.2788206,
                            16.97056275,
                            17.69180601,
                            19.10497317,
                            20.51828453,
                            21.26029163,
                            22.6715681,
                            23.43074903,
                            24.8394847,
                            26.2488095,
                            27.01851217,
                            27.80287755,
                            29.20616373,
                            30.0,
                            30.8058436,
                            31.6227766,
                            33.01514804,
                            33.83784863,
                            34.66987165,
                            35.51056181,
                            36.35931793,
                        ]
                    ),
                    "fwhm": {
                        "fwhm": np.float64(4.470980292896586),
                        "half_maxs": [
                            np.float64(-2.447857504061359),
                            np.float64(2.0231227888352277),
                            np.float64(2.8304767888297717),
                        ],
                        "peaks": [np.int64(39), np.float64(0.0), np.float64(3.757066972693363)],
                    },
                    "angles": np.float64(0.0),
                },
            },
            id="rep int",
            marks=pytest.mark.skip(reason="disable whilst testing other params"),
        ),
    ],
)
def test_run_nodestats(  # noqa: C901
    topostats_object: str,
    detected_grains: list[int],
    expected_nodes: dict[str, Any],
    expected_matched_branch: dict[str, Any],
    process_scan_config: dict[str, Any],
    tmp_path,
    request,
) -> None:
    """Test for run_nodestats()."""
    fixture_name = topostats_object
    topostats_object: TopoStats = request.getfixturevalue(topostats_object)
    run_nodestats(
        topostats_object=topostats_object,
        core_out_path=tmp_path,
        tracing_out_path=tmp_path,
        nodestats_config=process_scan_config["nodestats"],
        plotting_config=process_scan_config["plotting"],
        grainstats_df=pd.DataFrame(),
    )
    for grain, grain_crop in topostats_object.image_grain_crops.above.crops.items():
        if grain in detected_grains:
            # We only check the first grain
            if grain_crop.nodes is not None and grain == 0:
                for node, nodestats in grain_crop.nodes.items():
                    # print(f"\n{nodestats=}\n")
                    if node == 1:
                        assert nodestats.error == expected_nodes[grain][node]["error"]
                        assert nodestats.unmatched_branch_stats == expected_nodes[grain][node]["unmatched_branch_stats"]
                        np.testing.assert_array_equal(nodestats.node_coords, expected_nodes[grain][node]["node_coords"])
                    # Check Matched branch statistics for node 0 of catenanes/rep_int node of catenanes and rep_int
                    # (only unmatched node stats in minicricle so nothing to check)
                    if fixture_name != "minicircle_small_post_disordered_tracing" and node == 0:
                        assert dict_almost_equal(
                            nodestats.branch_stats[0].matched_branch_to_dict(), expected_matched_branch[0]
                        )


# @pytest.mark.skip(reason="in development")
# @pytest.mark.parametrize(
#     ("topostats_object", "detected_grains", "expected_ordered_trace"),
#     [
#         pytest.param(
#             "minicircle_post_nodestats",
#             [0, 3, 4],
#             {
#                 0: {
#                     "ordered_trace": {}
#                 },  # Grain
#             },
#             id="minicircle",
#         ),
#         pytest.param(
#             "catenane_post_nodestats",
#             [0, 1],
#             {
#                 0: {
#                     "ordered_trace": {}
#                 },  # Grain
#             },
#             id="catenane",
#         ),
#         pytest.param(
#             "rep_int_post_nodestats",
#             [0, 1],
#             {
#                 0: {
#                     "ordered_trace": {}
#                 },  # Grain
#             },
#             id="catenane",
#         ),
#     ],
# )
# def test_run_ordered_tracing(
#     topostats_object: str,
#     detected_grains: list[int],
#     expected_ordered_trace: dict[str, Any],
#     sample,
#     process_scan_config: dict[str, Any],
#     default_config: dict[str, Any],
#     tmp_path,
#     request,
# ) -> None:
#     """Test for run_ordered_tracing."""
#     fixture_name = topostats_object
#     topostats_object = request.getfixturevalue(topostats_object)
#     run_ordered_tracing(
#         topostats_object=topostats_object,
#         core_out_path=tmp_path,
#         tracing_out_path=tmp_path,
#         ordered_tracing_config=process_scan_config["ordered_tracing"],
#         plotting_config=process_scan_config["plotting"],
#     )
#     # print(f"\n{topostats_object.image_grain_crops.__dict__()=}\n")
#     # print(f"\n{topostats_object.image_grain_crops.above.__dict__()=}\n")
#     for grain, grain_crop in topostats_object.image_grain_crops.above.crops.items():
#         assert grain_crop.ordered_trace is not None<|MERGE_RESOLUTION|>--- conflicted
+++ resolved
@@ -13,12 +13,8 @@
 import pandas as pd
 import pytest
 
-<<<<<<< HEAD
 from topostats.classes import DisorderedTrace, GrainCrop, GrainCropsDirection, ImageGrainCrops, TopoStats
-=======
 from topostats.config import update_plotting_config
-from topostats.grains import GrainCrop, GrainCropsDirection, ImageGrainCrops
->>>>>>> 0b14cd1e
 from topostats.io import LoadScans, dict_almost_equal, hdf5_to_dict
 from topostats.processing import (
     LOGGER_NAME,
@@ -1165,7 +1161,7 @@
             },
             None,
             id="minicircle small",
-            marks=pytest.mark.skip(reason="disable whilst testing other params"),
+            # marks=pytest.mark.skip(reason="disable whilst testing other params"),
         ),
         pytest.param(
             "catenanes_post_disordered_tracing",
@@ -1740,7 +1736,7 @@
                 },
             },
             id="rep int",
-            marks=pytest.mark.skip(reason="disable whilst testing other params"),
+            # marks=pytest.mark.skip(reason="disable whilst testing other params"),
         ),
     ],
 )
