"""Tests of the filters module."""
# + pylint: disable=invalid-name
import numpy as np

import pytest
from pySPM.SPM import SPM_image

from topostats.filters import Filters
from topostats.plottingfuncs import Images

# Specify the absolute and relattive tolerance for floating point comparison
TOLERANCE = {"atol": 1e-07, "rtol": 1e-07}


def test_extract_img_name(minicircle_filename: Filters) -> None:
    """Test extracting image name."""
    assert isinstance(minicircle_filename, Filters)
    assert isinstance(minicircle_filename.filename, str)
    assert minicircle_filename.filename == "minicircle"


def test_load_scan(minicircle_load_scan: Filters) -> None:
    """Test loading of scan."""
    assert isinstance(minicircle_load_scan, Filters)


def test_make_output_directory(tmp_path) -> None:
    """Test loading of scan."""
    assert tmp_path.exists()


def test_extract_channel(minicircle_channel: Filters) -> None:
    """Test extraction of channel."""
    assert isinstance(minicircle_channel, Filters)
    assert isinstance(minicircle_channel.images["extracted_channel"], SPM_image)


def test_extract_pixel_to_nm_scaling(minicircle_pixels: Filters) -> None:
    """Test extraction of pixels to nanometer scaling."""
    assert isinstance(minicircle_pixels, Filters)
    assert minicircle_pixels.pixel_to_nm_scaling == 0.4940029296875


@pytest.mark.mpl_image_compare(baseline_dir="resources/img/")
<<<<<<< HEAD
def test_extract_pixels(minicircle_pixels: Filters, plotting_config: dict, tmp_path) -> None:
=======
def test_extract_pixels(minicircle_pixels: Filters, plotting_config: dict, plot_dict: dict, tmpdir) -> None:
>>>>>>> b75fa93f
    """Test extraction of channel."""
    assert isinstance(minicircle_pixels.images["pixels"], np.ndarray)
    assert minicircle_pixels.images["pixels"].shape == (1024, 1024)
    assert minicircle_pixels.images["pixels"].sum() == 30695369.188316286
<<<<<<< HEAD
    fig, _ = Images(
        data=minicircle_pixels.images["pixels"],
        output_dir=tmp_path,
        filename="01-raw_heightmap.png",
        title="Raw Height",
=======
    plotting_config = {**plotting_config, **plot_dict["pixels"]}
    fig, _ = plot_and_save(
        data=minicircle_pixels.images["pixels"],
        output_dir=tmpdir,
        pixel_to_nm_scaling_factor=minicircle_pixels.pixel_to_nm_scaling,
>>>>>>> b75fa93f
        **plotting_config,
    ).plot_and_save()
    print(fig)
    return fig


@pytest.mark.mpl_image_compare(baseline_dir="resources/img/")
<<<<<<< HEAD
def test_align_rows_unmasked(minicircle_initial_align: Filters, plotting_config: dict, tmp_path) -> None:
=======
def test_align_rows_unmasked(minicircle_initial_align: Filters, plotting_config: dict, plot_dict: dict, tmpdir) -> None:
>>>>>>> b75fa93f
    """Test initial alignment of rows without mask."""
    assert isinstance(minicircle_initial_align.images["initial_align"], np.ndarray)
    assert minicircle_initial_align.images["initial_align"].shape == (1024, 1024)
    assert minicircle_initial_align.images["initial_align"].sum() == 30754588.04587935
<<<<<<< HEAD
    fig, _ = Images(
        minicircle_initial_align.images["initial_align"],
        tmp_path,
        "02-initial_align_rows_unmasked.png",
        title="Initial Align (Unmasked)",
=======
    plotting_config = {**plotting_config, **plot_dict["initial_align"]}
    fig, _ = plot_and_save(
        data=minicircle_initial_align.images["initial_align"],
        output_dir=tmpdir,
        pixel_to_nm_scaling_factor=minicircle_initial_align.pixel_to_nm_scaling,
>>>>>>> b75fa93f
        **plotting_config,
    ).plot_and_save()
    return fig


@pytest.mark.mpl_image_compare(baseline_dir="resources/img/")
<<<<<<< HEAD
def test_remove_x_y_tilt_unmasked(minicircle_initial_tilt_removal: Filters, plotting_config: dict, tmp_path) -> None:
=======
def test_remove_x_y_tilt_unmasked(
    minicircle_initial_tilt_removal: Filters, plotting_config: dict, plot_dict: dict, tmpdir
) -> None:
>>>>>>> b75fa93f
    """Test removal of tilt without mask."""
    assert isinstance(minicircle_initial_tilt_removal.images["initial_tilt_removal"], np.ndarray)
    assert minicircle_initial_tilt_removal.images["initial_tilt_removal"].shape == (1024, 1024)
    assert minicircle_initial_tilt_removal.images["initial_tilt_removal"].sum() == 29060254.477173675
<<<<<<< HEAD
    fig, _ = Images(
        minicircle_initial_tilt_removal.images["initial_tilt_removal"],
        tmp_path,
        "03-initial_tilt_removal_unmasked.png",
        title="Initial Tilt Removal (Unmasked)",
=======
    plotting_config = {**plotting_config, **plot_dict["initial_tilt_removal"]}
    fig, _ = plot_and_save(
        data=minicircle_initial_tilt_removal.images["initial_tilt_removal"],
        output_dir=tmpdir,
        pixel_to_nm_scaling_factor=minicircle_initial_tilt_removal.pixel_to_nm_scaling,
>>>>>>> b75fa93f
        **plotting_config,
    ).plot_and_save()
    return fig


def test_get_threshold_otsu(minicircle_threshold_otsu: np.array) -> None:
    """Test calculation of threshold."""
    assert isinstance(minicircle_threshold_otsu.thresholds, dict)
    assert minicircle_threshold_otsu.thresholds["upper"] == 28.58495414588038


def test_get_threshold_stddev(minicircle_threshold_stddev: np.array) -> None:
    """Test calculation of threshold."""
    assert isinstance(minicircle_threshold_stddev.thresholds, dict)
    assert minicircle_threshold_stddev.thresholds == {"upper": 28.382985321353974, "lower": 27.045051324866566}


def test_get_threshold_abs(minicircle_threshold_abs: np.array) -> None:
    """Test calculation of threshold."""
    assert isinstance(minicircle_threshold_abs.thresholds, dict)
    assert minicircle_threshold_abs.thresholds == {"upper": 1.5, "lower": -1.5}


@pytest.mark.mpl_image_compare(baseline_dir="resources/img/")
<<<<<<< HEAD
def test_get_mask(minicircle_mask: Filters, plotting_config: dict, tmp_path) -> None:
=======
def test_get_mask(minicircle_mask: Filters, plotting_config: dict, plot_dict: dict, tmpdir) -> None:
>>>>>>> b75fa93f
    """Test derivation of mask."""
    plotting_config["type"] = "binary"
    assert isinstance(minicircle_mask.images["mask"], np.ndarray)
    assert minicircle_mask.images["mask"].shape == (1024, 1024)
    assert minicircle_mask.images["mask"].sum() == 82159
<<<<<<< HEAD
    fig, _ = Images(
        minicircle_mask.images["mask"], tmp_path, "04-binary_mask.png", title="Binary Mask", **plotting_config
    ).plot_and_save()
=======
    plotting_config = {**plotting_config, **plot_dict["mask"]}
    fig, _ = plot_and_save(
        data=minicircle_mask.images["mask"],
        output_dir=tmpdir,
        pixel_to_nm_scaling_factor=minicircle_mask.pixel_to_nm_scaling,
        **plotting_config,
    )
>>>>>>> b75fa93f
    return fig


@pytest.mark.mpl_image_compare(baseline_dir="resources/img/")
<<<<<<< HEAD
def test_align_rows_masked(minicircle_masked_align: Filters, plotting_config: dict, tmp_path) -> None:
=======
def test_align_rows_masked(minicircle_masked_align: Filters, plotting_config: dict, plot_dict: dict, tmpdir) -> None:
>>>>>>> b75fa93f
    """Test alignment of rows without mask."""
    assert isinstance(minicircle_masked_align.images["masked_align"], np.ndarray)
    assert minicircle_masked_align.images["masked_align"].shape == (1024, 1024)
    assert minicircle_masked_align.images["masked_align"].sum() == 29077928.954810616
<<<<<<< HEAD
    fig, _ = Images(
        minicircle_masked_align.images["masked_align"],
        tmp_path,
        "05-masked_align_rows.png",
        title="Secondary Align (Masked)",
=======
    plotting_config = {**plotting_config, **plot_dict["masked_align"]}
    fig, _ = plot_and_save(
        data=minicircle_masked_align.images["masked_align"],
        output_dir=tmpdir,
        pixel_to_nm_scaling_factor=minicircle_masked_align.pixel_to_nm_scaling,
>>>>>>> b75fa93f
        **plotting_config,
    ).plot_and_save()
    return fig


@pytest.mark.mpl_image_compare(baseline_dir="resources/img/")
<<<<<<< HEAD
def test_remove_x_y_tilt_masked(minicircle_masked_tilt_removal: Filters, plotting_config: dict, tmp_path) -> None:
=======
def test_remove_x_y_tilt_masked(
    minicircle_masked_tilt_removal: Filters, plotting_config: dict, plot_dict: dict, tmpdir
) -> None:
>>>>>>> b75fa93f
    """Test removal of tilt without mask."""
    assert isinstance(minicircle_masked_tilt_removal.images["masked_tilt_removal"], np.ndarray)
    assert minicircle_masked_tilt_removal.images["masked_tilt_removal"].shape == (1024, 1024)
    assert minicircle_masked_tilt_removal.images["masked_tilt_removal"].sum() == 29074955.22136825
<<<<<<< HEAD
    fig, _ = Images(
        minicircle_masked_tilt_removal.images["masked_tilt_removal"],
        tmp_path,
        "06-secondary_tilt_removal_masked.png",
        title="Secondary Tilt Removal (Masked)",
=======
    plotting_config = {**plotting_config, **plot_dict["masked_tilt_removal"]}
    fig, _ = plot_and_save(
        data=minicircle_masked_tilt_removal.images["masked_tilt_removal"],
        output_dir=tmpdir,
        pixel_to_nm_scaling_factor=minicircle_masked_tilt_removal.pixel_to_nm_scaling,
>>>>>>> b75fa93f
        **plotting_config,
    ).plot_and_save()
    return fig


@pytest.mark.mpl_image_compare(baseline_dir="resources/img/")
<<<<<<< HEAD
def test_average_background(minicircle_zero_average_background: Filters, plotting_config: dict, tmp_path) -> None:
=======
def test_average_background(
    minicircle_zero_average_background: Filters, plotting_config: dict, plot_dict: dict, tmpdir
) -> None:
>>>>>>> b75fa93f
    """Test zero-averaging of background."""
    assert isinstance(minicircle_zero_average_background.images["zero_averaged_background"], np.ndarray)
    assert minicircle_zero_average_background.images["zero_averaged_background"].shape == (1024, 1024)
    assert minicircle_zero_average_background.images["zero_averaged_background"].sum() == 169375.41754769627
<<<<<<< HEAD
    fig, _ = Images(
        minicircle_zero_average_background.images["zero_averaged_background"],
        tmp_path,
        "07-zero_average_background.png",
        title="Zero Average Background",
=======
    plotting_config = {**plotting_config, **plot_dict["zero_averaged_background"]}
    fig, _ = plot_and_save(
        data=minicircle_zero_average_background.images["zero_averaged_background"],
        output_dir=tmpdir,
        pixel_to_nm_scaling_factor=minicircle_zero_average_background.pixel_to_nm_scaling,
>>>>>>> b75fa93f
        **plotting_config,
    ).plot_and_save()
    return fig


# FIXME (2022-07-11): More tests of alignment/tilt removal and average background when methods other than otsu are used<|MERGE_RESOLUTION|>--- conflicted
+++ resolved
@@ -42,28 +42,16 @@
 
 
 @pytest.mark.mpl_image_compare(baseline_dir="resources/img/")
-<<<<<<< HEAD
-def test_extract_pixels(minicircle_pixels: Filters, plotting_config: dict, tmp_path) -> None:
-=======
-def test_extract_pixels(minicircle_pixels: Filters, plotting_config: dict, plot_dict: dict, tmpdir) -> None:
->>>>>>> b75fa93f
+def test_extract_pixels(minicircle_pixels: Filters, plotting_config: dict, plot_dict: dict, tmp_path) -> None:
     """Test extraction of channel."""
     assert isinstance(minicircle_pixels.images["pixels"], np.ndarray)
     assert minicircle_pixels.images["pixels"].shape == (1024, 1024)
     assert minicircle_pixels.images["pixels"].sum() == 30695369.188316286
-<<<<<<< HEAD
+    plotting_config = {**plotting_config, **plot_dict["pixels"]}
     fig, _ = Images(
         data=minicircle_pixels.images["pixels"],
         output_dir=tmp_path,
-        filename="01-raw_heightmap.png",
-        title="Raw Height",
-=======
-    plotting_config = {**plotting_config, **plot_dict["pixels"]}
-    fig, _ = plot_and_save(
-        data=minicircle_pixels.images["pixels"],
-        output_dir=tmpdir,
         pixel_to_nm_scaling_factor=minicircle_pixels.pixel_to_nm_scaling,
->>>>>>> b75fa93f
         **plotting_config,
     ).plot_and_save()
     print(fig)
@@ -71,58 +59,34 @@
 
 
 @pytest.mark.mpl_image_compare(baseline_dir="resources/img/")
-<<<<<<< HEAD
-def test_align_rows_unmasked(minicircle_initial_align: Filters, plotting_config: dict, tmp_path) -> None:
-=======
-def test_align_rows_unmasked(minicircle_initial_align: Filters, plotting_config: dict, plot_dict: dict, tmpdir) -> None:
->>>>>>> b75fa93f
+def test_align_rows_unmasked(minicircle_initial_align: Filters, plotting_config: dict, plot_dict: dict, tmp_path) -> None:
     """Test initial alignment of rows without mask."""
     assert isinstance(minicircle_initial_align.images["initial_align"], np.ndarray)
     assert minicircle_initial_align.images["initial_align"].shape == (1024, 1024)
     assert minicircle_initial_align.images["initial_align"].sum() == 30754588.04587935
-<<<<<<< HEAD
+    plotting_config = {**plotting_config, **plot_dict["initial_align"]}
     fig, _ = Images(
-        minicircle_initial_align.images["initial_align"],
-        tmp_path,
-        "02-initial_align_rows_unmasked.png",
-        title="Initial Align (Unmasked)",
-=======
-    plotting_config = {**plotting_config, **plot_dict["initial_align"]}
-    fig, _ = plot_and_save(
         data=minicircle_initial_align.images["initial_align"],
-        output_dir=tmpdir,
+        output_dir=tmp_path,
         pixel_to_nm_scaling_factor=minicircle_initial_align.pixel_to_nm_scaling,
->>>>>>> b75fa93f
         **plotting_config,
     ).plot_and_save()
     return fig
 
 
 @pytest.mark.mpl_image_compare(baseline_dir="resources/img/")
-<<<<<<< HEAD
-def test_remove_x_y_tilt_unmasked(minicircle_initial_tilt_removal: Filters, plotting_config: dict, tmp_path) -> None:
-=======
 def test_remove_x_y_tilt_unmasked(
-    minicircle_initial_tilt_removal: Filters, plotting_config: dict, plot_dict: dict, tmpdir
+    minicircle_initial_tilt_removal: Filters, plotting_config: dict, plot_dict: dict, tmp_path
 ) -> None:
->>>>>>> b75fa93f
     """Test removal of tilt without mask."""
     assert isinstance(minicircle_initial_tilt_removal.images["initial_tilt_removal"], np.ndarray)
     assert minicircle_initial_tilt_removal.images["initial_tilt_removal"].shape == (1024, 1024)
     assert minicircle_initial_tilt_removal.images["initial_tilt_removal"].sum() == 29060254.477173675
-<<<<<<< HEAD
+    plotting_config = {**plotting_config, **plot_dict["initial_tilt_removal"]}
     fig, _ = Images(
-        minicircle_initial_tilt_removal.images["initial_tilt_removal"],
-        tmp_path,
-        "03-initial_tilt_removal_unmasked.png",
-        title="Initial Tilt Removal (Unmasked)",
-=======
-    plotting_config = {**plotting_config, **plot_dict["initial_tilt_removal"]}
-    fig, _ = plot_and_save(
         data=minicircle_initial_tilt_removal.images["initial_tilt_removal"],
-        output_dir=tmpdir,
+        output_dir=tmp_path,
         pixel_to_nm_scaling_factor=minicircle_initial_tilt_removal.pixel_to_nm_scaling,
->>>>>>> b75fa93f
         **plotting_config,
     ).plot_and_save()
     return fig
@@ -147,115 +111,69 @@
 
 
 @pytest.mark.mpl_image_compare(baseline_dir="resources/img/")
-<<<<<<< HEAD
-def test_get_mask(minicircle_mask: Filters, plotting_config: dict, tmp_path) -> None:
-=======
-def test_get_mask(minicircle_mask: Filters, plotting_config: dict, plot_dict: dict, tmpdir) -> None:
->>>>>>> b75fa93f
+def test_get_mask(minicircle_mask: Filters, plotting_config: dict, plot_dict: dict, tmp_path) -> None:
     """Test derivation of mask."""
     plotting_config["type"] = "binary"
     assert isinstance(minicircle_mask.images["mask"], np.ndarray)
     assert minicircle_mask.images["mask"].shape == (1024, 1024)
     assert minicircle_mask.images["mask"].sum() == 82159
-<<<<<<< HEAD
+    plotting_config = {**plotting_config, **plot_dict["mask"]}
     fig, _ = Images(
-        minicircle_mask.images["mask"], tmp_path, "04-binary_mask.png", title="Binary Mask", **plotting_config
-    ).plot_and_save()
-=======
-    plotting_config = {**plotting_config, **plot_dict["mask"]}
-    fig, _ = plot_and_save(
         data=minicircle_mask.images["mask"],
-        output_dir=tmpdir,
+        output_dir=tmp_path,
         pixel_to_nm_scaling_factor=minicircle_mask.pixel_to_nm_scaling,
-        **plotting_config,
-    )
->>>>>>> b75fa93f
-    return fig
-
-
-@pytest.mark.mpl_image_compare(baseline_dir="resources/img/")
-<<<<<<< HEAD
-def test_align_rows_masked(minicircle_masked_align: Filters, plotting_config: dict, tmp_path) -> None:
-=======
-def test_align_rows_masked(minicircle_masked_align: Filters, plotting_config: dict, plot_dict: dict, tmpdir) -> None:
->>>>>>> b75fa93f
-    """Test alignment of rows without mask."""
-    assert isinstance(minicircle_masked_align.images["masked_align"], np.ndarray)
-    assert minicircle_masked_align.images["masked_align"].shape == (1024, 1024)
-    assert minicircle_masked_align.images["masked_align"].sum() == 29077928.954810616
-<<<<<<< HEAD
-    fig, _ = Images(
-        minicircle_masked_align.images["masked_align"],
-        tmp_path,
-        "05-masked_align_rows.png",
-        title="Secondary Align (Masked)",
-=======
-    plotting_config = {**plotting_config, **plot_dict["masked_align"]}
-    fig, _ = plot_and_save(
-        data=minicircle_masked_align.images["masked_align"],
-        output_dir=tmpdir,
-        pixel_to_nm_scaling_factor=minicircle_masked_align.pixel_to_nm_scaling,
->>>>>>> b75fa93f
         **plotting_config,
     ).plot_and_save()
     return fig
 
 
 @pytest.mark.mpl_image_compare(baseline_dir="resources/img/")
-<<<<<<< HEAD
-def test_remove_x_y_tilt_masked(minicircle_masked_tilt_removal: Filters, plotting_config: dict, tmp_path) -> None:
-=======
-def test_remove_x_y_tilt_masked(
-    minicircle_masked_tilt_removal: Filters, plotting_config: dict, plot_dict: dict, tmpdir
-) -> None:
->>>>>>> b75fa93f
-    """Test removal of tilt without mask."""
-    assert isinstance(minicircle_masked_tilt_removal.images["masked_tilt_removal"], np.ndarray)
-    assert minicircle_masked_tilt_removal.images["masked_tilt_removal"].shape == (1024, 1024)
-    assert minicircle_masked_tilt_removal.images["masked_tilt_removal"].sum() == 29074955.22136825
-<<<<<<< HEAD
+def test_align_rows_masked(minicircle_masked_align: Filters, plotting_config: dict, plot_dict: dict, tmp_path) -> None:
+    """Test alignment of rows without mask."""
+    assert isinstance(minicircle_masked_align.images["masked_align"], np.ndarray)
+    assert minicircle_masked_align.images["masked_align"].shape == (1024, 1024)
+    assert minicircle_masked_align.images["masked_align"].sum() == 29077928.954810616
+    plotting_config = {**plotting_config, **plot_dict["masked_align"]}
     fig, _ = Images(
-        minicircle_masked_tilt_removal.images["masked_tilt_removal"],
-        tmp_path,
-        "06-secondary_tilt_removal_masked.png",
-        title="Secondary Tilt Removal (Masked)",
-=======
-    plotting_config = {**plotting_config, **plot_dict["masked_tilt_removal"]}
-    fig, _ = plot_and_save(
-        data=minicircle_masked_tilt_removal.images["masked_tilt_removal"],
-        output_dir=tmpdir,
-        pixel_to_nm_scaling_factor=minicircle_masked_tilt_removal.pixel_to_nm_scaling,
->>>>>>> b75fa93f
+        data=minicircle_masked_align.images["masked_align"],
+        output_dir=tmp_path,
+        pixel_to_nm_scaling_factor=minicircle_masked_align.pixel_to_nm_scaling,
         **plotting_config,
     ).plot_and_save()
     return fig
 
 
 @pytest.mark.mpl_image_compare(baseline_dir="resources/img/")
-<<<<<<< HEAD
-def test_average_background(minicircle_zero_average_background: Filters, plotting_config: dict, tmp_path) -> None:
-=======
+def test_remove_x_y_tilt_masked(
+    minicircle_masked_tilt_removal: Filters, plotting_config: dict, plot_dict: dict, tmp_path
+) -> None:
+    """Test removal of tilt without mask."""
+    assert isinstance(minicircle_masked_tilt_removal.images["masked_tilt_removal"], np.ndarray)
+    assert minicircle_masked_tilt_removal.images["masked_tilt_removal"].shape == (1024, 1024)
+    assert minicircle_masked_tilt_removal.images["masked_tilt_removal"].sum() == 29074955.22136825
+    plotting_config = {**plotting_config, **plot_dict["masked_tilt_removal"]}
+    fig, _ = Images(
+        data=minicircle_masked_tilt_removal.images["masked_tilt_removal"],
+        output_dir=tmp_path,
+        pixel_to_nm_scaling_factor=minicircle_masked_tilt_removal.pixel_to_nm_scaling,
+        **plotting_config,
+    ).plot_and_save()
+    return fig
+
+
+@pytest.mark.mpl_image_compare(baseline_dir="resources/img/")
 def test_average_background(
-    minicircle_zero_average_background: Filters, plotting_config: dict, plot_dict: dict, tmpdir
+    minicircle_zero_average_background: Filters, plotting_config: dict, plot_dict: dict, tmp_path
 ) -> None:
->>>>>>> b75fa93f
     """Test zero-averaging of background."""
     assert isinstance(minicircle_zero_average_background.images["zero_averaged_background"], np.ndarray)
     assert minicircle_zero_average_background.images["zero_averaged_background"].shape == (1024, 1024)
     assert minicircle_zero_average_background.images["zero_averaged_background"].sum() == 169375.41754769627
-<<<<<<< HEAD
+    plotting_config = {**plotting_config, **plot_dict["zero_averaged_background"]}
     fig, _ = Images(
-        minicircle_zero_average_background.images["zero_averaged_background"],
-        tmp_path,
-        "07-zero_average_background.png",
-        title="Zero Average Background",
-=======
-    plotting_config = {**plotting_config, **plot_dict["zero_averaged_background"]}
-    fig, _ = plot_and_save(
         data=minicircle_zero_average_background.images["zero_averaged_background"],
-        output_dir=tmpdir,
+        output_dir=tmp_path,
         pixel_to_nm_scaling_factor=minicircle_zero_average_background.pixel_to_nm_scaling,
->>>>>>> b75fa93f
         **plotting_config,
     ).plot_and_save()
     return fig
