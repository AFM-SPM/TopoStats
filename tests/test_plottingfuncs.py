"""Tests of plotting functions."""
import pytest
from pathlib import Path
import numpy as np
import skimage.io as io

from topostats.filters import Filters
from topostats.grains import Grains
from topostats.plottingfuncs import Images

@pytest.mark.parametrize("data2, axes_colorbar, region_properties", [
(np.random.rand(10,10), True, None),
(None, True, None),
(None, False, True)
])
def test_save_figure(
    data2: np.ndarray,
    axes_colorbar: bool,
    region_properties: bool,
    minicircle_grain_region_properties_post_removal: Grains,
    tmp_path: Path):
    """Tests that an image is saved and a figure returned"""
    if region_properties:
        region_properties=minicircle_grain_region_properties_post_removal
    fig, ax = Images(
        data=np.random.rand(10,10),
        output_dir=tmp_path,
        filename="result.png",
        data2=data2,
        colorbar=axes_colorbar,
        axes=axes_colorbar,
        region_properties=region_properties,
    ).save_figure()
    assert Path(tmp_path / "result.png").exists()
    assert fig is not None
    assert ax is not None


def test_save_array_figure(tmp_path: Path):
    """Tests that the image array is saved"""
    Images(
        data=np.random.rand(10,10),
        output_dir=tmp_path,
        filename="result.png",
    ).save_array_figure()
    assert Path(tmp_path / "result.png").exists()


@pytest.mark.mpl_image_compare(baseline_dir="resources/img/")
def test_plot_and_save_no_colorbar(minicircle_pixels: Filters, plotting_config: dict, tmp_path: Path) -> None:
    """Test plotting without colorbar"""
<<<<<<< HEAD
    plotting_config["colorbar"] = False
    fig, _ = Images(
        data=minicircle_pixels.images["pixels"],
        output_dir=tmp_path,
        filename="01-raw_heightmap.png",
        title="Raw Height",
        **plotting_config
    ).plot_and_save()
=======
    fig, _ = plot_and_save(
        data=minicircle_pixels.images["pixels"],
        output_dir=tmpdir,
        filename="01-raw_heightmap.png",
        pixel_to_nm_scaling_factor=minicircle_pixels.pixel_to_nm_scaling,
        title="Raw Height",
        colorbar=False,
    )
>>>>>>> b75fa93f
    return fig


@pytest.mark.mpl_image_compare(baseline_dir="resources/img/")
def test_plot_and_save_colorbar(minicircle_pixels: Filters, plotting_config: dict, tmp_path: Path) -> None:
    """Test plotting with colorbar"""
<<<<<<< HEAD
    fig, _ = Images(
        data=minicircle_pixels.images["pixels"],
        output_dir=tmp_path,
        filename="01-raw_heightmap.png",
        title="Raw Height",
        **plotting_config
    ).plot_and_save()
    return fig


@pytest.mark.mpl_image_compare(baseline_dir="resources/img/")
def test_plot_and_save_axes(minicircle_pixels: Filters, plotting_config: dict, tmp_path: Path) -> None:
    """Test plotting without axes"""
    plotting_config["axes"] = False
    fig, _ = Images(
        data=minicircle_pixels.images["pixels"],
        output_dir=tmp_path,
        filename="01-raw_heightmap.png",
        title="Raw Height", 
        **plotting_config
    ).plot_and_save()
=======
    fig, _ = plot_and_save(
        data=minicircle_pixels.images["pixels"],
        output_dir=tmpdir,
        filename="01-raw_heightmap.png",
        pixel_to_nm_scaling_factor=minicircle_pixels.pixel_to_nm_scaling,
        title="Raw Height",
        colorbar=True,
    )
>>>>>>> b75fa93f
    return fig


def test_plot_and_save_no_axes_no_colorbar(minicircle_pixels: Filters, plotting_config: dict, tmp_path: Path) -> None:
    """Test plotting without axes and without the colourbar."""
    plotting_config["axes"] = False
    plotting_config["colorbar"] = False
    Images(
        data=minicircle_pixels.images["pixels"],
        output_dir=tmp_path,
        filename="01-raw_heightmap.png",
        title="Raw Height",
        **plotting_config
    ).plot_and_save()
    img = io.imread(tmp_path/"01-raw_heightmap.png")
    assert np.sum(img) == 448788105
    assert img.shape == (1024,1024,4)


@pytest.mark.mpl_image_compare(baseline_dir="resources/img/")
def test_plot_and_save_colorbar_afmhot(
    minicircle_pixels: Filters,
    plotting_config: dict,
    tmp_path: Path
    ) -> None:
    """Test plotting with colorbar"""
    plotting_config["cmap"] = "afmhot"
<<<<<<< HEAD
    fig, _ = Images(
        data=minicircle_pixels.images["pixels"],
        output_dir=tmp_path,
        filename="01-raw_heightmap.png",
        title="Raw Height",
        **plotting_config
    ).plot_and_save()
=======
    fig, _ = plot_and_save(
        data=minicircle_pixels.images["pixels"],
        output_dir=tmpdir,
        filename="01-raw_heightmap.png",
        pixel_to_nm_scaling_factor=minicircle_pixels.pixel_to_nm_scaling,
        title="Raw Height",
        colorbar=True,
        cmap="afmhot",
    )
>>>>>>> b75fa93f
    return fig


@pytest.mark.mpl_image_compare(baseline_dir="resources/img/")
def test_plot_and_save_bounding_box(
    minicircle_grain_coloured: Grains,
    minicircle_grain_region_properties_post_removal: Grains,
    plotting_config: dict,
    tmp_path: Path,
) -> None:
    """Test plotting bounding boxes"""
    plotting_config["type"] = "binary"
<<<<<<< HEAD
    fig, _ = Images(
        data=minicircle_grain_coloured.directions["upper"]["coloured_regions"],
        output_dir=tmp_path,
        filename="15-coloured_regions.png",
        title="Coloured Regions",
        **plotting_config,
        region_properties=minicircle_grain_region_properties_post_removal
    ).plot_and_save()
=======
    fig, _ = plot_and_save(
        data=minicircle_grain_coloured.directions["upper"]["coloured_regions"],
        output_dir=tmpdir,
        filename="15-coloured_regions.png",
        pixel_to_nm_scaling_factor=minicircle_grain_coloured.pixel_to_nm_scaling,
        title="Coloured Regions",
        **plotting_config,
        region_properties=minicircle_grain_region_properties_post_removal,
    )
>>>>>>> b75fa93f
    return fig


@pytest.mark.mpl_image_compare(baseline_dir="resources/img/")
def test_plot_and_save_zrange(minicircle_grain_gaussian_filter: Grains, plotting_config: dict, tmp_path: Path) -> None:
    """Tests plotting of the zrange scaled image"""
    plotting_config["zrange"] = [-10, 10]
    plotting_config["core_set"] = True
<<<<<<< HEAD
    fig, _ = Images(
        data=minicircle_grain_gaussian_filter.images["gaussian_filtered"],
        output_dir=tmp_path,
        filename="08_5-z_threshold.png",
        title="Raw Height",
        **plotting_config
    ).plot_and_save()
=======
    fig, _ = plot_and_save(
        data=minicircle_grain_gaussian_filter.images["gaussian_filtered"],
        output_dir=tmpdir,
        filename="08_5-z_threshold.png",
        pixel_to_nm_scaling_factor=minicircle_grain_gaussian_filter.pixel_to_nm_scaling,
        title="Raw Height",
        **plotting_config,
    )
>>>>>>> b75fa93f
    return fig<|MERGE_RESOLUTION|>--- conflicted
+++ resolved
@@ -47,40 +47,29 @@
 
 
 @pytest.mark.mpl_image_compare(baseline_dir="resources/img/")
-def test_plot_and_save_no_colorbar(minicircle_pixels: Filters, plotting_config: dict, tmp_path: Path) -> None:
+def test_plot_and_save_no_colorbar(minicircle_pixels: Filters, tmp_path: Path) -> None:
     """Test plotting without colorbar"""
-<<<<<<< HEAD
-    plotting_config["colorbar"] = False
     fig, _ = Images(
         data=minicircle_pixels.images["pixels"],
         output_dir=tmp_path,
         filename="01-raw_heightmap.png",
-        title="Raw Height",
-        **plotting_config
-    ).plot_and_save()
-=======
-    fig, _ = plot_and_save(
-        data=minicircle_pixels.images["pixels"],
-        output_dir=tmpdir,
-        filename="01-raw_heightmap.png",
         pixel_to_nm_scaling_factor=minicircle_pixels.pixel_to_nm_scaling,
         title="Raw Height",
         colorbar=False,
-    )
->>>>>>> b75fa93f
+    ).plot_and_save()
     return fig
 
 
 @pytest.mark.mpl_image_compare(baseline_dir="resources/img/")
-def test_plot_and_save_colorbar(minicircle_pixels: Filters, plotting_config: dict, tmp_path: Path) -> None:
+def test_plot_and_save_colorbar(minicircle_pixels: Filters, tmp_path: Path) -> None:
     """Test plotting with colorbar"""
-<<<<<<< HEAD
     fig, _ = Images(
         data=minicircle_pixels.images["pixels"],
         output_dir=tmp_path,
         filename="01-raw_heightmap.png",
+        pixel_to_nm_scaling_factor=minicircle_pixels.pixel_to_nm_scaling,
         title="Raw Height",
-        **plotting_config
+        colorbar=True,
     ).plot_and_save()
     return fig
 
@@ -96,16 +85,6 @@
         title="Raw Height", 
         **plotting_config
     ).plot_and_save()
-=======
-    fig, _ = plot_and_save(
-        data=minicircle_pixels.images["pixels"],
-        output_dir=tmpdir,
-        filename="01-raw_heightmap.png",
-        pixel_to_nm_scaling_factor=minicircle_pixels.pixel_to_nm_scaling,
-        title="Raw Height",
-        colorbar=True,
-    )
->>>>>>> b75fa93f
     return fig
 
 
@@ -126,32 +105,19 @@
 
 
 @pytest.mark.mpl_image_compare(baseline_dir="resources/img/")
-def test_plot_and_save_colorbar_afmhot(
-    minicircle_pixels: Filters,
-    plotting_config: dict,
-    tmp_path: Path
+def test_plot_and_save_colorbar_afmhot(minicircle_pixels: Filters, tmp_path: Path
     ) -> None:
     """Test plotting with colorbar"""
     plotting_config["cmap"] = "afmhot"
-<<<<<<< HEAD
     fig, _ = Images(
         data=minicircle_pixels.images["pixels"],
         output_dir=tmp_path,
-        filename="01-raw_heightmap.png",
-        title="Raw Height",
-        **plotting_config
-    ).plot_and_save()
-=======
-    fig, _ = plot_and_save(
-        data=minicircle_pixels.images["pixels"],
-        output_dir=tmpdir,
         filename="01-raw_heightmap.png",
         pixel_to_nm_scaling_factor=minicircle_pixels.pixel_to_nm_scaling,
         title="Raw Height",
         colorbar=True,
         cmap="afmhot",
-    )
->>>>>>> b75fa93f
+    ).plot_and_save()
     return fig
 
 
@@ -164,26 +130,15 @@
 ) -> None:
     """Test plotting bounding boxes"""
     plotting_config["type"] = "binary"
-<<<<<<< HEAD
     fig, _ = Images(
         data=minicircle_grain_coloured.directions["upper"]["coloured_regions"],
         output_dir=tmp_path,
-        filename="15-coloured_regions.png",
-        title="Coloured Regions",
-        **plotting_config,
-        region_properties=minicircle_grain_region_properties_post_removal
-    ).plot_and_save()
-=======
-    fig, _ = plot_and_save(
-        data=minicircle_grain_coloured.directions["upper"]["coloured_regions"],
-        output_dir=tmpdir,
         filename="15-coloured_regions.png",
         pixel_to_nm_scaling_factor=minicircle_grain_coloured.pixel_to_nm_scaling,
         title="Coloured Regions",
         **plotting_config,
         region_properties=minicircle_grain_region_properties_post_removal,
-    )
->>>>>>> b75fa93f
+    ).plot_and_save()
     return fig
 
 
@@ -192,22 +147,12 @@
     """Tests plotting of the zrange scaled image"""
     plotting_config["zrange"] = [-10, 10]
     plotting_config["core_set"] = True
-<<<<<<< HEAD
     fig, _ = Images(
         data=minicircle_grain_gaussian_filter.images["gaussian_filtered"],
         output_dir=tmp_path,
         filename="08_5-z_threshold.png",
-        title="Raw Height",
-        **plotting_config
-    ).plot_and_save()
-=======
-    fig, _ = plot_and_save(
-        data=minicircle_grain_gaussian_filter.images["gaussian_filtered"],
-        output_dir=tmpdir,
-        filename="08_5-z_threshold.png",
         pixel_to_nm_scaling_factor=minicircle_grain_gaussian_filter.pixel_to_nm_scaling,
         title="Raw Height",
         **plotting_config,
-    )
->>>>>>> b75fa93f
+    ).plot_and_save()
     return fig