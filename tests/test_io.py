"""Tests of IO"""
from pathlib import Path
from unittest import TestCase

from datetime import datetime
import numpy as np
import pandas as pd
import pytest
import h5py

from topostats.io import (
    read_yaml,
    get_date_time,
    write_config_with_comments,
    write_yaml,
    save_array,
    load_array,
    find_files,
    get_out_path,
    path_to_str,
    save_folder_grainstats,
    Scale,
    LoadScans,
    save_pkl,
    load_pkl,
    read_null_terminated_string,
    read_u32i,
    read_64d,
    read_gwy_component_dtype,
    read_char,
    get_relative_paths,
    convert_basename_to_relative_paths,
    save_topostats_file,
)

BASE_DIR = Path.cwd()
RESOURCES = BASE_DIR / "tests" / "resources"


CONFIG = {
    "this": "is",
    "a": "test",
    "yaml": "file",
    "numbers": 123,
    "logical": True,
    "nested": {"something": "else"},
    "a_list": [1, 2, 3],
}

# pylint: disable=protected-access


def test_get_date_time() -> None:
    """Test the fetching of a formatted date and time string."""

    assert datetime.strptime(get_date_time(), "%Y-%m-%d %H:%M:%S")


def test_read_yaml() -> None:
    """Test reading of YAML file."""
    sample_config = read_yaml(RESOURCES / "test.yaml")

    TestCase().assertDictEqual(sample_config, CONFIG)


def test_write_config_with_comments(tmp_path: Path) -> None:
    """
    Test that the function write_yaml_with_comments successfully writes the default
    config with comments to a file.
    """

    # Read default config with comments
    with open(BASE_DIR / "topostats" / "default_config.yaml", encoding="utf-8") as f:
        default_config_string = f.read()

    # Write default config with comments to file
    write_config_with_comments(config=default_config_string, output_dir=tmp_path, filename="test_config_with_comments")

    # Read the written config
    with open(tmp_path / "test_config_with_comments.yaml", encoding="utf-8") as f:
        written_config = f.read()

    # Validate that the written config has comments in it
    assert default_config_string in written_config
    assert "Config file generated" in written_config
    assert "For more information on configuration and how to use it" in written_config


def test_write_yaml(tmp_path: Path) -> None:
    """Test writing of dictionary to YAML."""
    write_yaml(
        config=CONFIG,
        output_dir=tmp_path,
        config_file="test.yaml",
        header_message="This is a test YAML configuration file",
    )
    outfile = tmp_path / "test.yaml"
    assert outfile.is_file()


def test_path_to_str(tmp_path: Path) -> None:
    """Test that Path objects are converted to strings."""
    CONFIG_PATH = {"this": "is", "a": "test", "with": tmp_path, "and": {"nested": tmp_path / "nested"}}
    CONFIG_STR = path_to_str(CONFIG_PATH)

    assert isinstance(CONFIG_STR, dict)
    assert isinstance(CONFIG_STR["with"], str)
    assert CONFIG_STR["with"] == str(tmp_path)
    assert isinstance(CONFIG_STR["and"]["nested"], str)
    assert CONFIG_STR["and"]["nested"] == str(tmp_path / "nested")


def test_save_array(synthetic_scars_image: np.ndarray, tmp_path: Path) -> None:
    """Test saving Numpy arrays."""
    save_array(array=synthetic_scars_image, outpath=tmp_path, filename="test", array_type="synthetic")

    outfile = tmp_path / "test_synthetic.npy"
    assert outfile.is_file()


def test_load_array() -> None:
    """Test loading Numpy arrays."""
    target = load_array(RESOURCES / "test_scars_synthetic_scar_image.npy")
    expected = np.load(RESOURCES / "test_scars_synthetic_scar_image.npy")

    np.testing.assert_array_equal(target, expected)


@pytest.mark.parametrize("non_existant_file", [("does_not_exist.npy"), ("does_not_exist.np"), ("does_not_exist.csv")])
def test_load_array_file_not_found(non_existant_file: str) -> None:
    """Test exceptions when trying to load arrays that don't exist."""
    with pytest.raises(FileNotFoundError):
        assert load_array(non_existant_file)


def test_find_files() -> None:
    """Test finding images"""
    found_images = find_files(base_dir="tests/", file_ext=".spm")

    assert isinstance(found_images, list)
    assert len(found_images) == 1
    assert isinstance(found_images[0], Path)
    assert "minicircle.spm" in str(found_images[0])


def test_read_null_terminated_string() -> None:
    """Test reading a null terminated string from a binary file."""
    with open(RESOURCES / "IO_binary_file.bin", "rb") as open_binary_file:
        value = read_null_terminated_string(open_binary_file)
        assert isinstance(value, str)
        assert value == "test"


def test_read_u32i() -> None:
    """Test reading an unsigned 32 bit integer from a binary file."""
    with open(RESOURCES / "IO_binary_file.bin", "rb") as open_binary_file:
        open_binary_file.seek(5)
        value = read_u32i(open_binary_file)
        assert isinstance(value, int)
        assert value == 32


def test_read_64d() -> None:
    """Test reading a 64-bit double from an open binary file."""
    with open(RESOURCES / "IO_binary_file.bin", "rb") as open_binary_file:
        open_binary_file.seek(9)
        value = read_64d(open_binary_file)
        assert isinstance(value, float)
        assert value == 3.141592653589793


def test_read_char() -> None:
    """Test reading a character from an open binary file."""
    with open(RESOURCES / "IO_binary_file.bin", "rb") as open_binary_file:
        open_binary_file.seek(17)
        value = read_char(open_binary_file)
        assert isinstance(value, str)
        assert value == "Z"


def test_read_gwy_component_dtype() -> None:
    """Test reading a data type of a `.gwy` file component from an open binary file."""
    with open(RESOURCES / "IO_binary_file.bin", "rb") as open_binary_file:
        open_binary_file.seek(18)
        value = read_gwy_component_dtype(open_binary_file)
        assert isinstance(value, str)
        assert value == "D"


@pytest.mark.parametrize(
    "input_paths, expected_paths",
    [
        ([Path("a/b/c/d"), Path("a/b/e/f"), Path("a/b/g"), Path("a/b/h")], ["c/d", "e/f", "g", "h"]),
        (["a/b/c/d", "a/b/e/f", "a/b/g", "a/b/h"], ["c/d", "e/f", "g", "h"]),
        (["g", "a/b/e/f", "a/b/g", "a/b/h"], ["g", "a/b/e/f", "a/b/g", "a/b/h"]),
        (["a/b/c/d"], ["a/b/c/d"]),
        (["a/b/c/d", "a/b/c/d"], ["a/b/c/d", "a/b/c/d"]),
    ],
)
def test_get_relative_paths(input_paths: list, expected_paths: list):
    """Test the get_paths_relative_to_deepest_common_path function."""

    relative_paths = get_relative_paths(input_paths)

    assert relative_paths == expected_paths


def test_convert_basename_to_relative_paths():
    """Test the convert_basename_to_relative_paths function."""
    input_df = {
        "Image": ["im1", "im2", "im3", "im4"],
        "threshold": ["above", "above", "above", "above"],
        "molecule_number": [0, 0, 0, 0],
        "basename": ["super/sub1", "super/sub2", "super/sub3", "super/sub3/sub4"],
        "area": [10, 20, 30, 40],
    }

    input_df = pd.DataFrame(input_df)

    result = convert_basename_to_relative_paths(input_df)

    expected = {
        "Image": ["im1", "im2", "im3", "im4"],
        "threshold": ["above", "above", "above", "above"],
        "molecule_number": [0, 0, 0, 0],
        "basename": ["sub1", "sub2", "sub3", "sub3/sub4"],
        "area": [10, 20, 30, 40],
    }

    expected = pd.DataFrame(expected)

    pd.testing.assert_frame_equal(expected, result)


@pytest.mark.parametrize(
    "base_dir, image_path, output_dir, expected",
    [
        # Absolute path, nested under base_dir, with file suffix
        (
            Path("/some/random/path"),
            Path("/some/random/path/images/test.spm"),
            Path("output/here"),
            Path("output/here/images/test/"),
        ),
        # Absolute path, nested under base_dir, with file suffix and multiple periods
        (
            Path("/some/random/path"),
            Path("/some/random/path/images/te.st.spm"),
            Path("output/here"),
            Path("output/here/images/te.st/"),
        ),
        # Absolute path, nested under base_dir, with file suffix
        (
            Path("/some/random/path"),
            Path("/some/random/path/images/today/test.spm"),
            Path("output/here"),
            Path("output/here/images/today/test/"),
        ),
        # Relative path, nested under base_dir, with file_suffix
        (
            Path("/some/random/path"),
            Path("images/test.spm"),
            Path("output/here"),
            Path("output/here/images/test"),
        ),
        # Relative path, nested (two deep) under base_dir, with file_suffix
        (
            Path("/some/random/path"),
            Path("images/today/test.spm"),
            Path("output/here"),
            Path("output/here/images/today/test"),
        ),
        # Relative path, nested under base_dir, no file suffix
        (Path("/some/random/path"), Path("images/"), Path("output/here"), Path("output/here/images/")),
        # Absolute path, nested under base_dir, output not nested under base_dir, with file_suffix
        (
            Path("/some/random/path"),
            Path("/some/random/path/images/test.spm"),
            Path("/different/absolute/path"),
            Path("/different/absolute/path/images/test"),
        ),
        # Absolute path, nested under base_dir, output not nested under base_dir, no file file_suffix
        (
            Path("/some/random/path"),
            Path("/some/random/path/images/"),
            Path("/different/absolute/path"),
            Path("/different/absolute/path/images/"),
        ),
        # Relative path, nested under base_dir, output not nested under base_dir, with file_suffix
        (
            Path("/some/random/path"),
            Path("images/test.spm"),
            Path("/an/absolute/path"),
            Path("/an/absolute/path/images/test"),
        ),
    ],
)
def test_get_out_path(image_path: Path, base_dir: Path, output_dir: Path, expected: Path) -> None:
    """Test output directories"""
    out_path = get_out_path(image_path, base_dir, output_dir)
    assert isinstance(out_path, Path)
    assert out_path == expected


def test_get_out_path_attributeerror() -> None:
    """Test get_out_path() raises AttribteError when passed a string instead of a Path() for image_path."""
    with pytest.raises(AttributeError):
        get_out_path(image_path="images/test.spm", base_dir=Path("/some/random/path"), output_dir=Path("output/here"))


def test_save_folder_grainstats(tmp_path: Path) -> None:
    """Test a folder-wide grainstats file is made"""
    test_df = pd.DataFrame({"dummy1": [1, 2, 3], "dummy2": ["a", "b", "c"]})
    input_path = tmp_path / "minicircle"
    test_df["basename"] = input_path
    out_path = tmp_path / "subfolder"
    Path.mkdir(out_path, parents=True)
    save_folder_grainstats(out_path, input_path, test_df)
    assert Path(out_path / "processed" / "folder_grainstats.csv").exists()


def test_load_scan_spm(load_scan_spm: LoadScans) -> None:
    """Test loading of Bruker .spm file"""
    load_scan_spm.img_path = load_scan_spm.img_paths[0]
    load_scan_spm.filename = load_scan_spm.img_paths[0].stem
    image, px_to_nm_scaling = load_scan_spm.load_spm()
    assert isinstance(image, np.ndarray)
    assert image.shape == (1024, 1024)
    assert image.sum() == 30695369.188316286
    assert isinstance(px_to_nm_scaling, float)
    assert px_to_nm_scaling == 0.4940029296875


def test_load_scan_ibw(load_scan_ibw: LoadScans) -> None:
    """Test loading of Igor binarywave .ibw file"""
    load_scan_ibw.img_path = load_scan_ibw.img_paths[0]
    load_scan_ibw.filename = load_scan_ibw.img_paths[0].stem
    image, px_to_nm_scaling = load_scan_ibw.load_ibw()
    assert isinstance(image, np.ndarray)
    assert image.shape == (512, 512)
    assert image.sum() == -218091520.0
    assert isinstance(px_to_nm_scaling, float)
    assert px_to_nm_scaling == 1.5625


def test_load_scan_jpk(load_scan_jpk: LoadScans) -> None:
    """Test loading of JPK Instruments .jpk file."""
    load_scan_jpk.img_path = load_scan_jpk.img_paths[0]
    load_scan_jpk.filename = load_scan_jpk.img_paths[0].stem
    image, px_to_nm_scaling = load_scan_jpk.load_jpk()
    assert isinstance(image, np.ndarray)
    assert image.shape == (256, 256)
    assert image.sum() == 286598232.9308627
    assert isinstance(px_to_nm_scaling, float)
    assert px_to_nm_scaling == 1.2770176335964876


def test_load_scan_gwy(load_scan_gwy: LoadScans) -> None:
    """Test loading of a .gwy file."""
    load_scan_gwy.img_path = load_scan_gwy.img_paths[0]
    load_scan_gwy.filename = load_scan_gwy.img_paths[0].stem
    image, px_to_nm_scaling = load_scan_gwy.load_gwy()
    assert len(load_scan_gwy.img_paths) == 2
    assert isinstance(image, np.ndarray)
    assert image.shape == (512, 512)
    assert image.sum() == 33836850.232917726
    assert isinstance(px_to_nm_scaling, float)
    assert px_to_nm_scaling == 0.8468632812499975
    # Test loading landscape .gwy file.
    load_scan_gwy.img_path = load_scan_gwy.img_paths[1]
    load_scan_gwy.filename = load_scan_gwy.img_paths[1].stem
    image, px_to_nm_scaling = load_scan_gwy.load_gwy()
<<<<<<< HEAD
    expected_sum = 1.9190233924574975e2 # calculated in Gwyddion + numpy 1.9.2
=======
    expected_sum = 1.9190233924574975e2  # calculated in Gwyddion + numpy 1.9.2
>>>>>>> 5b8a5cc4
    assert abs(image.sum() - expected_sum) < 1e-10
    assert isinstance(image, np.ndarray)
    assert image.shape == (170, 220)  # (height, width)
    assert isinstance(px_to_nm_scaling, float)
    # conventional parameter, px_to_nm_scaling
    expected_scaling_x = 1000.0 / 220.0
    assert abs(px_to_nm_scaling - expected_scaling_x) < 1e-10


def test_load_scan_topostats(load_scan_topostats: LoadScans) -> None:
    """Test loading of a .topostats file."""
    load_scan_topostats.img_path = load_scan_topostats.img_paths[0]
    load_scan_topostats.filename = load_scan_topostats.img_paths[0].stem
    image, px_to_nm_scaling = load_scan_topostats.load_topostats()
    grain_masks = load_scan_topostats.grain_masks
    above_grain_mask = grain_masks["above"]
    assert isinstance(image, np.ndarray)
    assert image.shape == (1024, 1024)
    assert image.sum() == 182067.12616107278
    assert isinstance(px_to_nm_scaling, float)
    assert px_to_nm_scaling == 0.4940029296875
    # Check that the grain mask is loaded correctly
    assert isinstance(above_grain_mask, np.ndarray)
    assert above_grain_mask.sum() == 635628


def test_gwy_read_object(load_scan_dummy: LoadScans) -> None:
    """Test reading an object of a `.gwy` file object from an open binary file."""
    with open(RESOURCES / "IO_binary_file.bin", "rb") as open_binary_file:
        open_binary_file.seek(19)
        test_dict = {}
        load_scan_dummy._gwy_read_object(open_file=open_binary_file, data_dict=test_dict)

        assert list(test_dict.keys()) == ["test component", "test object component"]
        assert list(test_dict.values()) == [500, {"test nested component": 3}]


def test_gwy_read_component(load_scan_dummy: LoadScans) -> None:
    """Tests reading a component of a `.gwy` file object from an open binary file."""
    with open(RESOURCES / "IO_binary_file.bin", "rb") as open_binary_file:
        open_binary_file.seek(55)
        test_dict = {}
        byte_size = load_scan_dummy._gwy_read_component(
            initial_byte_pos=55, open_file=open_binary_file, data_dict=test_dict
        )
        print(test_dict.items())
        print(test_dict.values())
        assert byte_size == 73
        assert list(test_dict.keys()) == ["test object component"]
        assert list(test_dict.values()) == [{"test nested component": 3}]


def test_scale() -> None:
    test_config = read_yaml(RESOURCES / "test_scale_config.yaml")
    if "scale" not in test_config["loading"]:
        raise KeyError("Scale is not defined in test_scale_config.yaml")
    scale = Scale(test_config["loading"]["scale"])
    assert scale.is_available("nm", "m") == True
    assert scale.get_factor("nm", "um") == 1000
    assert scale.in_nm(1.0, "um") == 1000
    assert scale.in_nm(1.0, "mm") == 1000000
    scale.add_factor("nm", "pixel_x_in_nm", 1000 / 220)
    scale.add_factor("nm", "pixel_y_in_nm", 1000 / 170)
    assert abs(scale.in_nm(220, "pixel_x_in_nm") - 1000) < 1e-10
    assert abs(scale.in_nm(170, "pixel_y_in_nm") - 1000) < 1e-10


# FIXME : Get this test working
# @pytest.mark.parametrize(
#     "unit, x, y, expected",
#     [
#         ("um", 100, 100, 97.65625),
#         ("nm", 50, 50, 0.048828125),
#     ],
# )
# def test_extract_pixel_to_nm_scaling(load_scan: LoadScans, unit, x, y, expected) -> None:
#     """Test extraction of pixels to nanometer scaling."""
#     load_scan.load_spm()
#     load_scan._spm_pixel_to_nm_scaling() {"unit": unit, "x": x, "y": y}
#     test_filters_random.extract_pixel_to_nm_scaling()
#     assert test_filters_random.pixel_to_nm_scaling == expected


@pytest.mark.parametrize(
    "load_scan_object, length, image_shape, image_sum, filename, pixel_to_nm_scaling",
    [
        ("load_scan_spm", 1, (1024, 1024), 30695369.188316286, "minicircle", 0.4940029296875),
        ("load_scan_ibw", 1, (512, 512), -218091520.0, "minicircle2", 1.5625),
        ("load_scan_jpk", 1, (256, 256), 286598232.9308627, "file", 1.2770176335964876),
        ("load_scan_gwy", 2, (512, 512), 33836850.232917726, "file", 0.8468632812499975),
        ("load_scan_topostats", 1, (1024, 1024), 182067.12616107278, "file", 0.4940029296875),
    ],
)
def test_load_scan_get_data(
    load_scan_object: LoadScans,
    length: int,
    image_shape: tuple,
    image_sum: float,
    filename: str,
    pixel_to_nm_scaling: float,
    request,
) -> None:
    """Test the LoadScan.get_data() method."""
    scan = request.getfixturevalue(load_scan_object)
    scan.get_data()
    assert len(scan.img_dict) == length
    assert isinstance(scan.img_dict[filename]["image_original"], np.ndarray)
    assert scan.img_dict[filename]["image_original"].shape == image_shape
    assert scan.img_dict[filename]["image_original"].sum() == image_sum
    assert isinstance(scan.img_dict[filename]["img_path"], Path)
    assert scan.img_dict[filename]["img_path"] == RESOURCES / filename
    assert isinstance(scan.img_dict[filename]["pixel_to_nm_scaling"], float)
    assert scan.img_dict[filename]["pixel_to_nm_scaling"] == pixel_to_nm_scaling

    # Scale object holds conversion factors of image
    # Not all file format doesn't have it yet.
    if "scale" in scan.img_dict[filename]:
        scale = scan.img_dict[filename]["scale"]
        assert isinstance(scale.get_factor("nm", "px_to_nm_x"), float)
        assert scale.get_factor("nm", "px_to_nm_x") == pixel_to_nm_scaling
        assert isinstance(scale.get_factor("nm", "px_to_nm_y"), float)


@pytest.mark.parametrize(
    "x, y, log_msg",
    [
        (100, 100, "Image added to processing"),
        (9, 100, "Skipping, image too small"),
        (100, 9, "Skipping, image too small"),
    ],
)
def test_load_scan_get_data_check_image_size_and_add_to_dict(
    load_scan_spm: LoadScans, x: int, y: int, log_msg: str, caplog, tmp_path
) -> None:
    """Test errors are raised when images that are too small are passed."""
    load_scan_spm.filename = "minicircle"
    load_scan_spm.img_path = tmp_path
    load_scan_spm.image = np.ndarray((x, y))
    load_scan_spm._check_image_size_and_add_to_dict()
    assert log_msg in caplog.text


def test_save_pkl(summary_config: dict, tmp_path) -> None:
    """Test saving a pickle."""
    outfile = tmp_path / "test.pkl"
    save_pkl(outfile=outfile, to_pkl=summary_config)
    assert outfile.exists()


def test_load_pkl() -> None:
    """Test loading a pickle."""
    infile = RESOURCES / "test.pkl"
    small_dictionary = load_pkl(infile)
    assert isinstance(small_dictionary, dict)


@pytest.mark.parametrize(
    "image, pixel_to_nm_scaling, grain_mask_above, grain_mask_below",
    [
        (
            np.array([[1, 2, 3], [4, 5, 6], [7, 8, 9]]),
            3.14159265,
            None,
            np.array([[0, 0, 0], [0, 1, 1], [0, 1, 0]]),
        ),
        (np.array([[1, 2, 3], [4, 5, 6], [7, 8, 9]]), 3.14159265, np.array([[0, 0, 0], [0, 1, 1], [0, 1, 0]]), None),
        (
            np.array([[1, 2, 3], [4, 5, 6], [7, 8, 9]]),
            3.14159265,
            np.array([[0, 0, 0], [0, 1, 1], [0, 1, 0]]),
            np.array([[0, 1, 0], [1, 0, 0], [0, 0, 0]]),
        ),
    ],
)
def test_save_topostats_file(
    tmp_path: Path,
    image: np.ndarray,
    pixel_to_nm_scaling: float,
    grain_mask_above: np.ndarray,
    grain_mask_below: np.ndarray,
) -> None:
    """Test saving a .topostats file"""

    topostats_object = {
        "image_flattened": image,
        "pixel_to_nm_scaling": pixel_to_nm_scaling,
        "grain_masks": {"above": grain_mask_above, "below": grain_mask_below},
    }

    save_topostats_file(
        output_dir=tmp_path, filename="topostats_file_test.topostats", topostats_object=topostats_object
    )

    with h5py.File(f"{tmp_path}/topostats_file_test.topostats", "r") as f:
        hdf5_file_keys = list(f.keys())
        topostats_file_version_read = f["topostats_file_version"][()]
        image_read = f["image"][:]
        pixel_to_nm_scaling_read = f["pixel_to_nm_scaling"][()]
        if grain_mask_above is not None:
            grain_mask_above_read = f["grain_masks/above"][:]
        if grain_mask_below is not None:
            grain_mask_below_read = f["grain_masks/below"][:]

    assert hdf5_file_keys == ["grain_masks", "image", "pixel_to_nm_scaling", "topostats_file_version"]
    assert 0.1 == topostats_file_version_read
    np.testing.assert_array_equal(image, image_read)
    assert pixel_to_nm_scaling == pixel_to_nm_scaling_read
    if grain_mask_above is not None:
        np.testing.assert_array_equal(grain_mask_above, grain_mask_above_read)
    if grain_mask_below is not None:
        np.testing.assert_array_equal(grain_mask_below, grain_mask_below_read)<|MERGE_RESOLUTION|>--- conflicted
+++ resolved
@@ -370,11 +370,7 @@
     load_scan_gwy.img_path = load_scan_gwy.img_paths[1]
     load_scan_gwy.filename = load_scan_gwy.img_paths[1].stem
     image, px_to_nm_scaling = load_scan_gwy.load_gwy()
-<<<<<<< HEAD
     expected_sum = 1.9190233924574975e2 # calculated in Gwyddion + numpy 1.9.2
-=======
-    expected_sum = 1.9190233924574975e2  # calculated in Gwyddion + numpy 1.9.2
->>>>>>> 5b8a5cc4
     assert abs(image.sum() - expected_sum) < 1e-10
     assert isinstance(image, np.ndarray)
     assert image.shape == (170, 220)  # (height, width)
