"""Tests of IO."""

import argparse
import json
import logging
from datetime import datetime
from pathlib import Path

import h5py
import numpy as np
import pandas as pd
import pytest

from topostats import grains
from topostats.io import (
    LoadScans,
    convert_basename_to_relative_paths,
    dict_almost_equal,
    dict_to_hdf5,
    dict_to_json,
    find_files,
    get_date_time,
    get_out_path,
    get_relative_paths,
    hdf5_to_dict,
    load_array,
    load_pkl,
    merge_mappings,
    path_to_str,
    read_64d,
    read_char,
    read_gwy_component_dtype,
    read_null_terminated_string,
    read_u32i,
    read_yaml,
    save_array,
    save_folder_grainstats,
    save_pkl,
    save_topostats_file,
    write_config_with_comments,
    write_yaml,
)
from topostats.logs.logs import LOGGER_NAME

LOGGER = logging.getLogger(LOGGER_NAME)

BASE_DIR = Path.cwd()
RESOURCES = BASE_DIR / "tests" / "resources"


CONFIG = {
    "this": "is",
    "a": "test",
    "yaml": "file",
    "numbers": 123,
    "logical": True,
    "nested": {"something": "else"},
    "a_list": [1, 2, 3],
}

# pylint: disable=protected-access
# pylint: disable=too-many-arguments
# pylint: disable=too-many-lines
# pylint: disable=too-many-positional-arguments


@pytest.mark.parametrize(
    ("dict1", "dict2", "expected_merged_dict"),
    [
        pytest.param(
            {"a": 1, "b": 2},
            {"c": 3, "d": 4},
            {"a": 1, "b": 2, "c": 3, "d": 4},
            id="two dicts, no common keys",
        ),
        pytest.param(
            {"a": 1, "b": 2},
            {"b": 3, "c": 4},
            {"a": 1, "b": 3, "c": 4},
            id="two dicts, one common key, testing priority of second dict",
        ),
        # Nested dictionaries
        pytest.param(
            {"a": 1, "b": {"c": 2, "d": 3}},
            {"b": {"c": 4, "e": 5}},
            {"a": 1, "b": {"c": 4, "d": 3, "e": 5}},
            id="nested dictionaries, one common key in nested dict, testing priority of second dict",
        ),
    ],
)
def test_merge_mappings(dict1: dict, dict2: dict, expected_merged_dict: dict) -> None:
    """Test merging of mappings."""
    merged_dict = merge_mappings(dict1, dict2)
    assert merged_dict == expected_merged_dict


def test_get_date_time() -> None:
    """Test the fetching of a formatted date and time string."""
    assert datetime.strptime(get_date_time(), "%Y-%m-%d %H:%M:%S")


def test_read_yaml() -> None:
    """Test reading of YAML file."""
    sample_config = read_yaml(RESOURCES / "test.yaml")

    assert sample_config == CONFIG


@pytest.mark.parametrize(
    ("filename", "config", "expected_filename"),
    [
        ("test_config_with_comments.yaml", None, "test_config_with_comments.yaml"),
        ("test_config_with_comments", None, "test_config_with_comments.yaml"),
        (None, "default", "config.yaml"),
        (None, None, "config.yaml"),
        # Example of how to test `dna_config.yaml`
        # (None, "dna", "dna_config.yaml")
    ],
)
def test_write_config_with_comments(tmp_path: Path, filename: str, config: str, expected_filename: str) -> None:
    """Test writing of config file with comments.

    If and when specific configurations for different sample types are introduced then the parametrisation can be
    extended to allow these adding their names under "config" and introducing specific parameters that may differe
    between the configuration files.
    """
    # Setup argparse.Namespace with the tests parameters
    args = argparse.Namespace()
    args.filename = filename
    args.output_dir = tmp_path
    args.config = config
    args.simple = False

    # Write default config with comments to file
    write_config_with_comments(args)

    # Read the written config
    with Path.open(tmp_path / expected_filename, encoding="utf-8") as f:
        written_config = f.read()

    # Validate that the written config has comments in it
    assert "Config file generated" in written_config
    assert "For more information on configuration and how to use it" in written_config
    # Validate some of the parameters are present
    assert "loading:" in written_config
    assert "gaussian_mode: nearest" in written_config
    assert "style: topostats.mplstyle" in written_config
    assert "pixel_interpolation: null" in written_config


def test_write_config_with_comments_user_warning(tmp_path: Path) -> None:
    """Tests a user warning is raised if an attempt is made to request a configuration file type that does not exist."""
    args = argparse.Namespace()
    args.filename = "config.yaml"
    args.output_dir = tmp_path
    args.config = "nonsense"

    with pytest.raises(UserWarning):
        write_config_with_comments(args)


def test_write_yaml(tmp_path: Path) -> None:
    """Test writing of dictionary to YAML."""
    write_yaml(
        config=CONFIG,
        output_dir=tmp_path,
        config_file="test.yaml",
        header_message="This is a test YAML configuration file",
    )
    outfile = tmp_path / "test.yaml"
    assert outfile.is_file()


def test_path_to_str(tmp_path: Path) -> None:
    """Test that Path objects are converted to strings."""
    CONFIG_PATH = {
        "this": "is",
        "a": "test",
        "with": tmp_path,
        "and": {"nested": tmp_path / "nested"},
    }
    CONFIG_STR = path_to_str(CONFIG_PATH)

    assert isinstance(CONFIG_STR, dict)
    assert isinstance(CONFIG_STR["with"], str)
    assert CONFIG_STR["with"] == str(tmp_path)
    assert isinstance(CONFIG_STR["and"]["nested"], str)
    assert CONFIG_STR["and"]["nested"] == str(tmp_path / "nested")


def test_save_array(synthetic_scars_image: np.ndarray, tmp_path: Path) -> None:
    """Test saving Numpy arrays."""
    save_array(array=synthetic_scars_image, outpath=tmp_path, filename="test", array_type="synthetic")

    outfile = tmp_path / "test_synthetic.npy"
    assert outfile.is_file()


def test_load_array() -> None:
    """Test loading Numpy arrays."""
    target = load_array(RESOURCES / "test_scars_synthetic_scar_image.npy")
    expected = np.load(RESOURCES / "test_scars_synthetic_scar_image.npy")

    np.testing.assert_array_equal(target, expected)


@pytest.mark.parametrize(
    ("dict1", "dict2", "tolerance", "expected"),
    [
        pytest.param(
            {"a": "test", "b": np.array([1.0, 2.0, 3.0])},
            {"c": "test", "d": np.array([1.0, 2.0, 3.0])},
            0.00001,
            False,
            id="keys not equal",
        ),
        pytest.param(
            {"a": "test", "b": np.array([1.0, 2.0, 3.0])},
            {"a": "test", "b": np.array([1.0, 2.0, 3.0])},
            0.00001,
            True,
            id="string equal",
        ),
        pytest.param(
            {"a": "test", "b": np.array([1.0, 2.0, 3.0])},
            {"a": "WRONG", "b": np.array([1.0, 2.0, 3.0])},
            0.00001,
            False,
            id="string not equal",
        ),
        pytest.param(
            {
                "a": "test",
                "b": np.array([1.00001, 2.00002, 3.00005]),
                "c": {"d": np.array([1.00001, 2.00002, 3.00005])},
            },
            {"a": "test", "b": np.array([1.0, 2.0, 3.0]), "c": {"d": np.array([1.0, 2.0, 3.0])}},
            0.0001,
            True,
            id="generous tolerance",
        ),
        pytest.param(
            {
                "a": "test",
                "b": np.array([1.00001, 2.00002, 3.00005]),
                "c": {"d": np.array([1.00001, 2.00002, 3.00005])},
            },
            {"a": "test", "b": np.array([1.0, 2.0, 3.0]), "c": {"d": np.array([1.0, 2.0, 3.0])}},
            0.000001,
            False,
            id="strict tolerance",
        ),
        pytest.param(
            {
                "a": "test",
                "b": np.array([1.0, 2.0, 3.0]),
                "c": {"d": np.array([1.0, 2.0, 3.0])},
            },
            {"a": "test", "b": np.array([1.0, 2.0, 3.0]), "c": {"d": np.array([1.0, 2.0, 9.0])}},
            0.0001,
            False,
            id="nested dict not equal",
        ),
        pytest.param(
            {"a": 0.01},
            {"a": 0.02},
            0.1,
            True,
            id="float equal",
        ),
        pytest.param(
            {"a": 0.01},
            {"a": 0.02},
            0.001,
            False,
            id="float not equal",
        ),
        pytest.param(
            {"a": np.nan},
            {"a": np.nan},
            0.0001,
            True,
            id="nan equal",
        ),
    ],
)
def test_dict_almost_equal(dict1: dict, dict2: dict, tolerance: float, expected: bool) -> None:
    """Test that two dictionaries are almost equal."""
    assert dict_almost_equal(dict1, dict2, tolerance) == expected


@pytest.mark.parametrize("non_existant_file", [("does_not_exist.npy"), ("does_not_exist.np"), ("does_not_exist.csv")])
def test_load_array_file_not_found(non_existant_file: str) -> None:
    """Test exceptions when trying to load arrays that don't exist."""
    with pytest.raises(FileNotFoundError):
        assert load_array(non_existant_file)


def test_find_files() -> None:
    """Test finding images."""
    found_images = find_files(base_dir="tests/", file_ext=".spm")

    assert isinstance(found_images, list)
    assert len(found_images) == 1
    assert isinstance(found_images[0], Path)
    assert "minicircle.spm" in str(found_images[0])


@pytest.mark.parametrize(
    ("string_start_position", "expected_string"),
    [pytest.param(0, "test", id="utf8 string"), pytest.param(5, "µ ", id="ISO 8859-1 character")],
)
def test_read_null_terminated_string(string_start_position: int, expected_string: str) -> None:
    """Test reading a null terminated string from a binary file."""
    with Path.open(RESOURCES / "IO_binary_file.bin", "rb") as open_binary_file:  # pylint: disable=unspecified-encoding
        open_binary_file.seek(string_start_position)
        value = read_null_terminated_string(open_binary_file)
        assert isinstance(value, str)
        assert value == expected_string


def test_read_u32i() -> None:
    """Test reading an unsigned 32 bit integer from a binary file."""
    with Path.open(RESOURCES / "IO_binary_file.bin", "rb") as open_binary_file:  # pylint: disable=unspecified-encoding
        open_binary_file.seek(6)
        value = read_u32i(open_binary_file)
        assert isinstance(value, int)
        assert value == 32


def test_read_64d() -> None:
    """Test reading a 64-bit double from an open binary file."""
    with Path.open(RESOURCES / "IO_binary_file.bin", "rb") as open_binary_file:  # pylint: disable=unspecified-encoding
        open_binary_file.seek(10)
        value = read_64d(open_binary_file)
        assert isinstance(value, float)
        assert value == 3.141592653589793


def test_read_char() -> None:
    """Test reading a character from an open binary file."""
    with Path.open(RESOURCES / "IO_binary_file.bin", "rb") as open_binary_file:  # pylint: disable=unspecified-encoding
        open_binary_file.seek(18)
        value = read_char(open_binary_file)
        assert isinstance(value, str)
        assert value == "Z"


def test_read_gwy_component_dtype() -> None:
    """Test reading a data type of a `.gwy` file component from an open binary file."""
    with Path.open(RESOURCES / "IO_binary_file.bin", "rb") as open_binary_file:  # pylint: disable=unspecified-encoding
        open_binary_file.seek(19)
        value = read_gwy_component_dtype(open_binary_file)
        assert isinstance(value, str)
        assert value == "D"


@pytest.mark.parametrize(
    ("input_paths", "expected_paths"),
    [
        (
            [Path("a/b/c/d"), Path("a/b/e/f"), Path("a/b/g"), Path("a/b/h")],
            ["c/d", "e/f", "g", "h"],
        ),
        (["a/b/c/d", "a/b/e/f", "a/b/g", "a/b/h"], ["c/d", "e/f", "g", "h"]),
        (["g", "a/b/e/f", "a/b/g", "a/b/h"], ["g", "a/b/e/f", "a/b/g", "a/b/h"]),
        (["a/b/c/d"], ["a/b/c/d"]),
        (["a/b/c/d", "a/b/c/d"], ["a/b/c/d", "a/b/c/d"]),
    ],
)
def test_get_relative_paths(input_paths: list, expected_paths: list):
    """Test the get_paths_relative_to_deepest_common_path function."""
    relative_paths = get_relative_paths(input_paths)

    assert relative_paths == expected_paths


def test_convert_basename_to_relative_paths():
    """Test the convert_basename_to_relative_paths function."""
    input_df = {
        "Image": ["im1", "im2", "im3", "im4"],
        "threshold": ["above", "above", "above", "above"],
        "molecule_number": [0, 0, 0, 0],
        "basename": ["super/sub1", "super/sub2", "super/sub3", "super/sub3/sub4"],
        "area": [10, 20, 30, 40],
    }

    input_df = pd.DataFrame(input_df)

    result = convert_basename_to_relative_paths(input_df)

    expected = {
        "Image": ["im1", "im2", "im3", "im4"],
        "threshold": ["above", "above", "above", "above"],
        "molecule_number": [0, 0, 0, 0],
        "basename": ["sub1", "sub2", "sub3", "sub3/sub4"],
        "area": [10, 20, 30, 40],
    }

    expected = pd.DataFrame(expected)

    pd.testing.assert_frame_equal(expected, result)


@pytest.mark.parametrize(
    ("base_dir", "image_path", "output_dir", "expected"),
    [
        # Absolute path, nested under base_dir, with file suffix
        (
            Path("/some/random/path"),
            Path("/some/random/path/images/test.spm"),
            Path("output/here"),
            Path("output/here/images/test/"),
        ),
        # Absolute path, nested under base_dir, with file suffix and multiple periods
        (
            Path("/some/random/path"),
            Path("/some/random/path/images/to.at.spm"),
            Path("output/here"),
            Path("output/here/images/to.at/"),
        ),
        # Absolute path, nested under base_dir, with file suffix
        (
            Path("/some/random/path"),
            Path("/some/random/path/images/today/test.spm"),
            Path("output/here"),
            Path("output/here/images/today/test/"),
        ),
        # Relative path, nested under base_dir, with file_suffix
        (
            Path("/some/random/path"),
            Path("images/test.spm"),
            Path("output/here"),
            Path("output/here/images/test"),
        ),
        # Relative path, nested (two deep) under base_dir, with file_suffix
        (
            Path("/some/random/path"),
            Path("images/today/test.spm"),
            Path("output/here"),
            Path("output/here/images/today/test"),
        ),
        # Relative path, nested under base_dir, no file suffix
        (
            Path("/some/random/path"),
            Path("images/"),
            Path("output/here"),
            Path("output/here/images/"),
        ),
        # Absolute path, nested under base_dir, output not nested under base_dir, with file_suffix
        (
            Path("/some/random/path"),
            Path("/some/random/path/images/test.spm"),
            Path("/different/absolute/path"),
            Path("/different/absolute/path/images/test"),
        ),
        # Absolute path, nested under base_dir, output not nested under base_dir, no file file_suffix
        (
            Path("/some/random/path"),
            Path("/some/random/path/images/"),
            Path("/different/absolute/path"),
            Path("/different/absolute/path/images/"),
        ),
        # Relative path, nested under base_dir, output not nested under base_dir, with file_suffix
        (
            Path("/some/random/path"),
            Path("images/test.spm"),
            Path("/an/absolute/path"),
            Path("/an/absolute/path/images/test"),
        ),
    ],
)
def test_get_out_path(image_path: Path, base_dir: Path, output_dir: Path, expected: Path) -> None:
    """Test output directories."""
    out_path = get_out_path(image_path, base_dir, output_dir)
    assert isinstance(out_path, Path)
    assert out_path == expected


def test_get_out_path_attributeerror() -> None:
    """Test get_out_path() raises AttribteError when passed a string instead of a Path() for image_path."""
    with pytest.raises(AttributeError):
        get_out_path(
            image_path="images/test.spm",
            base_dir=Path("/some/random/path"),
            output_dir=Path("output/here"),
        )


def test_save_folder_grainstats(tmp_path: Path) -> None:
    """Test a folder-wide grainstats file is made."""
    test_df = pd.DataFrame({"dummy1": [1, 2, 3], "dummy2": ["a", "b", "c"]})
    input_path = tmp_path / "minicircle"
    test_df["basename"] = input_path
    out_path = tmp_path / "subfolder"
    Path.mkdir(out_path, parents=True)
    save_folder_grainstats(out_path, input_path, test_df, "grainstats")
    assert Path(out_path / "processed" / "folder_grainstats.csv").exists()


def test_load_scan_spm(load_scan_spm: LoadScans) -> None:
    """Test loading of Bruker .spm file."""
    load_scan_spm.img_path = load_scan_spm.img_paths[0]
    load_scan_spm.filename = load_scan_spm.img_paths[0].stem
    image, px_to_nm_scaling = load_scan_spm.load_spm()
    assert isinstance(image, np.ndarray)
    assert image.shape == (1024, 1024)
    assert image.sum() == 30695369.188316286
    assert isinstance(px_to_nm_scaling, float)
    assert px_to_nm_scaling == 0.4940029296875


def test_load_scan_ibw(load_scan_ibw: LoadScans) -> None:
    """Test loading of Igor binarywave .ibw file."""
    load_scan_ibw.img_path = load_scan_ibw.img_paths[0]
    load_scan_ibw.filename = load_scan_ibw.img_paths[0].stem
    image, px_to_nm_scaling = load_scan_ibw.load_ibw()
    assert isinstance(image, np.ndarray)
    assert image.shape == (512, 512)
    assert image.sum() == -218091520.0
    assert isinstance(px_to_nm_scaling, float)
    assert px_to_nm_scaling == 1.5625


def test_load_scan_jpk(load_scan_jpk: LoadScans) -> None:
    """Test loading of JPK Instruments .jpk file."""
    load_scan_jpk.img_path = load_scan_jpk.img_paths[0]
    load_scan_jpk.filename = load_scan_jpk.img_paths[0].stem
    image, px_to_nm_scaling = load_scan_jpk.load_jpk()
    assert isinstance(image, np.ndarray)
    assert image.shape == (256, 256)
    assert image.sum() == 219242202.8256843
    assert isinstance(px_to_nm_scaling, float)
    assert px_to_nm_scaling == 1.2770176335964876


def test_load_scan_gwy(load_scan_gwy: LoadScans) -> None:
    """Test loading of a .gwy file."""
    load_scan_gwy.img_path = load_scan_gwy.img_paths[0]
    load_scan_gwy.filename = load_scan_gwy.img_paths[0].stem
    image, px_to_nm_scaling = load_scan_gwy.load_gwy()
    assert isinstance(image, np.ndarray)
    assert image.shape == (512, 512)
    assert image.sum() == 33836850.232917726
    assert isinstance(px_to_nm_scaling, float)
    assert px_to_nm_scaling == 0.8468632812499975


@pytest.mark.parametrize(
    ("non_existent_file", "channel"),
    [
        pytest.param("file_does_not_exist.asd", "TP", id="non-existent .asd"),
        pytest.param("file_does_not_exist.gwy", "ZSensor", id="non-existent .gwy"),
        pytest.param(
            "file_does_not_exist.ibw",
            "HeightTracee",
            id="non-existent .ibw",
            marks=pytest.mark.skip(
                reason="UnboundLocalError from AFMReader.ibw.ibw_load() if file does not exist means image is None"
                " and can not be returned."
            ),
        ),
        pytest.param("file_does_not_exist.jpk", "height_trace", id="non-existent .jpk"),
        pytest.param("file_does_not_exist.spm", "Height", id="non-existent .spm"),
        pytest.param("file_does_not_exist.topostats", "dummy_channel", id="non-existent .topostats"),
    ],
)
def test_get_data_file_not_found(non_existent_file: str, channel: str) -> None:
    """Test file not found exceptions are raised by .load_*() methods called by get_data()."""
    load_scan = LoadScans([Path(non_existent_file)], channel=channel)
    with pytest.raises(FileNotFoundError):
        load_scan.get_data()


def test_load_scan_asd(load_scan_asd: LoadScans) -> None:
    """Test loading of a .asd file."""
    load_scan_asd.img_path = load_scan_asd.img_paths[0]
    load_scan_asd.filename = load_scan_asd.img_paths[0].stem
    frames, px_to_nm_scaling = load_scan_asd.load_asd()
    assert isinstance(frames, np.ndarray)
    assert frames.shape == (197, 200, 200)
    assert frames.sum() == -1368044348.3393068
    assert isinstance(px_to_nm_scaling, float)
    assert px_to_nm_scaling == 2.0


def test_load_scan_topostats_all(load_scan_topostats: LoadScans) -> None:
    """Test loading all data from a .topostats file."""
    load_scan_topostats.img_path = load_scan_topostats.img_paths[0]
    load_scan_topostats.filename = load_scan_topostats.img_paths[0].stem
    data = load_scan_topostats.load_topostats(extract="all")
    above_grain_mask = data["grain_masks"]["above"]
    grain_trace_data = data["grain_trace_data"]
    assert isinstance(data["image"], np.ndarray)
    assert data["image"].shape == (1024, 1024)
    assert data["image"].sum() == 184140.8593819073
    assert isinstance(data["pixel_to_nm_scaling"], float)
    assert data["pixel_to_nm_scaling"] == 0.4940029296875
    # Check that the grain mask is loaded correctly
    assert isinstance(above_grain_mask, np.ndarray)
    assert above_grain_mask.sum() == 633746
    assert isinstance(grain_trace_data, dict)
    assert grain_trace_data.keys() == {"above"}


@pytest.mark.parametrize(
    ("extract", "array_sum"),
    [
        pytest.param("raw", 30695369.188316286, id="loading raw data"),
        pytest.param("filter", 30695369.188316286, id="loading raw data of refiltering"),
    ],
)
def test_load_scan_topostats_components_raw(load_scan_topostats: LoadScans, extract: str, array_sum: float) -> None:
    """Test loading different components from a .topostats file."""
    load_scan_topostats.img_path = load_scan_topostats.img_paths[0]
    load_scan_topostats.filename = load_scan_topostats.img_paths[0].stem
    image, px_to_nm_scaling = load_scan_topostats.load_topostats(extract)
    assert isinstance(image, np.ndarray)
    assert image.shape == (1024, 1024)
    assert image.sum() == array_sum
    assert isinstance(px_to_nm_scaling, float)
    assert px_to_nm_scaling == 0.4940029296875


@pytest.mark.parametrize(
    ("extract", "array_sum"),
    [
        pytest.param("grains", 184140.8593819073, id="loading filtered data for grains"),
        pytest.param("grainstats", 184140.8593819073, id="loading filtered data for grainstats"),
    ],
)
def test_load_scan_topostats_components_flattened(
    load_scan_topostats: LoadScans, extract: str, array_sum: float
) -> None:
    """Test loading different components from a .topostats file."""
    load_scan_topostats.img_path = load_scan_topostats.img_paths[0]
    load_scan_topostats.filename = load_scan_topostats.img_paths[0].stem
    data = load_scan_topostats.load_topostats(extract)
    assert isinstance(data["image"], np.ndarray)
    assert data["image"].shape == (1024, 1024)
    assert data["image"].sum() == array_sum
    assert isinstance(data["pixel_to_nm_scaling"], float)
    assert data["pixel_to_nm_scaling"] == 0.4940029296875


@pytest.mark.parametrize(
    ("load_scan_object", "length", "image_shape", "image_sum", "filename", "pixel_to_nm_scaling"),
    [
        pytest.param("load_scan_spm", 1, (1024, 1024), 30695369.188316286, "minicircle", 0.4940029296875, id="spm"),
        pytest.param("load_scan_ibw", 1, (512, 512), -218091520.0, "minicircle2", 1.5625, id="ibw"),
        pytest.param("load_scan_jpk", 1, (256, 256), 219242202.8256843, "file", 1.2770176335964876, id="jpk"),
        pytest.param("load_scan_gwy", 1, (512, 512), 33836850.232917726, "file", 0.8468632812499975, id="gwy"),
        pytest.param(
            "load_scan_topostats",
            1,
            (1024, 1024),
            30695369.188316286,
            "file",
            0.4940029296875,
            id="topostats",
        ),
        pytest.param("load_scan_asd", 197, (200, 200), -12843725.967220962, "file_122", 2.0, id="asd"),
    ],
)
def test_load_scan_get_data(
    load_scan_object: LoadScans,
    length: int,
    image_shape: tuple,
    image_sum: float,
    filename: str,
    pixel_to_nm_scaling: float,
    request,
) -> None:
    """Test the LoadScan.get_data() method."""
    scan = request.getfixturevalue(load_scan_object)
    scan.get_data()
    assert len(scan.img_dict) == length
    assert isinstance(scan.img_dict[filename]["image_original"], np.ndarray)
    assert scan.img_dict[filename]["image_original"].shape == image_shape
    assert scan.img_dict[filename]["image_original"].sum() == image_sum
    assert isinstance(scan.img_dict[filename]["img_path"], Path)
    assert scan.img_dict[filename]["img_path"] == RESOURCES / filename
    assert isinstance(scan.img_dict[filename]["pixel_to_nm_scaling"], float)
    assert scan.img_dict[filename]["pixel_to_nm_scaling"] == pixel_to_nm_scaling


@pytest.mark.parametrize(
    ("x", "y", "log_msg"),
    [
        (100, 100, "Image added to processing"),
        (9, 100, "Skipping, image too small"),
        (100, 9, "Skipping, image too small"),
    ],
)
def test_load_scan_get_data_check_image_size_and_add_to_dict(
    load_scan_spm: LoadScans, x: int, y: int, log_msg: str, caplog, tmp_path
) -> None:
    """Test errors are raised when images that are too small are passed."""
    caplog.set_level(logging.DEBUG, LOGGER_NAME)
    load_scan_spm.filename = "minicircle"
    load_scan_spm.img_path = tmp_path
    load_scan_spm.image = np.ndarray((x, y))
    load_scan_spm._check_image_size_and_add_to_dict(image=load_scan_spm.image, filename=load_scan_spm.filename)
    assert log_msg in caplog.text


def test_save_pkl(summary_config: dict, tmp_path) -> None:
    """Test saving a pickle."""
    outfile = tmp_path / "test.pkl"
    save_pkl(outfile=outfile, to_pkl=summary_config)
    assert outfile.exists()


def test_load_pkl() -> None:
    """Test loading a pickle."""
    infile = RESOURCES / "test.pkl"
    small_dictionary = load_pkl(infile)
    assert isinstance(small_dictionary, dict)


def test_dict_to_hdf5_all_together_group_path_default(tmp_path: Path) -> None:
    """Test saving a nested dictionary with arrays to HDF5 format with group path as default."""
    to_save = {
        "a": 1,
        "b": np.array([[1, 2, 3], [4, 5, 6], [7, 8, 9]]),
        "c": "test",
        "d": {"e": 1, "f": np.array([[1, 2, 3], [4, 5, 6], [7, 8, 9]]), "g": "test"},
        "h": [[1, 2, 3], [4, 5, 6], [7, 8, 9]],
    }

    expected = {
        "a": 1,
        "b": np.array([[1, 2, 3], [4, 5, 6], [7, 8, 9]]),
        "c": "test",
        "d": {"e": 1, "f": np.array([[1, 2, 3], [4, 5, 6], [7, 8, 9]]), "g": "test"},
        "h": np.array([[1, 2, 3], [4, 5, 6], [7, 8, 9]]),
    }

    group_path = "/"

    with h5py.File(tmp_path / "hdf5_file_nested_with_arrays_group_path_standard.hdf5", "w") as f:
        dict_to_hdf5(open_hdf5_file=f, group_path=group_path, dictionary=to_save)

    # Load it back in and check if the dictionary is the same
    with h5py.File(tmp_path / "hdf5_file_nested_with_arrays_group_path_standard.hdf5", "r") as f:
        # Check keys are the same
        assert list(f.keys()) == list(expected.keys())
        assert f["a"][()] == expected["a"]
        np.testing.assert_array_equal(f["b"][()], expected["b"])
        # pylint thinks that f["c"] is a group but it is a bytes object that can be decoded
        # pylint: disable=no-member
        assert f["c"][()].decode("utf-8") == expected["c"]
        assert f["d"]["e"][()] == expected["d"]["e"]
        np.testing.assert_array_equal(f["d"]["f"][()], expected["d"]["f"])
        assert f["d"]["g"][()].decode("utf-8") == expected["d"]["g"]
        np.testing.assert_array_equal(f["h"][()], expected["h"])


def test_dict_to_hdf5_all_together_group_path_non_standard(tmp_path: Path) -> None:
    """Test saving a nested dictionary with arrays to HDF5 format with a non-standard group path."""
    to_save = {
        "a": 1,
        "b": np.array([[1, 2, 3], [4, 5, 6], [7, 8, 9]]),
        "c": "test",
        "d": {"e": 1, "f": np.array([[1, 2, 3], [4, 5, 6], [7, 8, 9]]), "g": "test"},
        "h": [[1, 2, 3], [4, 5, 6], [7, 8, 9]],
    }

    expected = {
        "d": {
            "a": 1,
            "b": np.array([[1, 2, 3], [4, 5, 6], [7, 8, 9]]),
            "c": "test",
            "d": {"e": 1, "f": np.array([[1, 2, 3], [4, 5, 6], [7, 8, 9]]), "g": "test"},
            "h": np.array([[1, 2, 3], [4, 5, 6], [7, 8, 9]]),
        }
    }

    group_path = "/d/"

    with h5py.File(tmp_path / "hdf5_file_all_together_group_path_nonstandard.hdf5", "w") as f:
        dict_to_hdf5(open_hdf5_file=f, group_path=group_path, dictionary=to_save)

    # Load it back in and check if the dictionary is the same
    with h5py.File(tmp_path / "hdf5_file_all_together_group_path_nonstandard.hdf5", "r") as f:
        # Check keys are the same
        assert list(f.keys()) == list(expected.keys())
        assert f["d"]["a"][()] == expected["d"]["a"]
        np.testing.assert_array_equal(f["d"]["b"][()], expected["d"]["b"])
        # pylint thinks that f["c"] is a group but it is a bytes object that can be decoded
        # pylint: disable=no-member
        assert f["d"]["c"][()].decode("utf-8") == expected["d"]["c"]
        assert f["d"]["d"]["e"][()] == expected["d"]["d"]["e"]
        np.testing.assert_array_equal(f["d"]["d"]["f"][()], expected["d"]["d"]["f"])
        assert f["d"]["d"]["g"][()].decode("utf-8") == expected["d"]["d"]["g"]
        np.testing.assert_array_equal(f["d"]["h"][()], expected["d"]["h"])


def test_dict_to_hdf5_int(tmp_path: Path) -> None:
    """Test saving a dictionary with an integer to HDF5 format."""
    to_save = {"a": 1, "b": 2}
    expected = {"a": 1, "b": 2}
    group_path = "/"

    with h5py.File(tmp_path / "hdf5_file_int.hdf5", "w") as f:
        dict_to_hdf5(open_hdf5_file=f, group_path=group_path, dictionary=to_save)

    # Load it back in and check if the dictionary is the same
    with h5py.File(tmp_path / "hdf5_file_int.hdf5", "r") as f:
        # Check keys are the same
        assert list(f.keys()) == list(expected.keys())
        assert f["a"][()] == expected["a"]
        assert f["b"][()] == expected["b"]


def test_dict_to_hdf5_float(tmp_path: Path) -> None:
    """Test saving a dictionary with a float to HDF5 format."""
    to_save = {"a": 0.01, "b": 0.02}
    expected = {"a": 0.01, "b": 0.02}
    group_path = "/"

    with h5py.File(tmp_path / "hdf5_file_float.hdf5", "w") as f:
        dict_to_hdf5(open_hdf5_file=f, group_path=group_path, dictionary=to_save)

    # Load it back in and check if the dictionary is the same
    with h5py.File(tmp_path / "hdf5_file_float.hdf5", "r") as f:
        # Check keys are the same
        assert list(f.keys()) == list(expected.keys())
        assert f["a"][()] == expected["a"]
        assert f["b"][()] == expected["b"]


def test_dict_to_hdf5_str(tmp_path: Path) -> None:
    """Test saving a dictionary with a string to HDF5 format."""
    to_save = {"a": "test", "b": "test2"}
    expected = {"a": "test", "b": "test2"}
    group_path = "/"

    with h5py.File(tmp_path / "hdf5_file_str.hdf5", "w") as f:
        dict_to_hdf5(open_hdf5_file=f, group_path=group_path, dictionary=to_save)

    # Load it back in and check if the dictionary is the same
    with h5py.File(tmp_path / "hdf5_file_str.hdf5", "r") as f:
        # Check keys are the same
        assert list(f.keys()) == list(expected.keys())
        # pylint thinks that f["a"] is a group but it is a bytes object that can be decoded
        # pylint: disable=no-member
        assert f["a"][()].decode("utf-8") == expected["a"]
        # pylint thinks that f["b"] is a group but it is a bytes object that can be decoded
        # pylint: disable=no-member
        assert f["b"][()].decode("utf-8") == expected["b"]


def test_dict_to_hdf5_nested_lists(tmp_path: Path) -> None:
    """Test saving a nested dictionary with lists to HDF5 format."""
    to_save = {
        "list": [1, 2, 3],
        "2d list": [[1, 2, 3], [4, 5, 6], [7, 8, 9]],
    }

    expected = {
        "list": np.array([1, 2, 3]),
        "2d list": np.array([[1, 2, 3], [4, 5, 6], [7, 8, 9]]),
    }

    group_path = "/"

    with h5py.File(tmp_path / "hdf5_file_nested_lists.hdf5", "w") as f:
        dict_to_hdf5(open_hdf5_file=f, group_path=group_path, dictionary=to_save)

    # Load it back in and check if the dictionary is the same
    with h5py.File(tmp_path / "hdf5_file_nested_lists.hdf5", "r") as f:
        # Check keys are the same
        assert sorted(f.keys()) == sorted(expected.keys())
        np.testing.assert_array_equal(f["list"][()], expected["list"])
        np.testing.assert_array_equal(f["2d list"][()], expected["2d list"])


def test_dict_to_hdf5_nested_dict(tmp_path: Path) -> None:
    """Test saving a nested dictionary to HDF5 format."""
    to_save = {
        "a": 1,
        "b": 2,
        "c": {"d": 3, "e": 4},
    }

    expected = {
        "a": 1,
        "b": 2,
        "c": {
            "d": 3,
            "e": 4,
        },
    }

    group_path = "/"

    with h5py.File(tmp_path / "hdf5_file_nested_dict.hdf5", "w") as f:
        dict_to_hdf5(open_hdf5_file=f, group_path=group_path, dictionary=to_save)

    # Load it back in and check if the dictionary is the same
    with h5py.File(tmp_path / "hdf5_file_nested_dict.hdf5", "r") as f:
        # Check keys are the same
        assert sorted(f.keys()) == sorted(expected.keys())
        assert f["a"][()] == expected["a"]
        assert f["b"][()] == expected["b"]
        assert sorted(f["c"].keys()) == sorted(expected["c"].keys())
        assert f["c"]["d"][()] == expected["c"]["d"]
        assert f["c"]["e"][()] == expected["c"]["e"]


def test_dict_to_hdf5_nested_dict_group_path(tmp_path: Path) -> None:
    """Test saving a nested dictionary to HDF5 format with a non-standard group path."""
    to_save = {
        "a": 1,
        "b": 2,
        "c": {"d": 3, "e": 4},
    }

    expected = {
        "nested": {
            "a": 1,
            "b": 2,
            "c": {
                "d": 3,
                "e": 4,
            },
        }
    }

    group_path = "/nested/"

    with h5py.File(tmp_path / "hdf5_file_nested_dict_group_path.hdf5", "w") as f:
        dict_to_hdf5(open_hdf5_file=f, group_path=group_path, dictionary=to_save)

    # Load it back in and check if the dictionary is the same
    with h5py.File(tmp_path / "hdf5_file_nested_dict_group_path.hdf5", "r") as f:
        # Check keys are the same
        assert sorted(f.keys()) == sorted(expected.keys())
        assert f["nested"]["a"][()] == expected["nested"]["a"]
        assert f["nested"]["b"][()] == expected["nested"]["b"]
        assert sorted(f["nested"]["c"].keys()) == sorted(expected["nested"]["c"].keys())
        assert f["nested"]["c"]["d"][()] == expected["nested"]["c"]["d"]
        assert f["nested"]["c"]["e"][()] == expected["nested"]["c"]["e"]


def test_dict_to_hdf5_list(tmp_path: Path) -> None:
    """Test saving a dictionary with a list to HDF5 format."""
    to_save = {"list": [1, 2, 3]}
    expected = {"list": np.array([1, 2, 3])}
    group_path = "/"

    with h5py.File(tmp_path / "hdf5_file_list.hdf5", "w") as f:
        dict_to_hdf5(open_hdf5_file=f, group_path=group_path, dictionary=to_save)

    # Load it back in and check if the dictionary is the same
    with h5py.File(tmp_path / "hdf5_file_list.hdf5", "r") as f:
        # Check keys are the same
        assert sorted(f.keys()) == sorted(expected.keys())
        np.testing.assert_array_equal(f["list"][()], expected["list"])


def test_dict_to_hdf5_graincrop(dummy_graincrops_dict: grains.GrainCrop, tmp_path: Path) -> None:
    """Test loading a GrainGrop object and writing to HDF5 file."""
    # Make a dictionary from dummy_graincrop
    expected = {
        "0": {
            "image": dummy_graincrops_dict[0].image,
            "mask": dummy_graincrops_dict[0].mask,
            "padding": dummy_graincrops_dict[0].padding,
            "bbox": dummy_graincrops_dict[0].bbox,
            "pixel_to_nm_scaling": dummy_graincrops_dict[0].pixel_to_nm_scaling,
            "filename": dummy_graincrops_dict[0].filename,
        }
    }
    with h5py.File(tmp_path / "hdf5_grain_crop.hdf5", "w") as f:
        dict_to_hdf5(open_hdf5_file=f, group_path="/", dictionary=dummy_graincrops_dict)
    # Load it back in and check if the dictionary is the same
    with h5py.File(tmp_path / "hdf5_grain_crop.hdf5", "r") as f:
        # Check keys are the same
        assert sorted(f.keys()) == sorted(expected.keys())
        np.testing.assert_array_equal(f["0"]["image"], expected["0"]["image"])
        np.testing.assert_array_equal(f["0"]["mask"], expected["0"]["mask"])
        assert f["0"]["padding"], expected["0"]["padding"]
        assert f["0"]["bbox"], expected["0"]["bbox"]
        assert f["0"]["pixel_to_nm_scaling"], expected["0"]["pixel_to_nm_scaling"]
        assert f["0"]["filename"], expected["0"]["filename"]


def test_dict_to_hdf5_graincropsdirection(
    dummy_graincropsdirection: grains.GrainCropsDirection, dummy_graincrop: grains.GrainCrop, tmp_path: Path
) -> None:
<<<<<<< HEAD
    """Test loading a GrainGropsDirection object and writing to HDF5 file."""
=======
    """Test loading a GrainGropsDirection object and writing to file."""
>>>>>>> 2884ba36
    expected = {
        "above": {
            "crops": dummy_graincropsdirection.crops,
            "full_mask_tensor": dummy_graincropsdirection.full_mask_tensor,
        }
    }
    grain_crop = dummy_graincrop.grain_crop_to_dict()
    with h5py.File(tmp_path / "hdf5_grain_crop.hdf5", "w") as f:
        dict_to_hdf5(open_hdf5_file=f, group_path="/", dictionary={"above": dummy_graincropsdirection})
    # Load it back in and check if the dictionary is the same
    with h5py.File(tmp_path / "hdf5_grain_crop.hdf5", "r") as f:
        # Check keys are the same
        assert sorted(f.keys()) == sorted(expected.keys())
        # Check grains data are identical
        np.testing.assert_array_equal(f["above"]["crops"]["0"]["image"][()], grain_crop["image"])
        np.testing.assert_array_equal(f["above"]["crops"]["0"]["mask"][()], grain_crop["mask"])
        np.testing.assert_array_equal(f["above"]["crops"]["0"]["bbox"][()], grain_crop["bbox"])
        assert f["above"]["crops"]["0"]["pixel_to_nm_scaling"][()] == grain_crop["pixel_to_nm_scaling"]
        assert f["above"]["crops"]["0"]["padding"][()] == grain_crop["padding"]
        assert f["above"]["crops"]["0"]["filename"][()].decode("utf-8") == grain_crop["filename"]
<<<<<<< HEAD
        np.testing.assert_array_equal(f["above"]["full_mask_tensor"][()], expected["above"]["full_mask_tensor"])


def test_dict_to_hdf5_imagegraincrops(
    dummy_graincropsdirection: grains.GrainCropsDirection, dummy_graincrop: grains.GrainCrop, tmp_path: Path
) -> None:
    """Test loading a ImageGrainGrops object and writing to HDF5 file."""
    image_grain_crops = grains.ImageGrainCrops(above=dummy_graincropsdirection, below=dummy_graincropsdirection)
    expected = {
        "test": {
            "above": {
                "crops": dummy_graincropsdirection.crops,
                "full_mask_tensor": dummy_graincropsdirection.full_mask_tensor,
            },
            "below": {
                "crops": dummy_graincropsdirection.crops,
                "full_mask_tensor": dummy_graincropsdirection.full_mask_tensor,
            },
        }
    }
    grain_crop = dummy_graincrop.grain_crop_to_dict()
    with h5py.File(tmp_path / "hdf5_grain_crop.hdf5", "w") as f:
        dict_to_hdf5(open_hdf5_file=f, group_path="/", dictionary={"test": image_grain_crops})
    # Load it back in and check if the dictionary is the same
    with h5py.File(tmp_path / "hdf5_grain_crop.hdf5", "r") as f:
        # Check keys are the same
        assert sorted(f.keys()) == sorted(expected.keys())
        assert sorted(f["test"].keys()) == sorted(expected["test"].keys())
        # Check grains data are identical
        np.testing.assert_array_equal(f["test"]["above"]["crops"]["0"]["image"][()], grain_crop["image"])
        np.testing.assert_array_equal(f["test"]["above"]["crops"]["0"]["mask"][()], grain_crop["mask"])
        np.testing.assert_array_equal(f["test"]["above"]["crops"]["0"]["bbox"][()], grain_crop["bbox"])
        assert f["test"]["above"]["crops"]["0"]["pixel_to_nm_scaling"][()] == grain_crop["pixel_to_nm_scaling"]
        assert f["test"]["above"]["crops"]["0"]["padding"][()] == grain_crop["padding"]
        assert f["test"]["above"]["crops"]["0"]["filename"][()].decode("utf-8") == grain_crop["filename"]
        np.testing.assert_array_equal(
            f["test"]["above"]["full_mask_tensor"][()], image_grain_crops.above.full_mask_tensor
        )
        np.testing.assert_array_equal(
            f["test"]["below"]["full_mask_tensor"][()], image_grain_crops.below.full_mask_tensor
        )
=======


# def test_dict_to_hdf5_imagegraincrops(tmp_path: Path) -> None:
#     """Test loading a ImageGrainGrops object and writing to file."""
#     image_grain_crops = grains.ImageGrainCrops()
>>>>>>> 2884ba36


def test_hdf5_to_dict_all_together_group_path_default(tmp_path: Path) -> None:
    """Test loading a nested dictionary with arrays from HDF5 format with group path as default."""
    to_save = {
        "a": 1,
        "b": np.array([[1, 2, 3], [4, 5, 6], [7, 8, 9]]),
        "c": "test",
        "d": {"e": 1, "f": np.array([[1, 2, 3], [4, 5, 6], [7, 8, 9]]), "g": "test"},
    }

    group_path = "/"

    # Manually save the dictionary to HDF5 format
    with h5py.File(tmp_path / "hdf5_file_nested_with_arrays_group_path_standard.hdf5", "w") as f:
        # Write the datasets and groups to the file without using the dict_to_hdf5 function
        f.create_dataset("a", data=to_save["a"])
        f.create_dataset("b", data=to_save["b"])
        f.create_dataset("c", data=to_save["c"])
        d = f.create_group("d")
        d.create_dataset("e", data=to_save["d"]["e"])
        d.create_dataset("f", data=to_save["d"]["f"])
        d.create_dataset("g", data=to_save["d"]["g"])

    # Load it back in and check if the dictionary is the same
    with h5py.File(tmp_path / "hdf5_file_nested_with_arrays_group_path_standard.hdf5", "r") as f:
        result = hdf5_to_dict(open_hdf5_file=f, group_path=group_path)

    np.testing.assert_equal(result, to_save)


def test_hdf5_to_dict_all_together_group_path_non_standard(tmp_path: Path) -> None:
    """Test loading a nested dictionary with arrays from HDF5 format with a non-standard group path."""
    to_save = {
        "a": 1,
        "b": np.array([[1, 2, 3], [4, 5, 6], [7, 8, 9]]),
        "c": "test",
        "d": {"e": 1, "f": np.array([[1, 2, 3], [4, 5, 6], [7, 8, 9]]), "g": "test"},
    }

    group_path = "/d/"

    expected = {
        "e": 1,
        "f": np.array([[1, 2, 3], [4, 5, 6], [7, 8, 9]]),
        "g": "test",
    }

    # Manually save the dictionary to HDF5 format
    with h5py.File(tmp_path / "hdf5_file_all_together_group_path_nonstandard.hdf5", "w") as f:
        # Write the datasets and groups to the file without using the dict_to_hdf5 function
        f.create_dataset("a", data=to_save["a"])
        f.create_dataset("b", data=to_save["b"])
        f.create_dataset("c", data=to_save["c"])
        d = f.create_group("d")
        d.create_dataset("e", data=to_save["d"]["e"])
        d.create_dataset("f", data=to_save["d"]["f"])
        d.create_dataset("g", data=to_save["d"]["g"])

    # Load it back in and check if the dictionary is the same
    with h5py.File(tmp_path / "hdf5_file_all_together_group_path_nonstandard.hdf5", "r") as f:
        result = hdf5_to_dict(open_hdf5_file=f, group_path=group_path)

    np.testing.assert_equal(result, expected)


def test_hdf5_to_dict_int(tmp_path: Path) -> None:
    """Test loading a dictionary with an integer from HDF5 format."""
    to_save = {"a": 1, "b": 2}

    group_path = "/"

    # Manually save the dictionary to HDF5 format
    with h5py.File(tmp_path / "hdf5_file_int.hdf5", "w") as f:
        # Write the datasets and groups to the file without using the dict_to_hdf5 function
        f.create_dataset("a", data=to_save["a"])
        f.create_dataset("b", data=to_save["b"])

    # Load it back in and check if the dictionary is the same
    with h5py.File(tmp_path / "hdf5_file_int.hdf5", "r") as f:
        result = hdf5_to_dict(open_hdf5_file=f, group_path=group_path)

    np.testing.assert_equal(result, to_save)


def test_hdf5_to_dict_float(tmp_path: Path) -> None:
    """Test loading a dictionary with a float from HDF5 format."""
    to_save = {"a": 0.01, "b": 0.02}

    group_path = "/"

    # Manually save the dictionary to HDF5 format
    with h5py.File(tmp_path / "hdf5_file_float.hdf5", "w") as f:
        # Write the datasets and groups to the file without using the dict_to_hdf5 function
        f.create_dataset("a", data=to_save["a"])
        f.create_dataset("b", data=to_save["b"])

    # Load it back in and check if the dictionary is the same
    with h5py.File(tmp_path / "hdf5_file_float.hdf5", "r") as f:
        result = hdf5_to_dict(open_hdf5_file=f, group_path=group_path)

    np.testing.assert_equal(result, to_save)


def test_hdf5_to_dict_str(tmp_path: Path) -> None:
    """Test loading a dictionary with a string from HDF5 format."""
    to_save = {"a": "test", "b": "test2"}

    group_path = "/"

    # Manually save the dictionary to HDF5 format
    with h5py.File(tmp_path / "hdf5_file_str.hdf5", "w") as f:
        # Write the datasets and groups to the file without using the dict_to_hdf5 function
        f.create_dataset("a", data=to_save["a"])
        f.create_dataset("b", data=to_save["b"])

    # Load it back in and check if the dictionary is the same
    with h5py.File(tmp_path / "hdf5_file_str.hdf5", "r") as f:
        result = hdf5_to_dict(open_hdf5_file=f, group_path=group_path)

    np.testing.assert_equal(result, to_save)


def test_hdf5_to_dict_dict_nested_dict(tmp_path: Path) -> None:
    """Test loading a nested dictionary from HDF5 format."""
    to_save = {
        "a": 1,
        "b": 2,
        "c": {"d": 3, "e": 4},
    }

    group_path = "/"

    # Manually save the dictionary to HDF5 format
    with h5py.File(tmp_path / "hdf5_file_nested_dict.hdf5", "w") as f:
        # Write the datasets and groups to the file without using the dict_to_hdf5 function
        f.create_dataset("a", data=to_save["a"])
        f.create_dataset("b", data=to_save["b"])
        c = f.create_group("c")
        c.create_dataset("d", data=to_save["c"]["d"])
        c.create_dataset("e", data=to_save["c"]["e"])

    # Load it back in and check if the dictionary is the same
    with h5py.File(tmp_path / "hdf5_file_nested_dict.hdf5", "r") as f:
        result = hdf5_to_dict(open_hdf5_file=f, group_path=group_path)

    np.testing.assert_equal(result, to_save)


def test_hdf5_to_dict_nested_dict_group_path(tmp_path: Path) -> None:
    """Test loading a nested dictionary from HDF5 format with a non-standard group path."""
    to_save = {
        "a": 1,
        "b": 2,
        "c": {"d": 3, "e": 4},
    }

    group_path = "/c/"

    expected = {
        "d": 3,
        "e": 4,
    }

    # Manually save the dictionary to HDF5 format
    with h5py.File(tmp_path / "hdf5_file_nested_dict_group_path.hdf5", "w") as f:
        # Write the datasets and groups to the file without using the dict_to_hdf5 function
        f.create_dataset("a", data=to_save["a"])
        f.create_dataset("b", data=to_save["b"])
        c = f.create_group("c")
        c.create_dataset("d", data=to_save["c"]["d"])
        c.create_dataset("e", data=to_save["c"]["e"])

    # Load it back in and check if the dictionary is the same
    with h5py.File(tmp_path / "hdf5_file_nested_dict_group_path.hdf5", "r") as f:
        result = hdf5_to_dict(open_hdf5_file=f, group_path=group_path)

    np.testing.assert_equal(result, expected)


@pytest.mark.parametrize(
    (
        "image",
        "pixel_to_nm_scaling",
        "filename",
        "img_path",
        "grain_mask_above",
        "grain_mask_below",
        "grain_trace_data",
        "data_keys",
    ),
    [
        pytest.param(
            np.arange(0, 100).reshape(10, 10),
            3.14159265,
            "below_grain_mask_with_grain_trace_data",
            "./below_grain_mask_with_grain_trace_data.topostats",
            None,
            np.zeros((10, 10)),
            {
                "above": {
                    "ordered_traces": {
                        "0": np.array(
                            [
                                [0, 1],
                                [1, 0],
                                [2, 2],
                            ]
                        ),
                        "1": np.array(
                            [
                                [0, 0],
                                [2, 1],
                                [3, 0],
                            ]
                        ),
                    },
                    "cropped_images": {
                        "0": np.array([[0, 1, 2], [1, 2, 3], [2, 2, 1]]),
                        "1": np.array([[0, 1, 3], [2, 2, 4], [3, 4, 5]]),
                    },
                    "ordered_trace_heights": {
                        "0": np.array([5, 2, 3]),
                        "1": np.array([5, 7, 10]),
                    },
                    "ordered_trace_cumulative_distances": {
                        "0": np.array([0, 1.41, 2.41]),
                        "1": np.array([0, 1, 2]),
                    },
                    "splined_traces": {
                        "0": np.array(
                            [
                                [0, 1],
                                [1, 0],
                                [2, 2],
                            ]
                        ),
                        "1": np.array(
                            [
                                [0, 0],
                                [2, 1],
                                [3, 0],
                            ]
                        ),
                    },
                },
                "below": {
                    "ordered_traces": {
                        "0": np.array(
                            [
                                [0, 1],
                                [1, 0],
                                [2, 2],
                            ]
                        ),
                        "1": np.array(
                            [
                                [0, 0],
                                [2, 1],
                                [3, 0],
                            ]
                        ),
                    },
                    "cropped_images": {
                        "0": np.array([[0, 1, 2], [1, 2, 3], [2, 2, 1]]),
                        "1": np.array([[0, 1, 3], [2, 2, 4], [3, 4, 5]]),
                    },
                    "ordered_trace_heights": {
                        "0": np.array([5, 2, 3]),
                        "1": np.array([5, 7, 10]),
                    },
                    "ordered_trace_cumulative_distances": {
                        "0": np.array([0, 1.41, 2.41]),
                        "1": np.array([0, 1, 2]),
                    },
                    "splined_traces": {
                        "0": np.array(
                            [
                                [0, 1],
                                [1, 0],
                                [2, 2],
                            ]
                        ),
                        "1": np.array(
                            [
                                [0, 0],
                                [2, 1],
                                [3, 0],
                            ]
                        ),
                    },
                },
            },
            {
                "filename",
                "grain_masks",
                "grain_trace_data",
                "image",
                "image_original",
                "img_path",
                "pixel_to_nm_scaling",
                "topostats_file_version",
            },
            id="below_grain_mask_with_grain_trace_data",
        ),
        pytest.param(
            np.arange(0, 100).reshape(10, 10),
            3.14159265,
            "above_grain_mask_without_grain_trace_data",
            "./above_grain_mask_without_grain_trace_data.topostats",
            np.zeros((10, 10)),
            None,
            None,
            {
                "filename",
                "grain_masks",
                "image",
                "image_original",
                "img_path",
                "pixel_to_nm_scaling",
                "topostats_file_version",
            },
            id="above_grain_mask_without_grain_trace_data",
        ),
        pytest.param(
            np.arange(0, 100).reshape(10, 10),
            3.14159265,
            "above_and_below_grain_masks_without_grain_trace_data",
            "./above_and_below_grain_masks_without_grain_trace_data.topostats",
            np.zeros((10, 10)),
            np.zeros((10, 10)),
            None,
            {
                "filename",
                "grain_masks",
                "image",
                "image_original",
                "img_path",
                "pixel_to_nm_scaling",
                "topostats_file_version",
            },
            id="above_and_below_grain_masks_without_grain_trace_data",
        ),
    ],
)
def test_save_and_load_topostats_file(
    load_scan_topostats_test_file: LoadScans,
    tmp_path: Path,
    image: np.ndarray,
    pixel_to_nm_scaling: float,
    filename: str,
    img_path: str,
    grain_mask_above: np.ndarray,
    grain_mask_below: np.ndarray,
    grain_trace_data: dict,
    data_keys: set,
) -> None:
    """Test saving a .topostats file."""
    topostats_object = {
        "filename": filename,
        "img_path": img_path,
        "pixel_to_nm_scaling": pixel_to_nm_scaling,
        "image_original": image,
        "image": image,
        "grain_masks": {"above": grain_mask_above, "below": grain_mask_below},
        "grain_trace_data": grain_trace_data,
    }
    save_topostats_file(
        output_dir=tmp_path,
        filename="topostats_file_test.topostats",
        topostats_object=topostats_object,
    )

    # Load the saved .topostats file using LoadScans
    loadscans = load_scan_topostats_test_file
    loadscans.get_data()
    assert set(loadscans.img_dict["topostats_file_test"].keys()) == data_keys
    np.testing.assert_array_equal(image, loadscans.img_dict["topostats_file_test"]["image_original"])
    assert pixel_to_nm_scaling == loadscans.img_dict["topostats_file_test"]["pixel_to_nm_scaling"]
    if grain_mask_above is not None:
        np.testing.assert_array_equal(
            grain_mask_above, loadscans.img_dict["topostats_file_test"]["grain_masks"]["above"]
        )
    if grain_mask_below is not None:
        np.testing.assert_array_equal(
            grain_mask_below, loadscans.img_dict["topostats_file_test"]["grain_masks"]["below"]
        )
    if grain_trace_data is not None:
        np.testing.assert_equal(grain_trace_data, loadscans.img_dict["topostats_file_test"]["grain_trace_data"])


@pytest.mark.parametrize(
    ("dictionary", "target"),
    [
        pytest.param(
            {"above": {"a": [1, 2, 3], "b": [4, 5, 6]}},
            {"above": {"a": [1, 2, 3], "b": [4, 5, 6]}},
            id="dictionary and lists",
        ),
        pytest.param(
            {"above": {"a": np.asarray([1, 2, 3]), "b": np.asarray([4, 5, 6])}},
            {"above": {"a": [1, 2, 3], "b": [4, 5, 6]}},
            id="dictionary and numpy arrays",
        ),
    ],
)
def test_dict_to_json(dictionary: dict, target: dict, tmp_path: Path) -> None:
    """Test writing of dictionary to JSON file."""
    dict_to_json(data=dictionary, output_dir=tmp_path, filename="test.json")

    outfile = tmp_path / "test.json"
    assert outfile.is_file()

    with outfile.open("r", encoding="utf-8") as f:
        assert target == json.load(f)<|MERGE_RESOLUTION|>--- conflicted
+++ resolved
@@ -990,11 +990,7 @@
 def test_dict_to_hdf5_graincropsdirection(
     dummy_graincropsdirection: grains.GrainCropsDirection, dummy_graincrop: grains.GrainCrop, tmp_path: Path
 ) -> None:
-<<<<<<< HEAD
     """Test loading a GrainGropsDirection object and writing to HDF5 file."""
-=======
-    """Test loading a GrainGropsDirection object and writing to file."""
->>>>>>> 2884ba36
     expected = {
         "above": {
             "crops": dummy_graincropsdirection.crops,
@@ -1015,7 +1011,6 @@
         assert f["above"]["crops"]["0"]["pixel_to_nm_scaling"][()] == grain_crop["pixel_to_nm_scaling"]
         assert f["above"]["crops"]["0"]["padding"][()] == grain_crop["padding"]
         assert f["above"]["crops"]["0"]["filename"][()].decode("utf-8") == grain_crop["filename"]
-<<<<<<< HEAD
         np.testing.assert_array_equal(f["above"]["full_mask_tensor"][()], expected["above"]["full_mask_tensor"])
 
 
@@ -1057,13 +1052,6 @@
         np.testing.assert_array_equal(
             f["test"]["below"]["full_mask_tensor"][()], image_grain_crops.below.full_mask_tensor
         )
-=======
-
-
-# def test_dict_to_hdf5_imagegraincrops(tmp_path: Path) -> None:
-#     """Test loading a ImageGrainGrops object and writing to file."""
-#     image_grain_crops = grains.ImageGrainCrops()
->>>>>>> 2884ba36
 
 
 def test_hdf5_to_dict_all_together_group_path_default(tmp_path: Path) -> None:
