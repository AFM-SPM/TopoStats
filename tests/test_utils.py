--- conflicted
+++ resolved
@@ -13,12 +13,7 @@
     create_empty_dataframe,
     flatten_multi_class_tensor,
     get_thresholds,
-<<<<<<< HEAD
     update_background_class,
-    update_config,
-    update_plotting_config,
-=======
->>>>>>> 0b14cd1e
 )
 
 THRESHOLD_OPTIONS = {
