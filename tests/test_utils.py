"""Test utils."""
from pathlib import Path

import numpy as np
import pytest
import pandas as pd

from topostats.utils import convert_path, find_images, get_out_path, update_config, get_thresholds, folder_grainstats


THRESHOLD_OPTIONS = {"otsu_threshold_multiplier": 1.7, "threshold_std_dev": 1, "absolute": (-1.5, 1.5)}


def test_convert_path(tmp_path: Path) -> None:
    """Test path conversion."""
    test_dir = str(tmp_path)
    converted_path = convert_path(test_dir)

    assert isinstance(converted_path, Path)
    assert tmp_path == converted_path


def test_find_images() -> None:
    """Test finding images"""
    found_images = find_images(base_dir="tests/", file_ext=".spm")

    assert isinstance(found_images, list)
    assert len(found_images) == 1
    assert isinstance(found_images[0], Path)
    assert "minicircle.spm" in str(found_images[0])


def test_get_out_path() -> None:
    """Test output directories"""
    image_path = Path("heres/some/rand/path/test.spm")
    base_dir = Path("heres/some/rand")
    output_dir = Path("output/here")
    out_path = get_out_path(image_path, base_dir, output_dir)
    assert isinstance(out_path, Path)
    assert out_path == Path("output/here/path/test.spm")


def test_update_config(caplog) -> None:
    """Test updating configuration."""
    sample_config = {"a": 1, "b": 2, "c": "something", "base_dir": "here", "output_dir": "there"}
    new_values = {"c": "something new"}
    updated_config = update_config(sample_config, new_values)

    assert isinstance(updated_config, dict)
    assert "Updated config config[c] : something > something new" in caplog.text
    assert updated_config["c"] == "something new"


def test_get_thresholds_otsu(image_random: np.ndarray) -> None:
    """Test of get_thresholds() method otsu threshold."""
    thresholds = get_thresholds(image=image_random, threshold_method="otsu", **THRESHOLD_OPTIONS)

    assert isinstance(thresholds, dict)
    assert thresholds == {"upper": 0.8466799787547299}


def test_get_thresholds_stddev(image_random: np.ndarray) -> None:
    """Test of get_thresholds() method with mean threshold."""
    thresholds = get_thresholds(image=image_random, threshold_method="std_dev", **THRESHOLD_OPTIONS)
    assert isinstance(thresholds, dict)
    assert thresholds == {"upper": 0.7886033762450778, "lower": 0.21127903661568803}

    with pytest.raises(TypeError):
        thresholds = get_thresholds(image=image_random, threshold_method="std_dev", deviation_from_mean=None)


def test_get_thresholds_absolute(image_random: np.ndarray) -> None:
    """Test of get_thresholds() method with absolute threshold."""
    thresholds = get_thresholds(image=image_random, threshold_method="absolute", **THRESHOLD_OPTIONS)
    assert isinstance(thresholds, dict)
    assert thresholds == {"upper": 1.5, "lower": -1.5}


def test_get_thresholds_type_error(image_random: np.ndarray) -> None:
    """Test a TypeError is raised if a non-string value is passed to get_thresholds()"""
    with pytest.raises(TypeError):
        get_thresholds(image=image_random, threshold_method=6.4, **THRESHOLD_OPTIONS)


def test_get_thresholds_value_error(image_random: np.ndarray) -> None:
    """Test a ValueError is raised if an invalid value is passed to get_thresholds()"""
    with pytest.raises(ValueError):
        get_thresholds(image=image_random, threshold_method="mean", **THRESHOLD_OPTIONS)


def test_folder_grainstats(tmp_path: Path, minicircle_dnatracing: pd.DataFrame) -> None:
    """Test a folder-wide grainstats file is made"""
<<<<<<< HEAD
    input_path = Path(tmp_path) / 'minicircle'
    minicircle_dnatracing['Basename'] = input_path / "subfolder"
    true_out_path = Path(tmp_path) / 'subfolder' / 'Processed'
    Path.mkdir(true_out_path, parents=True)
    folder_grainstats(Path(tmp_path), input_path, minicircle_dnatracing)
    assert Path(true_out_path / 'folder_grainstats.csv').exists()
=======
    input_path = Path(tmpdir) / "minicircle"
    minicircle_dnatracing["Basename"] = input_path / "subfolder"
    true_out_path = Path(tmpdir) / "subfolder" / "Processed"
    Path.mkdir(true_out_path, parents=True)
    folder_grainstats(Path(tmpdir), input_path, minicircle_dnatracing)
    assert Path(true_out_path / "folder_grainstats.csv").exists()
>>>>>>> b75fa93f
<|MERGE_RESOLUTION|>--- conflicted
+++ resolved
@@ -90,18 +90,10 @@
 
 def test_folder_grainstats(tmp_path: Path, minicircle_dnatracing: pd.DataFrame) -> None:
     """Test a folder-wide grainstats file is made"""
-<<<<<<< HEAD
-    input_path = Path(tmp_path) / 'minicircle'
-    minicircle_dnatracing['Basename'] = input_path / "subfolder"
-    true_out_path = Path(tmp_path) / 'subfolder' / 'Processed'
+    input_path = tmp_path / "minicircle"
+    minicircle_dnatracing["Basename"] = input_path / "subfolder"
+    true_out_path = tmp_path / "subfolder" / "Processed"
     Path.mkdir(true_out_path, parents=True)
-    folder_grainstats(Path(tmp_path), input_path, minicircle_dnatracing)
-    assert Path(true_out_path / 'folder_grainstats.csv').exists()
-=======
-    input_path = Path(tmpdir) / "minicircle"
-    minicircle_dnatracing["Basename"] = input_path / "subfolder"
-    true_out_path = Path(tmpdir) / "subfolder" / "Processed"
-    Path.mkdir(true_out_path, parents=True)
-    folder_grainstats(Path(tmpdir), input_path, minicircle_dnatracing)
+    folder_grainstats(tmp_path, input_path, minicircle_dnatracing)
     assert Path(true_out_path / "folder_grainstats.csv").exists()
->>>>>>> b75fa93f
+    