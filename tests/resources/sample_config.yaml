base_dir: ./tests/
output_dir: ./output
warnings: ignore
cores: 4
quiet: false
file_ext: .spm
filter:
  run: true # Options : true, false
  channel: Height
  amplify_level: 1.0
  threshold_method: otsu # Options : otsu, std_dev, absolute
  otsu_threshold_multiplier: 1.0
  threshold_std_dev: 1.0
  threshold_absolute_lower: -1.0
  threshold_absolute_upper: 1.0
grains:
  run: true # Options : true, false
  gaussian_size: 2.0
  gaussian_mode: nearest
  absolute_smallest_grain_size: 100
  threshold_method: otsu # Options : otsu, std_dev, absolute
  otsu_threshold_multiplier: 1.7
  threshold_std_dev: 1.0
  threshold_absolute_lower: -1.0
  threshold_absolute_upper: 1.0
  background: 0.0
grainstats:
  run: true # Options : true, false
  direction: upper # Options: upper, lower (currently only applied to thresh+mask image)
  zrange: [0, 3]
  cropped_size: 40 # Length (in nm) of square cropped images (can take -1 for grain-sized box)
  save_cropped_grains: true # Options : true, false
dnatracing:
  run: true # Options : true, false
plotting:
<<<<<<< HEAD
  zrange: [null, null] # List of low value, high value (or null)
  save: true
  save_format: png # Options: those found in plt.savefig()
  image_set: all # Options : all, core
  colorbar: true
  axes: true # Options : true, false (due to off being a bool when parsed)
  cmap: nanoscope # Options : nanoscope, afmhot
=======
  run: true # Options : true, false
  zrange: [null, null]  # low and high height range for core images (can take [null, null])
  image_set: all  # Options : all, core
  colorbar: true  # Options : true, false
  cmap: nanoscope # Options : nanoscope, afmhot
  plot_dict:
    extracted_channel:
      filename: "00-raw_heightmap.png"
      title: "Raw Height"
      type: "non-binary"
      core_set: false
    pixels:
      filename: "01-pixels.png"
      title: "Pixels"
      type: "non-binary"
      core_set: false
    initial_align:
      filename: "02-initial_align_unmasked.png"
      title: "Initial Alignment (Unmasked)"
      type: "non-binary"
      core_set: false
    initial_tilt_removal:
      filename: "03-initial_tilt_removal_unmasked.png"
      title: "Initial Tilt Removal (Unmasked)"
      type: "non-binary"
      core_set: false
    mask:
      filename: "04-binary_mask.png"
      title: "Binary Mask"
      type: "binary"
      core_set: false
    masked_align:
      filename: "05-secondary_align_masked.png"
      title: "Secondary Alignment (Masked)"
      type: "non-binary"
      core_set: false
    masked_tilt_removal:
      filename: "06-secondary_tilt_removal_masked.png"
      title: "Secondary Tilt Removal (Masked)"
      type: "non-binary"
      core_set: false
    zero_averaged_background:
      filename: "07-zero_average_background.png"
      title: "Zero Average Background"
      type: "non-binary"
      core_set: false
    gaussian_filtered:
      filename: "08-gaussian_filtered.png"
      title: "Gaussian Filtered"
      type: "non-binary"
      core_set: false
    z_threshed:
      title: "Height Thresholded"
      type: "non-binary"
      core_set: true
    mask_grains:
      filename: "09-mask_grains.png"
      title: "Mask for Grains"
      type: "binary"
      core_set: false
    tidied_border:
      filename: "10-tidy_borders.png"
      title: "Tidied Borders"
      type: "binary"
      core_set: false
    removed_noise:
      filename: "11-noise_removed.png"
      title: "Noise removed"
      type: "binary"
      core_set: false
    labelled_regions_01:
      filename: "12-labelled_regions.png"
      title: "Labelled Regions"
      type: "binary"
      core_set: false
    removed_small_objects:
      filename: "13-small_objects_removed.png"
      title: "Small Objects Removed"
      type: "binary"
      core_set: false
    mask_overlay:
      title: "Height Thresholded with Mask"
      type: "non-binary"
      core_set: true
    labelled_regions_02:
      filename: "14-labelled_regions.png"
      title: "Labelled Regions"
      type: "binary"
      core_set: false
    coloured_regions:
      filename: "15-coloured_regions.png"
      title: "Coloured Regions"
      type: "binary"
      core_set: false
    bounding_boxes:
      filename: "16-bounding_boxes.png"
      title: "Bounding Boxes"
      type: "binary"
      core_set: false
    coloured_boxes:
      filename: "17-labelled_image_bboxes.png"
      title: "Labelled Image with Bounding Boxes"
      type: "binary"
      core_set: false
    grain_image:
      type: "non-binary"
      core_set: true
    grain_mask:
      type: "non-binary"
      core_set: false
    grain_mask_image:
      type: "non-binary"
      core_set: false
>>>>>>> b75fa93f
<|MERGE_RESOLUTION|>--- conflicted
+++ resolved
@@ -33,19 +33,12 @@
 dnatracing:
   run: true # Options : true, false
 plotting:
-<<<<<<< HEAD
-  zrange: [null, null] # List of low value, high value (or null)
-  save: true
+  run: true # Options : true, false
   save_format: png # Options: those found in plt.savefig()
-  image_set: all # Options : all, core
-  colorbar: true
-  axes: true # Options : true, false (due to off being a bool when parsed)
-  cmap: nanoscope # Options : nanoscope, afmhot
-=======
-  run: true # Options : true, false
   zrange: [null, null]  # low and high height range for core images (can take [null, null])
   image_set: all  # Options : all, core
   colorbar: true  # Options : true, false
+  axes: true # Options : true, false (due to off being a bool when parsed)
   cmap: nanoscope # Options : nanoscope, afmhot
   plot_dict:
     extracted_channel:
@@ -154,5 +147,4 @@
       core_set: false
     grain_mask_image:
       type: "non-binary"
-      core_set: false
->>>>>>> b75fa93f
+      core_set: false