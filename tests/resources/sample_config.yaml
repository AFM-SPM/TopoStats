--- conflicted
+++ resolved
@@ -20,12 +20,8 @@
   gaussian_mode: nearest
   absolute_smallest_grain_size: 100
   background: 0.0
-<<<<<<< HEAD
-=======
-  zrange: [0, 3] # List of low value, high value
   mask_direction: upper # Options: upper, lower (currently only applied to thresh+mask image)
   save_cropped_grains: True
->>>>>>> a4ba1aa6
   threshold:
     method: otsu # Options : otsu, std_dev, absolute
     otsu_multiplier: 1.7
@@ -35,10 +31,7 @@
       - -1
 plotting:
   save: True
-<<<<<<< HEAD
   zrange: [null, null] # List of low value, high value (or null)
-=======
   image_set: core # Options : all, core
->>>>>>> a4ba1aa6
   colorbar: True
   cmap: nanoscope # Options : nanoscope, afmhot