"""Tests for the grainstats module."""
from pathlib import Path

import pandas as pd
import pytest
import numpy as np
import imghdr

from topostats.grainstats import GrainStats
from topostats.plottingfuncs import Images

# Specify the absolute and relattive tolerance for floating point comparison
TOLERANCE = {"atol": 1e-07, "rtol": 1e-07}

BASE_DIR = Path.cwd()
RESOURCES = BASE_DIR / "tests" / "resources"


def test_grainstats_regression(regtest, minicircle_grainstats: GrainStats) -> None:
    """Regression tests for grainstats."""
    statistics = minicircle_grainstats.calculate_stats()
    print(statistics["statistics"].to_string(), file=regtest)


@pytest.mark.parametrize(
    "value",
    [
        (True),
        (False),
    ],
)
def test_save_cropped_grains(minicircle_grainstats: GrainStats, tmp_path: Path, value):
    """Tests if save_cropped_grains option only creates the grains dir when True"""
    minicircle_grainstats.save_cropped_grains = value
    minicircle_grainstats.base_output_dir = tmp_path / "grains"
    minicircle_grainstats.calculate_stats()
    assert Path.exists(tmp_path / "grains") == value


@pytest.mark.parametrize(
    "value, expected",
    [
        ("core", False),
        ("all", True),
    ],
)
def test_image_set(minicircle_grainstats: GrainStats, tmp_path: Path, value, expected):
    """Tests for the correct outputs when image_set is varied"""
    minicircle_grainstats.save_cropped_grains = True
    minicircle_grainstats.plot_opts['grain_image']['image_set'] = value
    minicircle_grainstats.plot_opts['grain_mask']['image_set'] = value
    minicircle_grainstats.plot_opts['grain_mask_image']['image_set'] = value
    minicircle_grainstats.base_output_dir = tmp_path / "grains"
    minicircle_grainstats.calculate_stats()
<<<<<<< HEAD
    assert Path.exists(tmp_path / "grains/minicircle" / "None_grain_image_0.png") == True
    assert Path.exists(tmp_path / "grains/minicircle" / "None_grain_mask_0.png") == expected
    assert Path.exists(tmp_path / "grains/minicircle" / "None_grain_mask_image_0.png") == expected


@pytest.mark.mpl_image_compare(baseline_dir="resources/img/")
def test_cropped_image(minicircle_grainstats: GrainStats, plotting_config: dict, tmp_path: Path):
    """Tests that produced cropped images have not changed."""
    grain_centre = 547, 794 # centre of grain 7
    length = int(minicircle_grainstats.cropped_size/(2*minicircle_grainstats.pixel_to_nanometre_scaling))
    cropped_grain_image = minicircle_grainstats.get_cropped_region(
        image=minicircle_grainstats.data, 
        length=length, 
        centre=np.asarray(grain_centre))
    assert cropped_grain_image.shape == (81, 81)
    fig, _ = Images(
        data=cropped_grain_image,
        output_dir=tmp_path,
        filename="cropped_grain_7.png",
        **plotting_config).plot_and_save()
    return fig

@pytest.mark.parametrize("extension", [
    ("png"),
    ("tiff")
])
def test_save_format(minicircle_grainstats: GrainStats, tmp_path: Path, extension: str):
    "Tests if save format applied to cropped images"
    minicircle_grainstats.save_cropped_grains = True
    minicircle_grainstats.plot_opts['grain_image']['save_format'] = extension
    minicircle_grainstats.base_output_dir = tmp_path
    minicircle_grainstats.calculate_stats()
    assert imghdr.what(tmp_path / f"minicircle/None_grain_image_0.{extension}") == extension
    
=======
    assert Path.exists(Path(tmpdir) / "grains/upper/None_processed_grain_0.png") == True
    assert Path.exists(Path(tmpdir) / "grains/upper/None_grain_image_0.png") == expected
    assert Path.exists(Path(tmpdir) / "grains/upper/None_grainmask_0.png") == expected


@pytest.mark.mpl_image_compare(baseline_dir="resources/img/")
def test_cropped_image(minicircle_grainstats: GrainStats, tmpdir):
    "Tests that produced cropped images have not changed."
    grain_centre = 547, 794  # centre of grain 7
    length = int(minicircle_grainstats.cropped_size / (2 * minicircle_grainstats.pixel_to_nanometre_scaling))
    cropped_grain_image = minicircle_grainstats.get_cropped_region(
        minicircle_grainstats.data, length, np.asarray(grain_centre)
    )
    assert cropped_grain_image.shape == (81, 81)
    fig, _ = plot_and_save(
        cropped_grain_image,
        tmpdir,
        "cropped_grain_7.png",
        pixel_to_nm_scaling_factor=minicircle_grainstats.pixel_to_nanometre_scaling,
        type="non-binary",
        image_set=minicircle_grainstats.image_set,
        core_set=True,
    )
    return fig
>>>>>>> b75fa93f
<|MERGE_RESOLUTION|>--- conflicted
+++ resolved
@@ -52,17 +52,16 @@
     minicircle_grainstats.plot_opts['grain_mask_image']['image_set'] = value
     minicircle_grainstats.base_output_dir = tmp_path / "grains"
     minicircle_grainstats.calculate_stats()
-<<<<<<< HEAD
     assert Path.exists(tmp_path / "grains/minicircle" / "None_grain_image_0.png") == True
     assert Path.exists(tmp_path / "grains/minicircle" / "None_grain_mask_0.png") == expected
     assert Path.exists(tmp_path / "grains/minicircle" / "None_grain_mask_image_0.png") == expected
 
 
 @pytest.mark.mpl_image_compare(baseline_dir="resources/img/")
-def test_cropped_image(minicircle_grainstats: GrainStats, plotting_config: dict, tmp_path: Path):
+def test_cropped_image(minicircle_grainstats: GrainStats, tmp_path: Path):
     """Tests that produced cropped images have not changed."""
     grain_centre = 547, 794 # centre of grain 7
-    length = int(minicircle_grainstats.cropped_size/(2*minicircle_grainstats.pixel_to_nanometre_scaling))
+    length = int(minicircle_grainstats.cropped_size / (2 * minicircle_grainstats.pixel_to_nanometre_scaling))
     cropped_grain_image = minicircle_grainstats.get_cropped_region(
         image=minicircle_grainstats.data, 
         length=length, 
@@ -72,7 +71,11 @@
         data=cropped_grain_image,
         output_dir=tmp_path,
         filename="cropped_grain_7.png",
-        **plotting_config).plot_and_save()
+        pixel_to_nm_scaling_factor=minicircle_grainstats.pixel_to_nanometre_scaling,
+        type="non-binary",
+        image_set=minicircle_grainstats.image_set,
+        core_set=True,
+    ).plot_and_save()
     return fig
 
 @pytest.mark.parametrize("extension", [
@@ -86,30 +89,4 @@
     minicircle_grainstats.base_output_dir = tmp_path
     minicircle_grainstats.calculate_stats()
     assert imghdr.what(tmp_path / f"minicircle/None_grain_image_0.{extension}") == extension
-    
-=======
-    assert Path.exists(Path(tmpdir) / "grains/upper/None_processed_grain_0.png") == True
-    assert Path.exists(Path(tmpdir) / "grains/upper/None_grain_image_0.png") == expected
-    assert Path.exists(Path(tmpdir) / "grains/upper/None_grainmask_0.png") == expected
-
-
-@pytest.mark.mpl_image_compare(baseline_dir="resources/img/")
-def test_cropped_image(minicircle_grainstats: GrainStats, tmpdir):
-    "Tests that produced cropped images have not changed."
-    grain_centre = 547, 794  # centre of grain 7
-    length = int(minicircle_grainstats.cropped_size / (2 * minicircle_grainstats.pixel_to_nanometre_scaling))
-    cropped_grain_image = minicircle_grainstats.get_cropped_region(
-        minicircle_grainstats.data, length, np.asarray(grain_centre)
-    )
-    assert cropped_grain_image.shape == (81, 81)
-    fig, _ = plot_and_save(
-        cropped_grain_image,
-        tmpdir,
-        "cropped_grain_7.png",
-        pixel_to_nm_scaling_factor=minicircle_grainstats.pixel_to_nanometre_scaling,
-        type="non-binary",
-        image_set=minicircle_grainstats.image_set,
-        core_set=True,
-    )
-    return fig
->>>>>>> b75fa93f
+    