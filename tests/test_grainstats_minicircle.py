--- conflicted
+++ resolved
@@ -18,17 +18,6 @@
 def test_grainstats_regression(regtest, minicircle_grainstats: GrainStats) -> None:
     """Regression tests for grainstats."""
     statistics = minicircle_grainstats.calculate_stats()
-<<<<<<< HEAD
-    pd.testing.assert_frame_equal(statistics["statistics"], minicircle_grainstats_20220526)
-
-
-@pytest.mark.parametrize("value", [
-(True),
-(False),
-])
-def test_save_cropped_grains(minicircle_grainstats: GrainStats, tmp_path: Path, value):
-    """Tests if save_cropped_grains option only creates the grains dir when True"""
-=======
     print(statistics["statistics"].to_string(), file=regtest)
 
 
@@ -39,22 +28,13 @@
         (False),
     ],
 )
-def test_save_cropped_grains(minicircle_grainstats: GrainStats, tmpdir, value):
-    # need to run grainstats with config option True and see if it is there.
->>>>>>> c57ca967
+def test_save_cropped_grains(minicircle_grainstats: GrainStats, tmp_path: Path, value):
+    """Tests if save_cropped_grains option only creates the grains dir when True"""
     minicircle_grainstats.save_cropped_grains = value
     minicircle_grainstats.base_output_dir = tmp_path / "grains"
     minicircle_grainstats.calculate_stats()
     assert Path.exists(tmp_path / "grains") == value
 
-<<<<<<< HEAD
-@pytest.mark.parametrize("value, expected", [
-("core", False),
-("all", True),
-])
-def test_image_set(minicircle_grainstats: GrainStats, tmp_path: Path, value, expected):
-    """Tests for the correct outputs when image_set is varied"""
-=======
 
 @pytest.mark.parametrize(
     "value, expected",
@@ -63,9 +43,8 @@
         ("all", True),
     ],
 )
-def test_image_set(minicircle_grainstats: GrainStats, tmpdir, value, expected):
-    # need to run grainstats with config option True and see if it is there.
->>>>>>> c57ca967
+def test_image_set(minicircle_grainstats: GrainStats, tmp_path: Path, value, expected):
+    """Tests for the correct outputs when image_set is varied"""
     minicircle_grainstats.save_cropped_grains = True
     minicircle_grainstats.plot_opts['grain_image']['image_set'] = value
     minicircle_grainstats.plot_opts['grain_mask']['image_set'] = value
