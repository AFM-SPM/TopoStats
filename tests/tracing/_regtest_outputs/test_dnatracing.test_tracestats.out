<<<<<<< HEAD
                 Contour Lengths  Circular  End to End Distance Image Name Basename
Molecule Number                                                                    
0                   2.256071e-07     False         3.501502e-08        tmp        .
1                   4.582463e-08      True         0.000000e+00        tmp        .
2                   1.277585e-07     False         2.209248e-08        tmp        .
3                   9.458398e-08      True         0.000000e+00        tmp        .
4                   9.722231e-08     False         2.590102e-08        tmp        .
5                   9.579671e-08      True         0.000000e+00        tmp        .
6                   9.105686e-08     False         2.255165e-08        tmp        .
7                   9.889547e-08      True         0.000000e+00        tmp        .
8                   1.076075e-07     False         2.304406e-08        tmp        .
9                   5.692076e-08      True         0.000000e+00        tmp        .
10                  7.649301e-08      True         0.000000e+00        tmp        .
11                  1.040888e-07     False         2.739824e-08        tmp        .
12                  8.293111e-08      True         0.000000e+00        tmp        .
13                  1.016983e-07      True         0.000000e+00        tmp        .
14                  1.001398e-07      True         0.000000e+00        tmp        .
15                  6.457170e-08      True         0.000000e+00        tmp        .
16                  9.529778e-08     False         2.745163e-08        tmp        .
17                  1.070051e-07      True         0.000000e+00        tmp        .
18                  7.138138e-08      True         0.000000e+00        tmp        .
19                  1.016008e-07      True         0.000000e+00        tmp        .
20                  1.079293e-07     False         1.635441e-08        tmp        .
21                  9.340060e-08     False         2.006041e-08        tmp        .
=======
                 contour_lengths  circular  end_to_end_distance image basename
molecule_number                                                               
0                     225.607081     False            35.015017   tmp        .
1                      45.824632      True             0.000000   tmp        .
2                     127.758534     False            22.092483   tmp        .
3                      94.583977      True             0.000000   tmp        .
4                      97.222309     False            25.901022   tmp        .
5                      95.796706      True             0.000000   tmp        .
6                      91.056857     False            22.551653   tmp        .
7                      98.895473      True             0.000000   tmp        .
8                     107.607544     False            23.044059   tmp        .
9                      56.920762      True             0.000000   tmp        .
10                     76.493012      True             0.000000   tmp        .
11                    104.088763     False            27.398242   tmp        .
12                     82.931110      True             0.000000   tmp        .
13                    101.698269      True             0.000000   tmp        .
14                    100.139828      True             0.000000   tmp        .
15                     64.571700      True             0.000000   tmp        .
16                     95.297782     False            27.451632   tmp        .
17                    107.005126      True             0.000000   tmp        .
18                     71.381378      True             0.000000   tmp        .
19                    101.600845      True             0.000000   tmp        .
20                    107.929301     False            16.354407   tmp        .
21                     93.400601     False            20.060412   tmp        .
>>>>>>> e8d676f8
<|MERGE_RESOLUTION|>--- conflicted
+++ resolved
@@ -1,29 +1,3 @@
-<<<<<<< HEAD
-                 Contour Lengths  Circular  End to End Distance Image Name Basename
-Molecule Number                                                                    
-0                   2.256071e-07     False         3.501502e-08        tmp        .
-1                   4.582463e-08      True         0.000000e+00        tmp        .
-2                   1.277585e-07     False         2.209248e-08        tmp        .
-3                   9.458398e-08      True         0.000000e+00        tmp        .
-4                   9.722231e-08     False         2.590102e-08        tmp        .
-5                   9.579671e-08      True         0.000000e+00        tmp        .
-6                   9.105686e-08     False         2.255165e-08        tmp        .
-7                   9.889547e-08      True         0.000000e+00        tmp        .
-8                   1.076075e-07     False         2.304406e-08        tmp        .
-9                   5.692076e-08      True         0.000000e+00        tmp        .
-10                  7.649301e-08      True         0.000000e+00        tmp        .
-11                  1.040888e-07     False         2.739824e-08        tmp        .
-12                  8.293111e-08      True         0.000000e+00        tmp        .
-13                  1.016983e-07      True         0.000000e+00        tmp        .
-14                  1.001398e-07      True         0.000000e+00        tmp        .
-15                  6.457170e-08      True         0.000000e+00        tmp        .
-16                  9.529778e-08     False         2.745163e-08        tmp        .
-17                  1.070051e-07      True         0.000000e+00        tmp        .
-18                  7.138138e-08      True         0.000000e+00        tmp        .
-19                  1.016008e-07      True         0.000000e+00        tmp        .
-20                  1.079293e-07     False         1.635441e-08        tmp        .
-21                  9.340060e-08     False         2.006041e-08        tmp        .
-=======
                  contour_lengths  circular  end_to_end_distance image basename
 molecule_number                                                               
 0                     225.607081     False            35.015017   tmp        .
@@ -47,5 +21,4 @@
 18                     71.381378      True             0.000000   tmp        .
 19                    101.600845      True             0.000000   tmp        .
 20                    107.929301     False            16.354407   tmp        .
-21                     93.400601     False            20.060412   tmp        .
->>>>>>> e8d676f8
+21                     93.400601     False            20.060412   tmp        .