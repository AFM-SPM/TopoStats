--- conflicted
+++ resolved
@@ -15,70 +15,7 @@
 RESOURCES = BASE_DIR / "tests" / "resources"
 
 
-<<<<<<< HEAD
-=======
-def test_load_image(test_filters: Filters) -> None:
-    """Test loading of image."""
-    filters = Filters(RESOURCES / "minicircle.spm")
-    filters.load_scan()
-    assert isinstance(test_filters.images["scan_raw"], Bruker)
 
-
-def test_extract_filename(test_filters: Filters) -> None:
-    """Test extraction of filename."""
-    test_filters.extract_filename()
-    assert test_filters.filename == "minicircle"
-
-
-def test_make_output_directory(test_filters: Filters, tmp_path: Path) -> None:
-    """Test creation of output directory"""
-    test_filters.make_output_directory()
-    assert tmp_path.exists()
-
-
-def test_load_image_that_does_not_exist(caplog) -> None:
-    """Test logging and exceptions when file does not exist."""
-    Filters("nothing")
-
-    assert "File not found : nothing" in caplog.text
-
-
-def test_extract_channel(test_filters: Filters) -> None:
-    """Test extraction of channel."""
-    test_filters.extract_channel()
-    assert isinstance(test_filters.images["extracted_channel"], SPM_image)
-
-
-def test_extract_channel_exception(test_filters_random: Filters) -> None:
-    """Test extraction of channel exceptions when not an SPM image."""
-    test_filters_random.extracted_channel = test_filters_random.pixels
-    with pytest.raises(Exception):
-        assert isinstance(test_filters_random.images["pixels"], SPM_image)
-
-
-def test_extract_pixels(test_filters: Filters) -> None:
-    """Test extraction of channel."""
-    test_filters.extract_channel()
-    test_filters.extract_pixels()
-    assert isinstance(test_filters.images["pixels"], np.ndarray)
-    assert test_filters.images["pixels"].shape == (1024, 1024)
-
-
-@pytest.mark.parametrize(
-    "unit, x, y, expected",
-    [
-        ("um", 100, 100, 97.65625),
-        ("nm", 50, 50, 0.048828125),
-    ],
-)
-def test_extract_pixel_to_nm_scaling(test_filters_random: Filters, unit, x, y, expected) -> None:
-    """Test extraction of pixels to nanometer scaling."""
-    test_filters_random.images["extracted_channel"].size["real"] = {"unit": unit, "x": x, "y": y}
-    test_filters_random.extract_pixel_to_nm_scaling()
-    assert test_filters_random.pixel_to_nm_scaling == expected
-
-
->>>>>>> 771910c8
 def test_row_col_medians_no_mask(
     test_filters_random: Filters, image_random_row_medians: np.array, image_random_col_medians: np.array
 ) -> None:
@@ -178,11 +115,7 @@
     )
     assert isinstance(test_filters_random.images["zero_averaged_background"], np.ndarray)
     assert test_filters_random.images["zero_averaged_background"].shape == (1024, 512)
-<<<<<<< HEAD
     # assert test_filters_random.images["zero_averaged_background"].sum() == 44426.48188033322
-=======
-    assert test_filters_random.images["zero_averaged_background"].sum() == 44426.48188033322
->>>>>>> 771910c8
 
 
 def test_gaussian_filter(small_array_filters: Filters, filter_config: dict) -> None:
