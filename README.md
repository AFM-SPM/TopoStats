# TopoStats

<div align="center">

[![PyPI version](https://badge.fury.io/py/topostats.svg)](https://badge.fury.io/py/topostats)
![PyPI - Python Version](https://img.shields.io/pypi/pyversions/topostats)
[![Documentation Status](https://readthedocs.org/projects/topostats/badge/?version=dev)](https://topostats.readthedocs.io/en/dev/?badge=dev)
[![Code style: Ruff](https://img.shields.io/endpoint?url=https://raw.githubusercontent.com/astral-sh/ruff/main/assets/badge/v2.json))](https://github.com/astral-sh/ruff)
[![Code style: black](https://img.shields.io/badge/code%20style-black-000000.svg)](https://github.com/psf/black)
[![Code style: flake8](https://img.shields.io/badge/code%20style-flake8-456789.svg)](https://github.com/psf/flake8)
[![codecov](https://codecov.io/gh/AFM-SPM/TopoStats/branch/dev/graph/badge.svg)](https://codecov.io/gh/AFM-SPM/TopoStats)
[![pre-commit.ci
status](https://results.pre-commit.ci/badge/github/AFM-SPM/TopoStats/main.svg)](https://results.pre-commit.ci/latest/github/AFM-SPM/TopoStats/main)
[![ORDA](https://img.shields.io/badge/ORDA--DOI-10.15131%2Fshef.data.22633528.v.1-lightgrey)](https://figshare.shef.ac.uk/articles/software/TopoStats/22633528/1)

</div>
<div align="center">

[![Downloads](https://static.pepy.tech/badge/topostats)](https://pepy.tech/project/topostats)
[![Downloads](https://static.pepy.tech/badge/topostats/month)](https://pepy.tech/project/topostats)
[![Downloads](https://static.pepy.tech/badge/topostats/week)](https://pepy.tech/project/topostats)

</div>
<div align="center">

| [Installation](#installation) | [Tutorials and Examples](#tutorials-and-examples) | [Contributing](contributing.md) |
[Licence](#licence) | [Citation](#citation) |

</div>

---

An AFM image analysis program to batch process data and obtain statistics from images.

There is more complete documentation on the projects [documentation website](https://afm-spm.github.io/TopoStats/).

## Installation

TopoStats is available via PyPI and can be installed in your Virtual Environment with...

```bash
pip install topostats
```

For more on installation and how to upgrade please see the [installation
instructions](https://afm-spm.github.io/TopoStats/main/installation.html).

## How to Use

### Tutorials and Examples

For a full description of usage please refer to the [usage](https://afm-spm.github.io/TopoStats/main/usage.html) documentation.

A default configuration is loaded automatically and so the simplest method of processing images is to run
`topostats process` in the same directory as your scans _after_ having activated the virtual environment in which you have
installed TopoStats

<<<<<<< HEAD
``` bash
topostats process
=======
```bash
run_topostats
>>>>>>> 67e298b6
```

If you have your own YAML configuration file (see [Usage : Configuring
TopoStats](https://afm-spm.github.io/TopoStats/main/usage.html#configuring_topostats)) then invoke `topostats process`
and use the argument for `--config <config_file>.yaml` that points to your file.

```bash
# Edit and save my_config.yaml then run TopoStats with this configuration file
topostats process --config my_config.yaml
```

The configuration file is validated before analysis begins and if there are problems you will see errors messages that
are hopefully useful in resolving the error(s) in your modified configuration.

<<<<<<< HEAD
You can generate a sample configuration file using the `topostats create-config` argument which writes the default
configuration to the file `./config.yaml` (i.e. in the current directory). This will _not_ run any analyses.
=======
You can generate a sample configuration file using the `--create-config-file` argument which takes a single argument,
the name of the file to save the configuration to (e.g. `config.yaml` or `settings.yaml`). This will _not_ run any
analyses but will instead write the default configuration to the file `config.yaml` in the current directory.
>>>>>>> 67e298b6

**NB** - This feature is only available in versions > v2.0.0 as it was introduced after v2.0.0 was released. In older
version > 2.0.0 and <= 2.1.2 you can use the older `run_topostats --create-config`  option.

```bash
run_topostats --create-config-file config.yaml
```

### Notebooks

<<<<<<< HEAD
Example Jupyter Notebooks have been developed that show how to use TopoStats package interactively which is useful when
you are unsure of what parameters are most suited to your scans.  Other notebooks exist which show how to produce plots
of the summary grain and tracing statistics or how to generate plots of scans from processed images which saves having
to run the processing again. See the documentation on
=======
Example Jupyter Notebooks are in have been developed that show how to use TopoStats package interactively which is
useful when you are unsure of what parameters are most suited to your scans. Other notebooks exist which show how to
produce plots of the summary grain and tracing statistics or how to generate plots of scans from processed images which
saves having to run the processing again. See the documentation on
>>>>>>> 67e298b6
[Notebooks](https://afm-spm.github.io/TopoStats/main/notebooks.html) for further details.

## Contributing

See [contributing guidelines](https://afm-spm.github.io/TopoStats/main/contributing.html).

## Licence

**This software is licensed as specified by the [GPL License](COPYING) and [LGPL License](COPYING.LESSER).**

## Citation

Please use the [Citation File Format](https://citation-file-format.github.io/) which is available in this repository.

### Publications

- [TopoStats – A program for automated tracing of biomolecules from AFM images](https://www.sciencedirect.com/science/article/pii/S1046202321000207)<|MERGE_RESOLUTION|>--- conflicted
+++ resolved
@@ -55,13 +55,8 @@
 `topostats process` in the same directory as your scans _after_ having activated the virtual environment in which you have
 installed TopoStats
 
-<<<<<<< HEAD
 ``` bash
 topostats process
-=======
-```bash
-run_topostats
->>>>>>> 67e298b6
 ```
 
 If you have your own YAML configuration file (see [Usage : Configuring
@@ -76,14 +71,8 @@
 The configuration file is validated before analysis begins and if there are problems you will see errors messages that
 are hopefully useful in resolving the error(s) in your modified configuration.
 
-<<<<<<< HEAD
 You can generate a sample configuration file using the `topostats create-config` argument which writes the default
 configuration to the file `./config.yaml` (i.e. in the current directory). This will _not_ run any analyses.
-=======
-You can generate a sample configuration file using the `--create-config-file` argument which takes a single argument,
-the name of the file to save the configuration to (e.g. `config.yaml` or `settings.yaml`). This will _not_ run any
-analyses but will instead write the default configuration to the file `config.yaml` in the current directory.
->>>>>>> 67e298b6
 
 **NB** - This feature is only available in versions > v2.0.0 as it was introduced after v2.0.0 was released. In older
 version > 2.0.0 and <= 2.1.2 you can use the older `run_topostats --create-config`  option.
@@ -94,17 +83,10 @@
 
 ### Notebooks
 
-<<<<<<< HEAD
 Example Jupyter Notebooks have been developed that show how to use TopoStats package interactively which is useful when
 you are unsure of what parameters are most suited to your scans.  Other notebooks exist which show how to produce plots
 of the summary grain and tracing statistics or how to generate plots of scans from processed images which saves having
 to run the processing again. See the documentation on
-=======
-Example Jupyter Notebooks are in have been developed that show how to use TopoStats package interactively which is
-useful when you are unsure of what parameters are most suited to your scans. Other notebooks exist which show how to
-produce plots of the summary grain and tracing statistics or how to generate plots of scans from processed images which
-saves having to run the processing again. See the documentation on
->>>>>>> 67e298b6
 [Notebooks](https://afm-spm.github.io/TopoStats/main/notebooks.html) for further details.
 
 ## Contributing
