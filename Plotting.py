from __future__ import unicode_literals

import os
import fnmatch
import matplotlib.pyplot as plt
from matplotlib import cm
import pandas as pd
import seaborn as sns
import numpy as np
import scipy
import glob
from scipy import stats
from cycler import cycler

# Set seaborn to override matplotlib for plot output
sns.set()
sns.set_style("white", {'font.family': ['sans-serif']})
# The four preset contexts, in order of relative size, are paper, notebook, talk, and poster.
# The notebook style is the default
# sns.set_context("notebook", font_scale=1.5)
sns.set_context("poster", font_scale=1.4)
# plt.style.use("dark_background")
sns.set_palette(sns.color_palette('bright'))
defextension = '.png'

colname2label = {
    'grain_bound_len': 'Circumference / %s',
    'aspectratio': 'Aspect Ratio',
    'grain_curvature1': 'Smaller Curvature',
    'grain_curvature2': 'Larger Curvature',
    'grain_ellipse_major': 'Ellipse Major Axis Length / %s',
    'grain_ellipse_minor': 'Ellipse Minor Axis Length / %s',
    'grain_half_height_area': 'Area Above Half Height / $\mathregular{%s^2}$',
    'grain_maximum': 'Maximum Height / %s',
    'grain_mean': 'Mean Height / %s',
    'grain_median': 'Median Height / %s',
    'grain_min_bound_size': 'Width / %s',
    'grain_max_bound_size': 'Length / %s',
    'grain_mean_radius': 'Mean Radius / %s',
    'grain_pixel_area': 'Area / Pixels',
    'grain_proj_area': 'Area / $\mathregular{%s^2}$',
    'grain_min_volume': 'Minimum Volume / $\mathregular{%s^3}$',
    'grain_zero_volume': 'Zero Volume / $\mathregular{%s^3}$',
    'grain_laplace_volume': 'Laplacian Volume / $\mathregular{%s^3}$',
    'End to End Distance': 'End to End Distance / nm',
    'Contour Lengths': 'Contour Lengths / nm',
}


def importfromfile(path):
    """Importing the data needed from the json or csv file specified by the user"""

    print(path)
    filename, filextension = os.path.splitext(path)
    if filextension == '.json':
        importeddata = pd.read_json(path)
        return importeddata
    elif filextension == '.csv':
        importeddata = pd.read_csv(path)
        return importeddata
    else:
        print('Unsupported file type')


def savestats(path, dataframetosave):
    print('Saving stats for: ' + str(os.path.basename(path)[:-5]) + '_evaluated')

    dataframetosave.to_json(path[:-5] + '_evaluated.json')
    dataframetosave.to_csv(path[:-5] + '_evaluated.txt')


def pathman(path):
    """Splitting the path into directory and file name; creating or specifying a directory to save the plots"""

    directory = os.path.dirname(path)
    name = os.path.basename(path)[:-5]
    savedir = os.path.join(directory, 'Plots')
    if not os.path.exists(savedir):
        os.makedirs(savedir)
    plotname = os.path.join(savedir, name)
    return plotname


def labelunitconversion(plotarg, nm):
    """Adding units (m or nm) to the axis labels"""

    if plotarg in colname2label:
        label = colname2label[plotarg]
    else:
        label = plotarg

    if '%s' in label:
        if nm is True:
            label = label % 'nm'
        else:
            label = label % 'm'
    elif '/ nm' in label:
        if nm is False:
            label = label[:-2] + 'm'

    return label


def dataunitconversion(data, plotarg, nm):
    """Converting the data based on the unit specified by the user. Only nm and m are supported at the moment."""

    if plotarg in colname2label:
        label = colname2label[plotarg]
    else:
        label = plotarg

    data_new = data
    if nm is True:
        if '%s' in label:
            if '^2' in label:
                data_new = data * 1e18
            elif '^3' in label:
                data_new = data * 1e27
            else:
                data_new = data * 1e9
    else:
        if '/ nm' in label:
            data_new = data * 1e-9

    return data_new


def plotkde(df, plotarg, grouparg=None, xmin=None, xmax=None, nm=False, specpath=None, plotextension=defextension):
    """Creating a KDE plot for the chosen variable. Grouping optional. The x axis range can be defined by the user. The
    default unit is metre, but this can be changed to nanometre by adding 'nm=True'. The default path is the path under
    the if __name__ == '__main__' line, but this can also be changed using the specpath argument."""

    print('Plotting kde of %s' % plotarg)

    # Set the name of the file
    if specpath is None:
        specpath = path
    savename = os.path.join(pathman(specpath) + '_' + plotarg + '_KDE' + plotextension)

    # Convert the unit of the data to nm if specified by the user
    dfnew = df.copy()
    dfnew[plotarg] = dataunitconversion(df[plotarg], plotarg, nm)

    # Plot figure
    fig, ax = plt.subplots(figsize=(15, 12))
    # Simple KDE plot
    if grouparg is None:
        dfnew[plotarg].plot.kde(ax=ax, alpha=1, linewidth=7.0)

    # Grouped KDE plots
    else:
        dfnew = dfnew[[grouparg, plotarg]]
        dfnew.groupby(grouparg)[plotarg].plot.kde(ax=ax, legend=True, alpha=1, linewidth=7.0)
        handles, labels = ax.get_legend_handles_labels()
        # ax.legend(reversed(handles), reversed(labels), title=grouparg, loc='upper right')
        ax.legend(handles, labels, title=grouparg, loc='upper right')

    # Label plot and save figure
    plt.xlim(xmin, xmax)
    plt.xlabel(labelunitconversion(plotarg, nm), alpha=1)
    plt.ylabel('Probability Density', alpha=1)
    plt.ticklabel_format(axis='both', style='sci', scilimits=(-3, 3))
    plt.savefig(savename)


def plotkde2var(df, plotarg, df2=None, plotarg2=None, label1=None, label2=None, xmin=None, xmax=None, nm=False,
                specpath=None, plotextension=defextension):
    """Creating a KDE plot for the chosen variable. Grouping optional. The x axis range can be defined by the user. The
    default unit is metre, but this can be changed to nanometre by adding 'nm=True'. The default path is the path under
    the if __name__ == '__main__' line, but this can also be changed using the specpath argument."""

    if df2 is None:
        df2 = df
    if plotarg2 is None:
        plotarg2 = plotarg
<<<<<<< HEAD

    print 'Plotting kde of %s and %s' % (plotarg, plotarg2)
=======
    if label1 is None:
        label1 = plotarg
    if label2 is None:
        label2 = plotarg2

    print('Plotting KDE of %s for %s and %s' % (plotarg, label1, label2))
>>>>>>> 388f5583

    # Set the name of the file
    if specpath is None:
        specpath = path
<<<<<<< HEAD
    savename = os.path.join(pathman(specpath) + '_' + plotarg + '_' + plotarg2 + '_KDE' + plotextension)

    dfnew = df.copy()
    dfnew2 = df2.copy()

    # Convert the unit of the data to nm if specified by the user
    dfnew[plotarg] = dataunitconversion(df[plotarg], plotarg, nm)
    dfnew2[plotarg2] = dataunitconversion(df[plotarg2], plotarg2, nm)

    # Plot figure
    fig, ax = plt.subplots(figsize=(15, 12))
    # Simple KDE plot

    # dfplot = pd.merge(df[plotarg], df2[plotarg2])
    # df = df[[plotarg, plotarg2]]
    # df.plot.kde(ax=ax, alpha=1, linewidth=7.0)

    dfnew[plotarg].plot.kde(ax=ax, alpha=1, linewidth=7.0)
    dfnew2[plotarg2].plot.kde(ax=ax, alpha=1, linewidth=7.0)

    # Label plot and save figure
    plt.xlim(xmin, xmax)
    # plt.xlabel(labelunitconversion(plotarg1, nm), alpha=1)
    plt.xlabel(labelunitconversion(plotarg, nm), alpha=1)
    plt.ylabel('Probability Density', alpha=1)
    plt.ticklabel_format(axis='both', style='sci', scilimits=(-3, 3))
    handles, labels = ax.get_legend_handles_labels()
    # ax.legend(reversed(handles), reversed(labels), , title=grouparg, loc='upper right')
    ax.legend(handles, labels, title=grouparg, loc='upper right')
=======
    savename = os.path.join(pathman(specpath) + '_' + plotarg + '_' + label1 + '_' + label2 + '_KDE' + plotextension)

    # Convert the unit of the data to nm if specified by the user
    dfnew = df.copy()
    dfnew2 = df2.copy()
    dfnew[plotarg] = dataunitconversion(dfnew[plotarg], plotarg, nm)
    dfnew2[plotarg2] = dataunitconversion(dfnew2[plotarg2], plotarg2, nm)
    dfplot = pd.concat([dfnew[plotarg], dfnew2[plotarg2]], axis=1)
    dfplot.columns = [label1, label2]

    # Plot figure
    fig, ax = plt.subplots(figsize=(15, 12))
    dfplot.plot.kde(ax=ax, alpha=1, linewidth=7.0)

    # Label plot and save figure
    plt.xlim(xmin, xmax)
    plt.xlabel(labelunitconversion(plotarg, nm), alpha=1)
    plt.ylabel('Probability Density', alpha=1)
    plt.ticklabel_format(axis='both', style='sci', scilimits=(-3, 3))
>>>>>>> 388f5583
    plt.savefig(savename)


def plothist(df, plotarg, grouparg=None, xmin=None, xmax=None, bins=20, nm=False, specpath=None,
             plotextension=defextension):
    """Creating a histogram for the chosen variable. Grouping optional. The x axis range can be defined by the user. The
    default unit is metre, but this can be changed to nanometre by adding 'nm=True'. The default path is the path under
    the if __name__ == '__main__' line, but this can also be changed using the specpath argument."""

    print('Plotting histogram of %s' % plotarg)

    # Set  the name of the file
    if specpath is None:
        specpath = path
    savename = os.path.join(pathman(specpath) + '_' + plotarg + '_histogram' + plotextension)

    # Convert the unit of the data to nm if specified by the user
    dfnew = df.copy()
    dfnew[plotarg] = dataunitconversion(df[plotarg], plotarg, nm)

    # Plot figure
    fig, ax = plt.subplots(figsize=(15, 12))
    # Simple histogram
    if grouparg is None:
        dfnew[plotarg].plot.hist(ax=ax, alpha=1, linewidth=3.0, bins=bins)
    # Grouped histogram
    else:
        dfnew = dfnew[[grouparg, plotarg]]
        dfnew = dfnew.pivot(columns=grouparg, values=plotarg)
        dfnew.plot.hist(ax=ax, legend=True, bins=bins, alpha=1, linewidth=3.0, stacked=True)
        # dfnew.groupby(grouparg)[plotarg].plot.hist(ax=ax, legend=True, alpha=1, linewidth=7.0, bins=bins, stacked=True)
        handles, labels = ax.get_legend_handles_labels()
        # ax.legend(reversed(handles), reversed(labels), title=grouparg, loc='upper right')
        ax.legend(handles, labels, title=grouparg, loc='upper right')

    # Label plot and save figure
    plt.xlim(xmin, xmax)
    plt.xlabel(labelunitconversion(plotarg, nm), alpha=1)
    plt.ylabel('Count', alpha=1)
    plt.ticklabel_format(axis='both', style='sci', scilimits=(-3, 3))
    plt.savefig(savename)

<<<<<<< HEAD
=======

>>>>>>> 388f5583
def plothist2var(df, plotarg, df2=None, plotarg2=None, label1=None, label2=None, xmin=None, xmax=None, nm=False,
                specpath=None, plotextension=defextension):
    """Creating a histogram for the chosen variable. Grouping optional. The x axis range can be defined by the user. The
    default unit is metre, but this can be changed to nanometre by adding 'nm=True'. The default path is the path under
    the if __name__ == '__main__' line, but this can also be changed using the specpath argument."""

<<<<<<< HEAD
    if label1 is None:
        label1 = plotarg
    if label2 is None:
        label2 = plotarg2
=======
>>>>>>> 388f5583
    if df2 is None:
        df2 = df
    if plotarg2 is None:
        plotarg2 = plotarg
<<<<<<< HEAD

    print 'Plotting histogram of %s and %s' % (label1, label2)
=======
    if label1 is None:
        label1 = plotarg
    if label2 is None:
        label2 = plotarg2

    print('Plotting histogram of %s for %s and %s' % (plotarg, label1, label2))
>>>>>>> 388f5583

    # Set the name of the file
    if specpath is None:
        specpath = path
<<<<<<< HEAD
    savename = os.path.join(pathman(specpath) + '_' + label1 + '_' + label2 + '_histogram' + plotextension)
=======
    savename = os.path.join(
        pathman(specpath) + '_' + plotarg + '_' + label1 + '_' + label2 + '_histogram' + plotextension)
>>>>>>> 388f5583

    # Convert the unit of the data to nm if specified by the user
    dfnew = df.copy()
    dfnew2 = df2.copy()
<<<<<<< HEAD
    dfnew[plotarg] = dataunitconversion(df[plotarg], plotarg, nm)
    dfnew2[plotarg2] = dataunitconversion(df[plotarg2], plotarg2, nm)

    # Plot figure
    fig, ax = plt.subplots(figsize=(15, 12))
    dfnew[plotarg].plot.hist(ax=ax, alpha=1, linewidth=3.0, bins=bins)
    dfnew2[plotarg2].plot.hist(ax=ax, alpha=1, linewidth=3.0, bins=bins, histtype='barstacked')
=======
    dfnew[plotarg] = dataunitconversion(dfnew[plotarg], plotarg, nm)
    dfnew2[plotarg2] = dataunitconversion(dfnew2[plotarg2], plotarg2, nm)
    dfplot = pd.concat([dfnew[plotarg], dfnew2[plotarg2]], axis=1)
    dfplot.columns = [label1, label2]

    # Plot figure
    fig, ax = plt.subplots(figsize=(15, 12))
    # dfnew[plotarg].plot.hist(ax=ax, alpha=1, linewidth=3.0, bins=bins, color='orange')
    # dfnew2[plotarg2].plot.hist(ax=ax, alpha=1, linewidth=3.0, bins=bins, histtype='barstacked', color='blue')
    dfplot.plot.hist(ax=ax, alpha=0.5, linewidth=3.0, bins=bins, stacked=False)
>>>>>>> 388f5583

    # Label plot and save figure
    plt.xlim(xmin, xmax)
    plt.xlabel(labelunitconversion(plotarg, nm), alpha=1)
<<<<<<< HEAD
    plt.ylabel('Probability Density', alpha=1)
    plt.ticklabel_format(axis='both', style='sci', scilimits=(-3, 3))
    handles, labels = ax.get_legend_handles_labels()
    ax.legend(handles, labels)
=======
    plt.ylabel('Count', alpha=1)
    plt.ticklabel_format(axis='both', style='sci', scilimits=(-3, 3))
>>>>>>> 388f5583
    plt.savefig(savename)


def plotdist(df, xmin=None, xmax=None, bins=20, nm=False, specpath=None,
             plotextension=defextension, *plotargs):
    """An attempt to make dist plots for a customisable number of arguments, but this doesn't work yet"""

    # # Set  the name of the file
    # if specpath is None:
    #     specpath = path
    # savename = os.path.join(pathman(specpath) + '_dist' + plotextension)
    #
    # # Convert the unit of the data to nm if specified by the user
    # for plotarg in plotargs:
    #     df[plotarg] = dataunitconversion(df[plotarg], plotarg, nm)
    #
    # # Plot figure
    # fig, ax = plt.subplots(figsize=(15, 12))
    # # Simple dist plot
    #
    # for plotarg in plotargs:
    #     sns.distplot(df[plotarg], ax=ax, bins=bins)
    #
    # # Label plot and save figure
    # plt.xlim(xmin, xmax)
    # # plt.xlabel(labelunitconversion(plotarg, nm), alpha=1)
    # plt.ylabel('Probability Density', alpha=1)
    # # plt.ticklabel_format(axis='both', style='sci', scilimits=(-3, 3))
    # plt.savefig(savename)
    pass


def plotdist2var(plotarg, plotarg2, df, df2=None, xmin=None, xmax=None, bins=20, nm=False,
                 specpath=None,
                 plotextension=defextension, plotname=None, c1=None, c2=None):
    """Dist plot for 2 variables"""

<<<<<<< HEAD
    print 'Plotting dist plot of %s and %s' % (plotarg, plotarg2)
=======
    print('Plotting dist plot of %s and %s' % (plotarg, plotarg2))
>>>>>>> 388f5583

    if plotname is None:
        plotname = plotarg + '_and_' + plotarg2

    # Set the name of the file
    if specpath is None:
        specpath = path
    savename = os.path.join(pathman(specpath) + '_' + plotname + '_dist' + plotextension)

    if df2 is None:
        df2 = df

    # Convert the unit of the data to nm if specified by the user
    dfnew = df.copy()
    dfnew2 = df2.copy()
    dfnew[plotarg] = dataunitconversion(df[plotarg], plotarg, nm)
    dfnew2[plotarg2] = dataunitconversion(df2[plotarg2], plotarg2, nm)

    # Plot figure
    fig, ax = plt.subplots(figsize=(15, 12))
    sns.distplot(dfnew[plotarg], ax=ax, bins=bins, color=c1)
    sns.distplot(dfnew2[plotarg2], ax=ax, bins=bins, color=c2)

    # Label plot and save figure
    plt.xlim(xmin, xmax)
    plt.xlabel(plotname)
    # plt.xlabel(labelunitconversion(plotarg, nm), alpha=1)
    plt.ylabel('Probability Density', alpha=1)
    plt.ticklabel_format(axis='both', style='sci', scilimits=(-3, 3))
    ax.tick_params(direction='out', bottom=True, left=True)
    ax.spines["top"].set_visible(False)
    ax.spines["right"].set_visible(False)
    plt.savefig(savename)


def plotviolin(df, plotarg, grouparg=None, ymin=None, ymax=None, nm=False, specpath=None, plotextension=defextension):
    """Creating a violin plot for the chosen variable. Grouping optional. The y axis range can be defined by the user.
    The default unit is metre, but this can be changed to nanometre by adding 'nm=True'. The default path is the path
    under the if __name__ == '__main__' line, but this can also be changed using the specpath argument."""

    print('Plotting violin of %s' % plotarg)

    # Set the name of the file
    if specpath is None:
        specpath = path
    savename = os.path.join(pathman(specpath) + '_' + plotarg + '_violin' + plotextension)

    # Convert the unit of the data to nm if specified by the user
    dfnew = df.copy()
    dfnew[plotarg] = dataunitconversion(df[plotarg], plotarg, nm)

    # Plot and save figures
    fig, ax = plt.subplots(figsize=(15, 12))
    # Single violin plot
    if grouparg is None:
        ax = sns.violinplot(data=dfnew[plotarg])
    # Grouped violin plot
    else:
        dfnew = dfnew[[grouparg, plotarg]]
        ax = sns.violinplot(x=grouparg, y=plotarg, data=dfnew)
        ax.invert_xaxis()  # Useful for topoisomers with negative writhe

    # Label plot and save figure
    plt.ylim(ymin, ymax)
    plt.ylabel(labelunitconversion(plotarg, nm), alpha=1)
    plt.xlabel(grouparg)
    plt.savefig(savename)


def plotjoint(df, arg1, arg2, xmin=None, xmax=None, ymin=None, ymax=None, nm=False, specpath=None,
              plotextension=defextension):
    """Creating a joint plot for two chosen variables. The range for both axes can be defined by the user.
    The default unit is metre, but this can be changed to nanometre by adding 'nm=True'. The default path is the path
    under the if __name__ == '__main__' line, but this can also be changed using the specpath argument."""

    print('Plotting joint plot for %s and %s' % (arg1, arg2))

    # Set the name of the file
    if specpath is None:
        specpath = path
    savename = os.path.join(pathman(specpath) + '_' + arg1 + '_and_' + arg2 + plotextension)

    # Convert the unit of the data to nm if specified by the user
    dfnew = df.copy()
    dfnew[arg1] = dataunitconversion(df[arg1], arg1, nm)
    dfnew[arg2] = dataunitconversion(df[arg2], arg2, nm)

    # Plot data using seaborn
    sns.jointplot(arg1, arg2, data=dfnew, kind='reg', height=15)
    plt.xlim(xmin, xmax)
    plt.ylim(ymin, ymax)
    plt.xlabel(labelunitconversion(arg1, nm), alpha=1)
    plt.ylabel(labelunitconversion(arg2, nm), alpha=1)
    plt.savefig(savename)


def plotLinearVsCircular(contour_lengths_df):
    pass


def computeStats(data, columns, min, max):
    """Prints out a table of stats, including the standard deviation, standard error, N value, and peak position"""

    xs = np.linspace(min, max, 1000)

    a = {}
    b = {}
    table = {
        'max': [0] * len(data),
        'std': [0] * len(data),
        'ste': [0] * len(data),
        'N': [0] * len(data),
    }

    for i, x in enumerate(data):
        x = x * 1e9
        a[i] = scipy.stats.gaussian_kde(x)
        b[i] = a[i].pdf(xs)
        table['std'][i] = np.std(x)
        table['ste'][i] = stats.sem(x)
        table['max'][i] = xs[np.argmax(b[i])]
        table['N'][i] = len(x)

    dfmax = pd.DataFrame.from_dict(table, orient='index', columns=columns)
    dfmax.to_csv(pathman(path) + '.csv')


if __name__ == '__main__':
    # Path to the json file, e.g. C:\\Users\\username\\Documents\\Data\\Data.json

    path = ''
    # path2 = ''

    # Set the name of the json file to import here
    # name = 'Non-incubation'
    bins = 20

    # import data form the json file specified as a dataframe
    df = importfromfile(path)
    # df2 = importfromfile(path2)

    # df = df[df['End to End Distance'] != 0]
    # df = df[df['Contour Lengths'] > 100]
    # df = df[df['Contour Lengths'] < 120]

    # Rename directory column as appropriate
    # df = df.rename(columns={"directory": "Experimental Conditions"})
    # df1 = df1.rename(columns={"directory": "Experimental Conditions"})
    # df2 = df2.rename(columns={"directory": "Experimental Conditions"})
    # df = df.rename(columns={"grain_min_bound_size": "Minimum Bound Size"})
    # df = df.rename(columns={"directory": "Experimental Conditions"})

    # Calculate the aspect ratio for each grain
    # df['aspectratio'] = df['grain_min_bound_size'] / df['grain_max_bound_size']
    # df1['aspectratio'] = df1['grain_min_bound_size'] / df1['grain_max_bound_size']
    # df2['aspectratio'] = df2['grain_min_bound_size'] / df2['grain_max_bound_size']
    # df['Basename'] = os.path.basename(df['Experiment Directory'])

    # df = pd.concat([df1, df2])

    # Get list of unique directory names i.e. topoisomers
    # # topos = df['Proteins'].unique()
    # # topos = sorted(topos, reverse=False)

    # Convert original (rounded) delta Lk to correct delta Lk
    # # dfnew = df
    # # dfnew['Proteins'] = df['Proteins'].astype(str).replace({'-2': '-1.8', '-3': '-2.8', '-6': '-4.9'})
    # Get list of unique directory names i.e. topoisomers
    # # newtopos = dfnew['Proteins']
    # # newtopos = pd.to_numeric(newtopos, errors='ignore')
    # # dfnew['Proteins'] = newtopos

    # Obtain list of unique topoisomers
    # # topos = df['Proteins'].unique()
    # # topos = sorted(topos, reverse=False)

    # Get statistics for different topoisoimers
    # # allstats = df.groupby('Proteins').describe()
    # transpose allstats dataframe to get better saving output
    # # allstats1 = allstats.transpose()
    # Save out statistics file
    # # savestats(path, allstats1)
    # Set palette for all plots with length number of topoisomers and reverse
    # # palette = sns.color_palette('PuBu', n_colors=len(topos))

# Setting group argument
# grouparg = 'Experiment Directory'
# grouparg = 'Basename'
# grouparg = 'directory'
<<<<<<< HEAD
# grouparg = None
=======
grouparg = None
>>>>>>> 388f5583

# Setting a continuous colour palette; useful for certain grouped plots, but can be commented out if unsuitable.
# sns.set_palette(sns.color_palette('BuPu', n_colors=len(df.groupby(grouparg))))
# print(df.pivot(columns=grouparg, values='grain_median'))


# Plot one column of the dataframe e.g. 'grain_mean_radius'; grouparg can be specified for plotkde, plothist and
# plotviolin by entering e.g. 'xmin = 0'; xmin and xmax can be specified for plotkde, plothist, and plotjoint;
# ymin and ymax can be specified for plotviolin and plotjoint; bins can be speficied for plothist. The default unit is
# m; add "nm=True" to change from m to nm.



<|MERGE_RESOLUTION|>--- conflicted
+++ resolved
@@ -173,22 +173,12 @@
         df2 = df
     if plotarg2 is None:
         plotarg2 = plotarg
-<<<<<<< HEAD
 
     print 'Plotting kde of %s and %s' % (plotarg, plotarg2)
-=======
-    if label1 is None:
-        label1 = plotarg
-    if label2 is None:
-        label2 = plotarg2
-
-    print('Plotting KDE of %s for %s and %s' % (plotarg, label1, label2))
->>>>>>> 388f5583
 
     # Set the name of the file
     if specpath is None:
         specpath = path
-<<<<<<< HEAD
     savename = os.path.join(pathman(specpath) + '_' + plotarg + '_' + plotarg2 + '_KDE' + plotextension)
 
     dfnew = df.copy()
@@ -218,27 +208,6 @@
     handles, labels = ax.get_legend_handles_labels()
     # ax.legend(reversed(handles), reversed(labels), , title=grouparg, loc='upper right')
     ax.legend(handles, labels, title=grouparg, loc='upper right')
-=======
-    savename = os.path.join(pathman(specpath) + '_' + plotarg + '_' + label1 + '_' + label2 + '_KDE' + plotextension)
-
-    # Convert the unit of the data to nm if specified by the user
-    dfnew = df.copy()
-    dfnew2 = df2.copy()
-    dfnew[plotarg] = dataunitconversion(dfnew[plotarg], plotarg, nm)
-    dfnew2[plotarg2] = dataunitconversion(dfnew2[plotarg2], plotarg2, nm)
-    dfplot = pd.concat([dfnew[plotarg], dfnew2[plotarg2]], axis=1)
-    dfplot.columns = [label1, label2]
-
-    # Plot figure
-    fig, ax = plt.subplots(figsize=(15, 12))
-    dfplot.plot.kde(ax=ax, alpha=1, linewidth=7.0)
-
-    # Label plot and save figure
-    plt.xlim(xmin, xmax)
-    plt.xlabel(labelunitconversion(plotarg, nm), alpha=1)
-    plt.ylabel('Probability Density', alpha=1)
-    plt.ticklabel_format(axis='both', style='sci', scilimits=(-3, 3))
->>>>>>> 388f5583
     plt.savefig(savename)
 
 
@@ -281,53 +250,31 @@
     plt.ticklabel_format(axis='both', style='sci', scilimits=(-3, 3))
     plt.savefig(savename)
 
-<<<<<<< HEAD
-=======
-
->>>>>>> 388f5583
 def plothist2var(df, plotarg, df2=None, plotarg2=None, label1=None, label2=None, xmin=None, xmax=None, nm=False,
                 specpath=None, plotextension=defextension):
     """Creating a histogram for the chosen variable. Grouping optional. The x axis range can be defined by the user. The
     default unit is metre, but this can be changed to nanometre by adding 'nm=True'. The default path is the path under
     the if __name__ == '__main__' line, but this can also be changed using the specpath argument."""
 
-<<<<<<< HEAD
     if label1 is None:
         label1 = plotarg
     if label2 is None:
         label2 = plotarg2
-=======
->>>>>>> 388f5583
     if df2 is None:
         df2 = df
     if plotarg2 is None:
         plotarg2 = plotarg
-<<<<<<< HEAD
 
     print 'Plotting histogram of %s and %s' % (label1, label2)
-=======
-    if label1 is None:
-        label1 = plotarg
-    if label2 is None:
-        label2 = plotarg2
-
-    print('Plotting histogram of %s for %s and %s' % (plotarg, label1, label2))
->>>>>>> 388f5583
 
     # Set the name of the file
     if specpath is None:
         specpath = path
-<<<<<<< HEAD
     savename = os.path.join(pathman(specpath) + '_' + label1 + '_' + label2 + '_histogram' + plotextension)
-=======
-    savename = os.path.join(
-        pathman(specpath) + '_' + plotarg + '_' + label1 + '_' + label2 + '_histogram' + plotextension)
->>>>>>> 388f5583
 
     # Convert the unit of the data to nm if specified by the user
     dfnew = df.copy()
     dfnew2 = df2.copy()
-<<<<<<< HEAD
     dfnew[plotarg] = dataunitconversion(df[plotarg], plotarg, nm)
     dfnew2[plotarg2] = dataunitconversion(df[plotarg2], plotarg2, nm)
 
@@ -335,31 +282,14 @@
     fig, ax = plt.subplots(figsize=(15, 12))
     dfnew[plotarg].plot.hist(ax=ax, alpha=1, linewidth=3.0, bins=bins)
     dfnew2[plotarg2].plot.hist(ax=ax, alpha=1, linewidth=3.0, bins=bins, histtype='barstacked')
-=======
-    dfnew[plotarg] = dataunitconversion(dfnew[plotarg], plotarg, nm)
-    dfnew2[plotarg2] = dataunitconversion(dfnew2[plotarg2], plotarg2, nm)
-    dfplot = pd.concat([dfnew[plotarg], dfnew2[plotarg2]], axis=1)
-    dfplot.columns = [label1, label2]
-
-    # Plot figure
-    fig, ax = plt.subplots(figsize=(15, 12))
-    # dfnew[plotarg].plot.hist(ax=ax, alpha=1, linewidth=3.0, bins=bins, color='orange')
-    # dfnew2[plotarg2].plot.hist(ax=ax, alpha=1, linewidth=3.0, bins=bins, histtype='barstacked', color='blue')
-    dfplot.plot.hist(ax=ax, alpha=0.5, linewidth=3.0, bins=bins, stacked=False)
->>>>>>> 388f5583
 
     # Label plot and save figure
     plt.xlim(xmin, xmax)
     plt.xlabel(labelunitconversion(plotarg, nm), alpha=1)
-<<<<<<< HEAD
     plt.ylabel('Probability Density', alpha=1)
     plt.ticklabel_format(axis='both', style='sci', scilimits=(-3, 3))
     handles, labels = ax.get_legend_handles_labels()
     ax.legend(handles, labels)
-=======
-    plt.ylabel('Count', alpha=1)
-    plt.ticklabel_format(axis='both', style='sci', scilimits=(-3, 3))
->>>>>>> 388f5583
     plt.savefig(savename)
 
 
@@ -397,11 +327,7 @@
                  plotextension=defextension, plotname=None, c1=None, c2=None):
     """Dist plot for 2 variables"""
 
-<<<<<<< HEAD
     print 'Plotting dist plot of %s and %s' % (plotarg, plotarg2)
-=======
-    print('Plotting dist plot of %s and %s' % (plotarg, plotarg2))
->>>>>>> 388f5583
 
     if plotname is None:
         plotname = plotarg + '_and_' + plotarg2
@@ -591,11 +517,7 @@
 # grouparg = 'Experiment Directory'
 # grouparg = 'Basename'
 # grouparg = 'directory'
-<<<<<<< HEAD
 # grouparg = None
-=======
-grouparg = None
->>>>>>> 388f5583
 
 # Setting a continuous colour palette; useful for certain grouped plots, but can be commented out if unsuitable.
 # sns.set_palette(sns.color_palette('BuPu', n_colors=len(df.groupby(grouparg))))
