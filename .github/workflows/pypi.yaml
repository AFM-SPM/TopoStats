name: Publish package to PyPi

on:
  push:
    branches:
      - main
      # - test/branch    # Uncomment and replace with the branch you are testing on
jobs:
  build-release:
    runs-on: ubuntu-latest
    name: Publish package to PyPi
    steps:
      - uses: actions/checkout@v3
        with:
          fetch-depth: 0
      - name: Setup Python
        uses: actions/setup-python@v4.3.0
        with:
          python-version: 3.9
      - name: Installing the package
        run: |
          pip3 install versioneer
          pip3 install .
          pip3 install .[pypi]
      - name: Build package
        run: |
          python -m build --no-isolation
<<<<<<< HEAD
      # - name: Publish package to Test PyPI
      #   uses: pypa/gh-action-pypi-publish@release/v1.5.1
      #   with:
      #     user: __token__
      #     repository_url: https://test.pypi.org/legacy/
      #     password: ${{ secrets.TEST_PYPI_API_TOKEN }}
      - name: Publish package to PyPI
        if: startsWith(github.ref, 'refs/tags')
        uses: pypa/gh-action-pypi-publish@release/v1.5.1
=======
#      - name: Publish package to Test PyPI
#        uses: pypa/gh-action-pypi-publish@release/v1
#        with:
#          user: __token__
#          repository_url: https://test.pypi.org/legacy/
#          password: ${{ secrets.TEST_PYPI_API_TOKEN }}
      - name: Publish package to PyPI
#        if: github.event_name == 'push' && startsWith(github.ref, 'refs/tags')
        if: startsWith(github.ref, 'refs/tags')
        uses: pypa/gh-action-pypi-publish@release/v1
>>>>>>> e16cf88c
        with:
          user: __token__
          password: ${{ secrets.PYPI_API_TOKEN }}<|MERGE_RESOLUTION|>--- conflicted
+++ resolved
@@ -25,7 +25,6 @@
       - name: Build package
         run: |
           python -m build --no-isolation
-<<<<<<< HEAD
       # - name: Publish package to Test PyPI
       #   uses: pypa/gh-action-pypi-publish@release/v1.5.1
       #   with:
@@ -33,20 +32,9 @@
       #     repository_url: https://test.pypi.org/legacy/
       #     password: ${{ secrets.TEST_PYPI_API_TOKEN }}
       - name: Publish package to PyPI
+#        if: github.event_name == 'push' && startsWith(github.ref, 'refs/tags')
         if: startsWith(github.ref, 'refs/tags')
         uses: pypa/gh-action-pypi-publish@release/v1.5.1
-=======
-#      - name: Publish package to Test PyPI
-#        uses: pypa/gh-action-pypi-publish@release/v1
-#        with:
-#          user: __token__
-#          repository_url: https://test.pypi.org/legacy/
-#          password: ${{ secrets.TEST_PYPI_API_TOKEN }}
-      - name: Publish package to PyPI
-#        if: github.event_name == 'push' && startsWith(github.ref, 'refs/tags')
-        if: startsWith(github.ref, 'refs/tags')
-        uses: pypa/gh-action-pypi-publish@release/v1
->>>>>>> e16cf88c
         with:
           user: __token__
           password: ${{ secrets.PYPI_API_TOKEN }}