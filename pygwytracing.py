--- conflicted
+++ resolved
@@ -42,7 +42,7 @@
 s["/module/pixmap/ztype"] = 0
 
 # Define the settings for image processing functions e.g. align rows here
-s['/module/linematch/method'] = 1  # keep as 1
+s['/module/linematch/method'] = 2  # uses median
 s["/module/linematch/max_degree"] = 2
 s["/module/polylevel/col_degree"] = 2
 
@@ -151,21 +151,13 @@
     gwy.gwy_app_data_browser_select_data_field(data, k)
 
     # align rows
-<<<<<<< HEAD
-    # gwy.gwy_process_func_run("align_rows", data, gwy.RUN_IMMEDIATE)
-=======
     gwy.gwy_process_func_run("align_rows", data, gwy.RUN_IMMEDIATE)
->>>>>>> e1a6416c
 
     # flatten the data
     gwy.gwy_process_func_run("level", data, gwy.RUN_IMMEDIATE)
 
     # align rows
-<<<<<<< HEAD
-    # gwy.gwy_process_func_run("align_rows", data, gwy.RUN_IMMEDIATE)
-=======
     gwy.gwy_process_func_run("align_rows", data, gwy.RUN_IMMEDIATE)
->>>>>>> e1a6416c
 
     datafield = gwy.gwy_app_data_browser_get_current(gwy.APP_DATA_FIELD)
     mask = gwy.DataField.new_alike(datafield, False)
@@ -666,13 +658,9 @@
 
     # Set the file path, i.e. the directory where the files are here'
 
-    path = '/Volumes/GoogleDrive/My Drive/AFM research group /Methods paper/Data/test'
-
-<<<<<<< HEAD
-    # path = 'lengthtesting'
-=======
+    #path = '/Users/alicepyne/Dropbox/UCL/DNA MiniCircles/Code/Images/test'
+
     path = 'new_data'
->>>>>>> e1a6416c
 
     # Set file type to look for here
     fileend = '.spm', '.gwy', '*.[0-9]'
@@ -680,8 +668,8 @@
     # Set extension to export files as here e.g. '.tiff'
     extension = '.tiff'
     # Set height scale values to save out
-    minheightscale = -2e-9
-    maxheightscale = 2e-9
+    minheightscale = -1e-9
+    maxheightscale = 3e-9
     # Set minimum size for grain determination:
     minarea = 300e-9
     # minarea = 50e-9
@@ -754,25 +742,18 @@
             # Export the channels data and mask as numpy arrays
             npdata, npmask = exportasnparray(datafield, mask)
 
-<<<<<<< HEAD
-            # if max(grains) == 0:
-            #     continue
-            #
-            # channel_name = channels[k] + str(k+1)
-=======
             if max(grains) == 0:
                 continue
 
             channel_name = channels[num] + str(num+1)
             print('Analysing %s from image %s' % (channel_name, filename))
->>>>>>> e1a6416c
 
             #trace the DNA molecules - can compute stats etc as needed
-            # data_nparray = gwyutils.data_field_data_as_array(datafield)
-            # dna_traces = dnatracing.dnaTrace(npdata, grains, filename, dx, yres, xres)
-            # #dna_traces.showTraces()
-            # dna_traces.saveTraceFigures(filename, channel_name)
-            # dna_traces.writeContourLengths(filename, channel_name)
+            data_nparray = gwyutils.data_field_data_as_array(datafield)
+            dna_traces = dnatracing.dnaTrace(npdata, grains, filename, dx, yres, xres)
+            #dna_traces.showTraces()
+            dna_traces.saveTraceFigures(filename, channel_name)
+            dna_traces.writeContourLengths(filename, channel_name)
             # Save out cropped files as images with no scales to a subfolder
             savecroppedfiles(path, data, filename, extension, orig_ids, crop_ids, minheightscale, maxheightscale)
 
