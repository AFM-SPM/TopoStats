import sys
sys.path.append('/opt/local/Library/Frameworks/Python.framework/Versions/2.7/lib/python2.7/site-packages') # location of gwy.so file (Macports install)
sys.path.append('/opt/local/share/gwyddion/pygwy') # # location of gwyutils.py file (Macports install)


#sys.path.append('/usr/local/opt/python@2/Frameworks/Python.framework/Versions/2.7/lib/python2.7/site-packages') # Homebrew install on Mac
#sys.path.append('/usr/local/Cellar/gwyddion/2.53_2/share/gwyddion/pygwy') # Homebrew install on Mac

sys.path.append('/usr/share/gwyddion/pygwy/') # Ubuntu

import pygtk
pygtk.require20() # adds gtk-2.0 folder to sys.path
import gwy
import fnmatch
import gwyutils
import os
import numpy as np
import pandas as pd
import seaborn as sns
import matplotlib.pyplot as plt
import dnatracing
import time

# Import height thresholding.py for processing bilayer removal images

### Set seaborn to override matplotlib for plot output
sns.set()
# The four preset contexts, in order of relative size, are paper, notebook, talk, and poster.
# The notebook style is the default
sns.set_context("notebook")
# This can be customised further here
# sns.set_context("notebook", font_scale=1, rc={"lines.linewidth": 2.5})

# sys.path.append("/usr/local/Cellar/gwyddion/2.52/share/gwyddion/pygwy")

# Set the settings for each function from the saved settings file (~/.gwyddion/settings)
s = gwy.gwy_app_settings_get()

# Generate a settings file - should be found at /Users/alice/.gwyddion/settings
# a = gwy.gwy_app_settings_get_settings_filename()
# Location of the settings file - edit to change values
# print a

# Turn colour bar off
s["/module/pixmap/ztype"] = 0

# Define the settings for image processing functions e.g. align rows here
s['/module/linematch/method'] = 1  # uses median
s["/module/linematch/max_degree"] = 2
s["/module/polylevel/col_degree"] = 2


def traversedirectories(fileend, filetype, path):
    # This function finds all the files with the file ending set in the main script as fileend (usually.spm)
    # in the path directory, and all subfolder

    # initialise the list
    spmfiles = []
    # use os.walk to search folders and subfolders and append each file with the correct filetype to the list spmfiles
    for dirpath, subdirs, files in os.walk(path):
        # Looking for files ending in fileend
        for filename in files:
            # ignore any files containing '_cs'
            if not fnmatch.fnmatch(filename, '*_cs*'):
                # Find files ending in 'fileend'
                if filename.endswith(fileend):
                    spmfiles.append(os.path.join(dirpath, filename))
                # Find files of a certain 'filetype'
                if fnmatch.fnmatch(filename, '*.*[0-9]'):
                    spmfiles.append(os.path.join(dirpath, filename))
        #
        # for filename in fnmatch.filter(files, filetype):
        #     spmfiles.append(os.path.join(dirpath, filename))
        # print the number of files found
    print( 'Files found: ' + str(len(spmfiles)))
    # return a list of files including their root and the original path specified
    return spmfiles


def getdata(filename):
    # Open file and add data to browser
    data = gwy.gwy_file_load(filename, gwy.RUN_NONINTERACTIVE)
    # Add data to browser
    gwy.gwy_app_data_browser_add(data)
    return data


def choosechannels(data, channel1, channel2):
    # Obtain the data field ids for the data file (i.e. the various channels within the file)
    ids = gwy.gwy_app_data_browser_get_data_ids(data)
    # Make an empty array for the chosen channels to be saved into
    chosen_ids = []
    # Find channels with the title ZSensor, if these do not exist, find channels with the title Height
    chosen_ids = gwy.gwy_app_data_browser_find_data_by_title(data, channel1)
    if not chosen_ids:
        chosen_ids = gwy.gwy_app_data_browser_find_data_by_title(data, channel2)
    else:
        chosen_ids = chosen_ids
    # Save out chosen_ids as a list of the channel ids for ZSensor or height if ZSensor doesnt exist
    return chosen_ids


def imagedetails(data):
    # select the channel file of chosen_ids
    gwy.gwy_app_data_browser_select_data_field(data, k)

    datafield = gwy.gwy_app_data_browser_get_current(gwy.APP_DATA_FIELD)

    xres = datafield.get_xres()
    yres = datafield.get_yres()
    xreal = datafield.get_xreal()
    yreal = datafield.get_yreal()
    dx = xreal/xres
    dy = yreal/yres
    return xres, yres, xreal, yreal, dx, dy

def heightediting(data, k):
    gwy.gwy_app_data_browser_select_data_field(data, k)

    # Flatten the data
    gwy.gwy_process_func_run('flatten_base', data, gwy.RUN_IMMEDIATE)

    datafield = gwy.gwy_app_data_browser_get_current(gwy.APP_DATA_FIELD)
    mask = gwy.DataField.new_alike(datafield, False)
    datafield.grains_mark_height(mask, 30, False)

    # Re-do polynomial correction with masked height
    s["/module/polylevel/masking"] = 1
    gwy.gwy_process_func_run('polylevel', data, gwy.RUN_IMMEDIATE)

    # Re-do align rows with masked heights
    s["/module/linematch/masking"] = 1
    gwy.gwy_process_func_run('align_rows', data, gwy.RUN_IMMEDIATE)

    # # Remove scars
    # gwy.gwy_process_func_run('scars_remove', data, gwy.RUN_IMMEDIATE)

    # Gaussian filter to remove noise
    current_data = gwy.gwy_app_data_browser_get_current(gwy.APP_DATA_FIELD)

    filter_width = 5 * dx*1e9

    current_data.filter_gaussian(filter_width)

    # Set zero to mean value
    gwy.gwy_process_func_run('zero_mean', data, gwy.RUN_IMMEDIATE)

    return data

def editfile(data, k):
    # select each channel of the file in turn
    # this is run within the for k in chosen_ids loop so k refers to the index of each chosen channel to analyse
    # NONINTERACTIVE is only for file modules
    gwy.gwy_app_data_browser_select_data_field(data, k)

    # align rows (b)
    gwy.gwy_process_func_run("align_rows", data, gwy.RUN_IMMEDIATE)

    # flatten the data (c)
    gwy.gwy_process_func_run("level", data, gwy.RUN_IMMEDIATE)

    # align rows (d)
    gwy.gwy_process_func_run("align_rows", data, gwy.RUN_IMMEDIATE)

    datafield = gwy.gwy_app_data_browser_get_current(gwy.APP_DATA_FIELD)
    mask = gwy.DataField.new_alike(datafield, False)
    datafield.grains_mark_height(mask, 10, False)

    # Re-do polynomial correction with masked height (e)
    s["/module/polylevel/masking"] = 0
    gwy.gwy_process_func_run('polylevel', data, gwy.RUN_IMMEDIATE)

    # Re-do align rows with masked heights (f)
    s["/module/linematch/masking"] = 0
    gwy.gwy_process_func_run('align_rows', data, gwy.RUN_IMMEDIATE)

    # Re-do level with masked heights (g)
    s["/module/polylevel/masking"] = 1
    gwy.gwy_process_func_run('polylevel', data, gwy.RUN_IMMEDIATE)

    # flatten base (h)
    gwy.gwy_process_func_run('flatten_base', data, gwy.RUN_IMMEDIATE)

    # remove scars (i)
    gwy.gwy_process_func_run('scars_remove', data, gwy.RUN_IMMEDIATE)

    # Fix zero (j)
    gwy.gwy_process_func_run('zero_mean', data, gwy.RUN_IMMEDIATE)

    # Apply a 1.5 pixel gaussian filter (k)
    data_field = gwy.gwy_app_data_browser_get_current(gwy.APP_DATA_FIELD)
    data_field.filter_gaussian(1)
    # # Shift contrast - equivalent to 'fix zero'
    #datafield.add(-data_field.get_min())

    return data


def grainfinding(data, minarea, k, thresholdingcriteria, dx):
    # Select channel 'k' of the file
    gwy.gwy_app_data_browser_select_data_field(data, k)
    datafield = gwy.gwy_app_data_browser_get_current(gwy.APP_DATA_FIELD)
    #Gaussiansize = 0.25e-9 / dx
    #datafield.filter_gaussian(Gaussiansize)

    mask = gwy.DataField.new_alike(datafield, False)

    Gaussiansize = 0.1e-9 / dx
    datafield.filter_gaussian(Gaussiansize)

    # Mask data that are above thresh*sigma from average height.
    # Sigma denotes root-mean square deviation of heights.
    # This criterium corresponds to the usual Gaussian distribution outliers detection if thresh is 3.
    # For MAC ~2.1 works and DNA ~0.75
    # datafield.mask_outliers(mask, 2.1)
    # datafield.mask_outliers(mask, 0.5)
    datafield.mask_outliers(mask, 0.75)

    # excluding mask, zero mean
    stats = datafield.area_get_stats_mask(mask, gwy.MASK_EXCLUDE, 0, 0, datafield.get_xres(), datafield.get_yres())
    datafield.add(-stats[0])

    # Set the image display to fized range and the colour scale for the images
    maximum_disp_value = data.set_int32_by_name("/" + str(k) + "/base/range-type", int(1))
    minimum_disp_value = data.set_double_by_name("/" + str(k) + "/base/min", float(minheightscale))
    maximum_disp_value = data.set_double_by_name("/" + str(k) + "/base/max", float(maxheightscale))

    ### Editing grain mask
    # Remove grains touching the edge of the mask
    mask.grains_remove_touching_border()

    # Calculate pixel width in nm
    #dx = datafield.get_dx()
    # Calculate minimum feature size in pixels (integer) from a real size specified in the main
    minsize = int(minarea / dx)
    # Remove grains smaller than the minimum size in integer pixels
    mask.grains_remove_by_size(minsize)

    # Numbering grains for grain analysis
    grains = mask.number_grains()

    # Update data to show mask, comment out to remove mask
    # data['/%d/mask' % k] = mask

    return data, mask, datafield, grains


def removelargeobjects(datafield, mask, median_pixel_area, maxdeviation, dx):
    mask2 = gwy.DataField.new_alike(datafield, False)

    # Mask data that are above thresh*sigma from average height.
    # Sigma denotes root-mean square deviation of heights.
    # This criterium corresponds to the usual Gaussian distribution outliers detection if thresh is 3.
    datafield.mask_outliers(mask2, 1)
    # Calculate pixel width in nm
    #dx = datafield.get_dx()
    # Calculate minimum feature size in pixels (integer)
    # here this is calculated as 2* the median grain size, as calculated in find_median_pixel_area()
    maxsize = int(maxdeviation * median_pixel_area)
    # Remove grains smaller than the maximum feature size in integer pixels
    # This should remove everything that you do want to keep
    # i.e. everything smaller than aggregates/junk
    mask2.grains_remove_by_size(maxsize)
    # Invert mask2 so everything smaller than aggregates/junk is masked
    mask2.grains_invert()
    # Make mask equal to the intersection of mask and mask 2, i.e. rmeove large objects unmasked by mask2
    mask.grains_intersect(mask2)

    # Numbering grains for grain analysis
    grains = mask.number_grains()

    return mask, grains


def removesmallobjects(datafield, mask, median_pixel_area, mindeviation, dx):
    mask2 = gwy.DataField.new_alike(datafield, False)
    # Mask data that are above thresh*sigma from average height.
    # Sigma denotes root-mean square deviation of heights.
    # This criterium corresponds to the usual Gaussian distribution outliers detection if thresh is 3.
    datafield.mask_outliers(mask2, 1)
    # Calculate pixel width in nm
    #dx = datafield.get_dx()
    # Calculate minimum feature size in pixels (integer)
    # here this is calculated as 2* the median grain size, as calculated in find_median_pixel_area()
    minsize = int(mindeviation * median_pixel_area)
    # Remove grains smaller than the maximum feature size in integer pixels
    # This should remove everything that you do want to keep
    # i.e. everything smaller than aggregates/junk
    mask2.grains_remove_by_size(minsize)
    # Make mask equalto the intersection of mask and mask 2, i.e. remove large objects unmasked by mask2
    mask.grains_intersect(mask2)

    # Numbering grains for grain analysis
    grains = mask.number_grains()
    number_of_grains = max(grains)
    print('There were %i grains found' % (number_of_grains))

    return mask, grains, number_of_grains


def grainanalysis(appended_data, filename, datafield, grains):
    # Calculating grain statistics using numbered grains file
    # Statistics to be computed should be specified here as a dictionary
    values_to_compute = {'grain_proj_area': gwy.GRAIN_VALUE_PROJECTED_AREA,
                         'grain_maximum': gwy.GRAIN_VALUE_MAXIMUM,
                         'grain_mean': gwy.GRAIN_VALUE_MEAN,
                         'grain_median': gwy.GRAIN_VALUE_MEDIAN,
                         'grain_pixel_area': gwy.GRAIN_VALUE_PIXEL_AREA,
                         'grain_half_height_area': gwy.GRAIN_VALUE_HALF_HEIGHT_AREA,
                         'grain_bound_len': gwy.GRAIN_VALUE_FLAT_BOUNDARY_LENGTH,
                         'grain_min_bound_size': gwy.GRAIN_VALUE_MINIMUM_BOUND_SIZE,
                         'grain_max_bound_size': gwy.GRAIN_VALUE_MAXIMUM_BOUND_SIZE,
                         'grain_center_x': gwy.GRAIN_VALUE_CENTER_X,
                         'grain_center_y': gwy.GRAIN_VALUE_CENTER_Y,
                         'grain_curvature1': gwy.GRAIN_VALUE_CURVATURE1,
                         'grain_curvature2': gwy.GRAIN_VALUE_CURVATURE2,
                         'grain_mean_radius': gwy.GRAIN_VALUE_MEAN_RADIUS,
                         'grain_ellipse_angle': gwy.GRAIN_VALUE_EQUIV_ELLIPSE_ANGLE,
                         'grain_ellipse_major': gwy.GRAIN_VALUE_EQUIV_ELLIPSE_MAJOR,
                         'grain_ellipse_minor': gwy.GRAIN_VALUE_EQUIV_ELLIPSE_MINOR,
                         }
    # Create empty dictionary for grain data
    grain_data_to_save = {}

    for key in values_to_compute.keys():
        # here we stave the gran stats to both a dictionary and an array in that order
        # these are basically duplicate steps - but are both included as we arent sure which to use later
        # Save grain statistics to a dictionary: grain_data_to_save
        grain_data_to_save[key] = datafield.grains_get_values(grains, values_to_compute[key])
        # Delete 0th value in all arrays - this corresponds to the background
        del grain_data_to_save[key][0]

    # Create pandas dataframe of stats
    grainstats = pd.DataFrame.from_dict(grain_data_to_save)

    # Determine directory, filename and grain number to append to dataframe
    directory = str(os.path.dirname(filename))
    directory = str(os.path.splitext(os.path.basename(directory))[0])
    filename = os.path.splitext(os.path.basename(filename))[0]
    # Append filename, directory and grain ID to dataframe
    grainstats['filename'] = pd.Series(filename, index=grainstats.index)
    grainstats['directory'] = pd.Series(directory, index=grainstats.index)
    grainstats['grain no'] = (grainstats.reset_index().index) + 1
    grainstats['image no'] = pd.Series(k, index=grainstats.index)

    # Sort dataframe columns to appear alphabetically - ensures consistency in columns order
    # when using dictionary to generate columns
    grainstats.sort_index(axis=1, inplace=True)

    # Append dataframe to appended_data as list to collect statistics on multiple files
    appended_data.append(grainstats)

    grainstatsarguments = list(values_to_compute.keys())
    grainstatsarguments = sorted(grainstatsarguments)

    return grainstatsarguments, grainstats, appended_data


def find_median_pixel_area(datafield, grains):
    # print values_to_compute.keys()
    grain_pixel_area = datafield.grains_get_values(grains, gwy.GRAIN_VALUE_PIXEL_AREA)
    grain_pixel_area = np.array(grain_pixel_area)
    median_pixel_area = np.median(grain_pixel_area)
    return median_pixel_area


def boundbox(cropwidth, datafield, grains, dx, dy, xreal, yreal, xres, yres):
    # Function to return the coordinates of the bounding box for all grains.
    # contains 4 coordinates per image
    bbox = datafield.get_grain_bounding_boxes(grains)

    # Remove all data up to index 4 (i.e. the 0th, 1st, 2nd, 3rd).
    # These are the bboxes for grain zero which is the background and should be ignored
    del bbox[:4]

    # Find the center of each grain in x
    center_x = datafield.grains_get_values(grains, gwy.GRAIN_VALUE_CENTER_X)
    # Delete the background grain center
    del center_x[0]
    # Find the center of each grain in y
    center_y = datafield.grains_get_values(grains, gwy.GRAIN_VALUE_CENTER_Y)
    # Delete the background grain center
    del center_y[0]

    # Find the centre of the grain in pixels
    # get active container
    data = gwy.gwy_app_data_browser_get_current(gwy.APP_CONTAINER)
    # get current number of files
    orig_ids = gwy.gwy_app_data_browser_get_data_ids(data)

    # Define the width of the image to crop to
    cropwidth = int((cropwidth / xreal) * xres)

    #make 2d array for grains
    multidim_grain_array = np.reshape(np.array(grains), (xres,yres))

    for i in range(len(center_x)):
        px_center_x = int((center_x[i] / xreal) * xres)
        px_center_y = int((center_y[i] / yreal) * yres)
        #ULcol = px_center_x - cropwidth
        xmin = px_center_x - cropwidth
        #ULrow = px_center_y - cropwidth
        ymin = px_center_y - cropwidth
        #BRcol = px_center_x + cropwidth
        xmax = px_center_x + cropwidth
        #BRrow = px_center_y + cropwidth
        ymax = px_center_y + cropwidth

        #making sure cropping boxes dont run outside the image dimensions
        if xmin < 0:
            xmin = 0
            xmax = 2*cropwidth
        if ymin < 0:
            ymin = 0
            ymax = 2*cropwidth
        if xmax > xres:
            xmax = xres
            xmin = xres - 2*cropwidth
        if ymax > yres:
            ymax = yres
            ymin = yres - 2*cropwidth

        # print ULcol, ULrow, BRcol, BRrow
        #crop the data
        crop_datafield_i = datafield.duplicate()
        crop_datafield_i.resize(xmin, ymin, xmax, ymax)

        # add cropped datafield to active container
        gwy.gwy_app_data_browser_add_data_field(crop_datafield_i, data, i + (len(orig_ids)))

        #cropping the grain array:
        grain_num = i+1
        cropped_np_grain = multidim_grain_array[ymin:ymax, xmin:xmax]
        cropped_grain = [1 if i == grain_num else 0 for i in cropped_np_grain.flatten()]

        #make a list containing each of the cropped grains
        try:
            cropped_grains.append(cropped_grain)
        except NameError:
            cropped_grains = [cropped_grain]

    # Generate list of datafields including cropped fields
    crop_ids = gwy.gwy_app_data_browser_get_data_ids(data)

    return bbox, orig_ids, crop_ids, data, cropped_grains, cropwidth


def splitimage(data, splitwidth, datafield, xreal, yreal, xres, yres):
    # get current number of images within file
    orig_ids = gwy.gwy_app_data_browser_get_data_ids(data)
    # Define the width of the image to crop to in pixels
    splitwidth_px = int((splitwidth / xreal) * xres)
    # Define the number of images to split into based on the resolution (in one direction)
    no_splits = int(round(xreal / splitwidth))
    # iterate in both x and y to get coordinates to crop image to
    for x in range(no_splits):
        xmin = splitwidth_px * x
        if xmin < 0:
            xmin = 0
        xmax = splitwidth_px * x + splitwidth_px
        if xmax > xres:
            xmax = xres
        for y in range(no_splits):
            ymin = splitwidth_px * y
            if ymin < 0:
                ymin = 0
            ymax = splitwidth_px * y + splitwidth_px
            if ymax > yres:
                ymax = yres
            # coordinates to crop to
            tiles = xmin, ymin, xmax, ymax
            # duplicate image
            crop_datafield_i = datafield.duplicate()
            # crop image
            crop_datafield_i.resize(xmin, ymin, xmax, ymax)
            # add cropped datafield to active container
            gwy.gwy_app_data_browser_add_data_field(crop_datafield_i, data, i + (len(orig_ids)))
    # Generate list of datafields including cropped fields
    crop_ids = gwy.gwy_app_data_browser_get_data_ids(data)
    return orig_ids, crop_ids, data


def grainthinning(data, mask, dx):
    # Calculate gaussian width in pixels from real value using pixel size
    Gaussiansize = 2e-9 / dx
    # Gaussiansize = 10
    # Gaussian filter data
    datafield.filter_gaussian(Gaussiansize)
    # Thin (skeletonise) gaussian filtered grains to get traces
    mask.grains_thin()
    return data, mask


def exportasnparray(datafield, mask):
    # Export the current datafield (channel) and mask (grains) as numpy arrays
    npdata = gwyutils.data_field_data_as_array(datafield)
    npmask = gwyutils.data_field_data_as_array(mask)
    return npdata, npmask


def savestats(directory, dataframetosave):
    directoryname = os.path.splitext(os.path.basename(directory))[0]
    print('Saving stats for: ' + str(directoryname))

    savedir = os.path.join(directory)
    savename = os.path.join(savedir, directoryname)
    if not os.path.exists(savedir):
        os.makedirs(savedir)

    dataframetosave.to_json(savename + '.json')
    dataframetosave.to_csv(savename + '.txt')


def saveindividualstats(filename, dataframetosave, k):

    # Get directory path and filename (including extension to avoid overwriting .000 type Bruker files)
    filedirectory, filename = os.path.split(filename)

    # print 'Saving stats for: ' + str(filename)

    savedir = os.path.join(filedirectory, 'GrainStatistics')
    savename = os.path.join(savedir, filename)
    if not os.path.exists(savedir):
        os.makedirs(savedir)

    dataframetosave.to_json(savename + str(k) + '.json')
    dataframetosave.to_csv(savename + str(k) + '.txt')


def savefiles(data, filename, extension):
    # Turn rulers on
    s["/module/pixmap/xytype"] = 1

    # Get directory path and filename (including extension to avoid overwriting .000 type Bruker files)
    directory, filename = os.path.split(filename)

    # Create a saving name format/directory
    savedir = os.path.join(directory, 'Processed')

    # If the folder Processed doest exist make it here
    if not os.path.exists(savedir):
        os.makedirs(savedir)

    # Save the data for the channels found above i.e. ZSensor/Height, as chosen_ids
    # Data is exported to a file of extension set in the main script
    # Data is exported with the string '_processed' added to the end of its filename
    gwy.gwy_app_data_browser_select_data_field(data, k)
    # change the colour map for all channels (k) in the image:
    palette = data.set_string_by_name("/%s/base/palette" % k, "Nanoscope.txt")
    # Determine the title of each channel
    title = data["/%d/data/title" % k]
    # Generate a filename to save to by removing the extension to the file, adding the suffix '_processed'
    # and an extension set in the main file
    savename = os.path.join(savedir, filename) + str(k) + '_' + str(title) + '_processed' + str(extension)
    # Save the file
    gwy.gwy_file_save(data, savename, gwy.RUN_NONINTERACTIVE)
    # Show the mask
    data['/%d/mask' % k] = mask
    # Add the sufix _masked to the previous filename
    savename = os.path.join(savedir, filename) + str(k) + '_' + str(title) + '_processed_masked' + str(extension)
    # Save the data
    gwy.gwy_file_save(data, savename, gwy.RUN_NONINTERACTIVE)
    # Print the name of the file you're saving to the command line
    # print 'Saving file: ' + str((os.path.splitext(os.path.basename(savename))[0]))


def saveunknownfiles(data, filename, extension):
    # Turn rulers on
    s["/module/pixmap/xytype"] = 1

    # Get directory path and filename (including extension to avoid overwriting .000 type Bruker files)
    directory, filename = os.path.split(filename)

    # Create a saving name format/directory
    savedir = os.path.join(directory, 'Processed_Unknown')

    # If the folder Processed doest exist make it here
    if not os.path.exists(savedir):
        os.makedirs(savedir)

    # Save the data for the channels found above i.e. ZSensor/Height, as chosen_ids
    # Data is exported to a file of extension set in the main script
    # Data is exported with the string '_processed' added to the end of its filename
    gwy.gwy_app_data_browser_select_data_field(data, k)
    # change the colour map for all channels (k) in the image:
    palette = data.set_string_by_name("/" + str(k) + "/base/palette", "Nanoscope.txt")
    # Generate a filename to save to by removing the extension to the file, adding the suffix '_processed'
    # and an extension set in the main file
    savename = os.path.join(savedir, filename) + str(k) + '_' + '_processed' + str(extension)
    # Save the file
    gwy.gwy_file_save(data, savename, gwy.RUN_NONINTERACTIVE)
    # Show the mask
    data['/%d/mask' % k] = mask
    # Add the sufix _masked to the previous filename
    savename = os.path.join(savedir, filename) + str(k) + '_' + '_processed_masked' + str(extension)
    # Save the data
    gwy.gwy_file_save(data, savename, gwy.RUN_NONINTERACTIVE)
    # Print the name of the file you're saving to the command line
    # print 'Saving file: ' + str((os.path.splitext(os.path.basename(savename))[0]))


def savefilesasgwy(data, filename):
    # Turn rulers on
    s["/module/pixmap/xytype"] = 1

    # Get directory path and filename (including extension to avoid overwriting .000 type Bruker files)
    directory, filename = os.path.split(filename)

    # Create a saving name format/directory
    savedir = os.path.join(directory)

    # If the folder Processed doest exist make it here
    if not os.path.exists(savedir):
        os.makedirs(savedir)

    # Save the data for the channels found above i.e. ZSensor/Height, as chosen_ids
    # Data is exported to a file of extension set in the main script
    # Data is exported with the string '_processed' added to the end of its filename
    gwy.gwy_app_data_browser_select_data_field(data, k)
    # change the colour map for all channels (k) in the image:
    palette = data.set_string_by_name("/" + str(k) + "/base/palette", "Nanoscope.txt")
    # Determine the title of each channel
    # title = data["/%d/data/title" % k]
    # if not title:
    #     title = 'unknown'
    # Generate a filename to save to by removing the extension to the file, adding the suffix '_processed'
    # and an extension set in the main file
    savename = os.path.join(savedir, filename) + str(k) + '.gwy'
    # Save the file
    gwy.gwy_file_save(data, savename, gwy.RUN_NONINTERACTIVE)
    # Print the name of the file you're saving to the command line
    # print 'Saving file: ' + str((os.path.splitext(os.path.basename(savename))[0]))


def savecroppedfiles(directory, data, filename, extension, orig_ids, crop_ids, minheightscale, maxheightscale):
    # Save the data for the cropped channels
    # Data is exported to a file of extension set in the main script
    # Data is exported with the string '_cropped' added to the end of its filename

    # Turn rulers off
    s["/module/pixmap/xytype"] = 0

    # Get directory path and filename (including extension to avoid overwriting .000 type Bruker files)
    directory, filename = os.path.split(filename)

    # Create a saving name format/directory
    savedir = os.path.join(directory, 'Cropped')

    # If the folder Cropped doest exist make it here
    if not os.path.exists(savedir):
        os.makedirs(savedir)
        crop_directory = savedir
    # Otherwise set the existing Cropped directory as the directory to write to
    else:
        crop_directory = savedir

    # For each cropped file, save out the data with the suffix _Cropped_#
    for i in range(len(orig_ids), len(crop_ids), 1):
        # select each channel fo the file in turn
        gwy.gwy_app_data_browser_select_data_field(data, i)
        # change the colour map for all channels (k) in the image:
        palette = data.set_string_by_name("/" + str(i) + "/base/palette", "Nanoscope.txt")
        # Set the image display to fixed range and the colour scale for the images
        maximum_disp_value = data.set_int32_by_name("/" + str(i) + "/base/range-type", int(1))
        minimum_disp_value = data.set_double_by_name("/" + str(i) + "/base/min", float(minheightscale))
        maximum_disp_value = data.set_double_by_name("/" + str(i) + "/base/max", float(maxheightscale))
        # Generate a filename to save to by removing the extension to the file and a numerical identifier (the crop no)
        # The 'crop number' is the channel number minus the original number of channels, less one to avoid starting at 0
        savenumber = i - (len(orig_ids) - 1)
        # adding the suffix '_cropped' and adding the extension set in the main file
        savename = os.path.join(crop_directory, filename) + '_cropped_' + str(savenumber) + str(extension)
        # Save the file
        gwy.gwy_file_save(data, savename, gwy.RUN_NONINTERACTIVE)
        # Print the name of the file you're saving to the command line
        # print 'Saving file: ' + str((os.path.splitext(os.path.basename(savename))[0]))

def getdataforallfiles(appended_data):
    # Get dataframe of all files within folder from appended_data list file
    grainstats_df = pd.concat(appended_data, ignore_index=True)

    return grainstats_df

    # Get dataframe of only files containing a certain string
def searchgrainstats(df, dfargtosearch, searchvalue1, searchvalue2):
    df1 = df[df[dfargtosearch].str.contains(searchvalue1)]
    df2 = df[df[dfargtosearch].str.contains(searchvalue2)]
    grainstats_searched = pd.concat([df1, df2])

    return grainstats_searched

# This the main script
if __name__ == '__main__':
    # Set various options here:

    # Set the file path, i.e. the directory where the files are here'

<<<<<<< HEAD
    # path = '/Volumes/GoogleDrive/My Drive/AFM research group /Methods paper/Data/Circular'
=======
>>>>>>> 5f146d8e
    # path = '/Users/alicepyne/Dropbox/UCL/DNA MiniCircles/Minicircle Data Edited/Minicircle Manuscript/Nickel'
    # path = '/Users/alicepyne/Dropbox/UCL/DNA MiniCircles/Paper/Pyne et al/Figure 1/aspectratioanalysis'
    # path = '/Volumes/GoogleDrive/My Drive/AFM research group /Methods paper/Data/Circular/194 bp'
    # path = '/Volumes/GoogleDrive/My Drive/AFM research group /Methods paper/Data/Circular'
    # path = '/Volumes/GoogleDrive/My Drive/AFM research group /Methods paper/Data/MAC'
    # path = '/Volumes/GoogleDrive/My Drive/AFM research group /Methods paper/Data/Archive/'
    # path = '/Volumes/GoogleDrive/My Drive/AFM research group /Methods paper/Data/Fortracing'

    path = 'Circular/398 bp/'

    # Set file type to look for here
    fileend = '.spm', '.gwy', '*.[0-9]'
    filetype = '*.[0-9]'
    # Set extension to export files as here e.g. '.tiff'
    extension = '.tiff'
    # Set height scale values to save out
    minheightscale = -0e-9
    maxheightscale = 3e-9
    # Set minimum size for grain determination:
    minarea = 300e-9
    # minarea = 50e-9
    # minarea = 1000e-9
    # Set allowable deviation from the median pixel size for removal of large and small objects
    # maxdeviation = 1.3
    # mindeviation = 0.3
    maxdeviation = 1.3
    mindeviation = 0.7
    # Set size of the cropped window/2 in pixels
    cropwidth = 40e-9
    # cropwidth = 100e-9
    splitwidth = 2e-6
    # Set number of bins
    bins = 25

    # Declare variables used later
    # Placed outside for loop in order that they don't overwrite data to be appended
    appended_data = []

    # Look through the current directory and all subdirectories for files ending in .spm and add to flist
    # spmfiles = traversedirectories(fileend, filetype, path)
    spmfiles = traversedirectories(fileend, filetype, path)

    if len(spmfiles) == 0:
        quit('No .spm files were found in the folder ' + path)

    # Iterate over all files found
    for i, filename in enumerate(spmfiles):
        print('Analysing ' + str(os.path.basename(filename)))
        # Load the data for the specified filename
        data = getdata(filename)
        # Find the channels of data you wish to use within the file e.g. ZSensor or height
        channels = ['ZSensor', 'Height']
        chosen_ids = choosechannels(data, 'ZSensor', 'Height')
        # chosen_ids = choosechannels(data,'U*', 'X')
        # chosen_ids = [chosen_ids[0]]

        # Iterate over the chosen channels in your file e.g. the ZSensor channel
        # for k in chosen_ids:
        # Or just use first height/height sensor channel to avoid duplicating
        for k in chosen_ids[:1]:
        # Option if you want to only choose one channel for each file being analysed
        # for k in chosen_ids:
            # Get all the image details eg resolution for your chosen channel
            data_edit_start = time.time()
            xres, yres, xreal, yreal, dx, dy = imagedetails(data)

            # Perform basic image processing, to align rows, flatten and set the mean value to zero
            data = editfile(data, k)

            data_edit_end = time.time()
            mol_find_start = time.time()

            # Perform basic image processing, to align rows, flatten and set the mean value to zero
            # Find all grains in the mask which are both above a height threshold
            # and bigger than the min size set in the main codegrain_mean_rad
            # 1.2 works well for DNA minicircle images
            data, mask, datafield, grains = grainfinding(data, minarea, k, 1, dx)
            # # Flattening based on masked data and subsequent grain finding
            # # Used for analysing data e.g. peptide induced bilayer degradation
            # data, mask, datafield, grains = heightthresholding.otsuthresholdgrainfinding(data, k)

            # Calculate the mean pixel area for all grains to use for renmoving small and large objects from the mask
            median_pixel_area = find_median_pixel_area(datafield, grains)
            # Remove all large objects defined as 1.2* the median grain size (in pixel area)
            mask, grains = removelargeobjects(datafield, mask, median_pixel_area, maxdeviation, dx)
            # Remove all small objects defined as less than 0.5x the median grain size (in pixel area
            mask, grains, number_of_grains = removesmallobjects(datafield, mask, median_pixel_area, mindeviation, dx)

            #if there's no grains skip this image
            if number_of_grains == 0:
                continue

            # Compute all grain statistics in in the 'values to compute' dictionary for grains in the file
            # Append data for each file (grainstats) to a list (appended_data) to obtain data in all files
            grainstatsarguments, grainstats, appended_data = grainanalysis(appended_data, filename, datafield, grains)

            # Create cropped datafields for every grain of size set in the main directory
            bbox, orig_ids, crop_ids, data, cropped_grains, cropwidth_pix = boundbox(cropwidth, datafield, grains, dx, dy, xreal, yreal, xres, yres)
            # orig_ids, crop_ids, data = splitimage(data, splitwidth, datafield, xreal, yreal, xres, yres)

            mol_find_end = time.time()

            trace_start = time.time()

            # Export the channels data and mask as numpy arrays
            npdata, npmask = exportasnparray(datafield, mask)


            try:
                channel_name = channels[k] + str(k+1)
            except IndexError:
                channel_name = 'ZSensor'

            #bbox, orig_ids, crop_ids, cropped_grains = boundbox(cropwidth, grains, grains, dx, dy, xreal, yreal, xres, yres)
            #saving plots of indidiviual grains/traces
            #for grain_num, data_num in enumerate(range(len(orig_ids), len(crop_ids), 1)):
            #    gwy.gwy_app_data_browser_select_data_field(data, data_num)
            #    datafield = gwy.gwy_app_data_browser_get_current(gwy.APP_DATA_FIELD)

            #    np_data_array = gwyutils.data_field_data_as_array(datafield)

<<<<<<< HEAD
            #    dna_traces = dnatracing.dnaTrace(np_data_array, cropped_grains[grain_num], filename, dx, cropwidth_pix*2, cropwidth_pix*2)
                #dna_traces.showTraces()
            #    dna_traces.saveTraceFigures(filename, channel_name+str(grain_num), 'cropped')
=======
                dna_traces = dnatracing.dnaTrace(np_data_array, cropped_grains[grain_num], filename, dx, cropwidth_pix*2, cropwidth_pix*2)
                # dna_traces.showTraces()
                # dna_traces.saveTraceFigures(filename, channel_name+str(grain_num), minheightscale, maxheightscale, 'cropped')
>>>>>>> 5f146d8e

            # #trace the DNA molecules - can compute stats etc as needed
            dna_traces = dnatracing.dnaTrace(npdata, grains, filename, dx, yres, xres)
            # #dna_traces.showTraces()
<<<<<<< HEAD
            trace_end = time.time()
            dna_traces.saveTraceFigures(filename, channel_name, 'processed')
=======
            dna_traces.saveTraceFigures(filename, channel_name,  minheightscale, maxheightscale, 'processed')
>>>>>>> 5f146d8e
            # dna_traces.writeContourLengths(filename, channel_name)

            #Update the pandas Dataframe used to monitor stats
            try:
                tracing_stats.updateTraceStats(dna_traces)
            except NameError:
                tracing_stats = dnatracing.traceStats(dna_traces)

            # Save out cropped files as images with no scales to a subfolder
            # savecroppedfiles(path, data, filename, extension, orig_ids, crop_ids, minheightscale, maxheightscale)

            # Skeletonise data after performing an aggressive gaussian to improve skeletonisation
            # data, mask = grainthinning(data, mask, dx)

            # Export the channels data and mask as numpy arrays
            npdata, npmask = exportasnparray(datafield, mask)

            # Save data as 2 images, with and without mask
            savefiles(data, filename, extension)
            # saveunknownfiles(data, filename, extension)

            print('Image correction took %f seconds' % (data_edit_end - data_edit_start))
            print('Molecule identification took %f seconds' % (mol_find_end - mol_find_start))
            print('Tracing took %f seconds' % (trace_end - trace_start))

            # Saving stats to text and JSON files named by master path
            # saveindividualstats(filename, grainstats, k)

        # Save modified files as gwyddion files
        # savefilesasgwy(data, filename)

    tracing_stats.saveTraceStats(path)
    # Concatenate statistics form all files into one dataframe for saving and plotting statistics
    grainstats_df = getdataforallfiles(appended_data)
    # # Search dataframes and return a new dataframe of only files containing a specific string
    # grainstats_searched = searchgrainstats(grainstats_df, 'filename', '339', 'nothing')

    # Saving stats to text and JSON files named by master path
    savestats(path, grainstats_df)<|MERGE_RESOLUTION|>--- conflicted
+++ resolved
@@ -694,10 +694,7 @@
 
     # Set the file path, i.e. the directory where the files are here'
 
-<<<<<<< HEAD
     # path = '/Volumes/GoogleDrive/My Drive/AFM research group /Methods paper/Data/Circular'
-=======
->>>>>>> 5f146d8e
     # path = '/Users/alicepyne/Dropbox/UCL/DNA MiniCircles/Minicircle Data Edited/Minicircle Manuscript/Nickel'
     # path = '/Users/alicepyne/Dropbox/UCL/DNA MiniCircles/Paper/Pyne et al/Figure 1/aspectratioanalysis'
     # path = '/Volumes/GoogleDrive/My Drive/AFM research group /Methods paper/Data/Circular/194 bp'
@@ -819,25 +816,14 @@
 
             #    np_data_array = gwyutils.data_field_data_as_array(datafield)
 
-<<<<<<< HEAD
             #    dna_traces = dnatracing.dnaTrace(np_data_array, cropped_grains[grain_num], filename, dx, cropwidth_pix*2, cropwidth_pix*2)
                 #dna_traces.showTraces()
             #    dna_traces.saveTraceFigures(filename, channel_name+str(grain_num), 'cropped')
-=======
-                dna_traces = dnatracing.dnaTrace(np_data_array, cropped_grains[grain_num], filename, dx, cropwidth_pix*2, cropwidth_pix*2)
-                # dna_traces.showTraces()
-                # dna_traces.saveTraceFigures(filename, channel_name+str(grain_num), minheightscale, maxheightscale, 'cropped')
->>>>>>> 5f146d8e
 
             # #trace the DNA molecules - can compute stats etc as needed
             dna_traces = dnatracing.dnaTrace(npdata, grains, filename, dx, yres, xres)
             # #dna_traces.showTraces()
-<<<<<<< HEAD
-            trace_end = time.time()
-            dna_traces.saveTraceFigures(filename, channel_name, 'processed')
-=======
             dna_traces.saveTraceFigures(filename, channel_name,  minheightscale, maxheightscale, 'processed')
->>>>>>> 5f146d8e
             # dna_traces.writeContourLengths(filename, channel_name)
 
             #Update the pandas Dataframe used to monitor stats
