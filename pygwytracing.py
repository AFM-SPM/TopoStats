--- conflicted
+++ resolved
@@ -203,6 +203,8 @@
     # Select channel 'k' of the file
     gwy.gwy_app_data_browser_select_data_field(data, k)
     datafield = gwy.gwy_app_data_browser_get_current(gwy.APP_DATA_FIELD)
+    # Gaussiansize = 0.25e-9 / dx
+    # datafield.filter_gaussian(Gaussiansize)
 
     mask = gwy.DataField.new_alike(datafield, False)
 
@@ -508,8 +510,8 @@
     if not os.path.exists(savedir):
         os.makedirs(savedir)
 
-    dataframetosave.to_json(savename + '_ScaleChange.json')
-    dataframetosave.to_csv(savename + '_ScaleChange.csv')
+    dataframetosave.to_json(savename + '.json')
+    dataframetosave.to_csv(savename + '.csv')
 
 
 def saveindividualstats(filename, dataframetosave, k):
@@ -530,13 +532,13 @@
 def savefiles(data, filename, extension):
     # Save file scale option: 1 - ruler, 2 - inset scale bar, 0 - none
     s["/module/pixmap/xytype"] = savefilesScale_option
-    
+
 
     # Get directory path and filename (including extension to avoid overwriting .000 type Bruker files)
     directory, filename = os.path.split(filename)
 
     # Create a saving name format/directory
-    savedir = os.path.join(directory, 'Processed_ScaleChange')
+    savedir = os.path.join(directory, 'Processed')
 
     # If the folder Processed doest exist make it here
     if not os.path.exists(savedir):
@@ -696,74 +698,7 @@
 
 # This the main script
 if __name__ == '__main__':
-<<<<<<< HEAD
-    # Set various options here:
-
-    # Set the file path, i.e. the directory where the files are here'
-
-    # path = '/Volumes/GoogleDrive/My Drive/AFM research group /Methods paper/Data/Circular'
-
-    path = './'
-
-    path = os.path.abspath(path)
-    # Set sample type here
-    # sample_type = 'DNA'
-    # sample_type = 'MAC'
-    sample_type = 'protein'
-    # sample_type = 'protein_with_DNA'
-
-    # Set file type to look for here
-    fileend = '.spm', '.gwy', '*.[0-9]'
-    filetype = '*.[0-9]'
-    # Set extension to export files as here e.g. '.tiff'
-    extension = '.tiff'
-
-    # Set height scale values to save out
-    minheightscale = -0e-9
-    maxheightscale = 3e-9
-    # maxheightscale = 20e-9
-    # maxheightscale = 50e-9
-    # Set size of the cropped window/2 in pixels
-    # cropwidth = 100e-9
-    # cropwidth = 60e-9
-    cropwidth = 40e-9
-    splitwidth = 2e-6
-    # Set number of bins
-    bins = 25
-
-    # Set the value of different variables, based on the type of the sample. minarea is the minimum size for grain
-    # determination; maxdeviation and mindeviation are the allowable deviations from the median pixel size for
-    # removal of large and small objects
-
-    if sample_type == 'DNA':
-        minarea = 200e-9
-        maxdeviation = 10
-        mindeviation = 0.5
-        gaussian = 0.1e-9
-        thresholdingcriteria = 0.75
-
-    elif sample_type == 'protein':
-        minarea = 50e-9
-        maxdeviation = 5
-        mindeviation = 0.5
-        gaussian = 0.1e-9
-        thresholdingcriteria = 0.7
-
-    elif sample_type == 'protein_with_DNA':
-        minarea = 1e-9
-        maxdeviation = 5
-        mindeviation = 0.9
-        gaussian = 0.3e-9
-        thresholdingcriteria = 4
-
-    elif sample_type == 'MAC':
-        minarea = 1000e-9
-        maxdeviation = 1.5
-        mindeviation = 0.5
-        gaussian = 0.25e-9
-        thresholdingcriteria = 2.1
-=======
-    
+
     # Test if config file exists
     # If it doesn't, create a new config file with default parameters
     if(not os.path.isfile("config.ini")) :
@@ -840,7 +775,6 @@
     s["/module/linematch/max_degree"] = 2
     s["/module/polylevel/col_degree"] = 2
 
->>>>>>> d31f1314
 
     # Declare variables used later
     # Placed outside for loop in order that they don't overwrite data to be appended
@@ -904,8 +838,8 @@
             grainstatsarguments, grainstats, appended_data = grainanalysis(appended_data, filename, datafield, grains)
 
             # Create cropped datafields for every grain of size set in the main directory
-            # bbox, orig_ids, crop_ids, data, cropped_grains, cropwidth_pix = boundbox(cropwidth, datafield, grains, dx,
-            #                                                                         dy, xreal, yreal, xres, yres)
+            bbox, orig_ids, crop_ids, data, cropped_grains, cropwidth_pix = boundbox(cropwidth, datafield, grains, dx,
+                                                                                     dy, xreal, yreal, xres, yres)
             # orig_ids, crop_ids, data = splitimage(data, splitwidth, datafield, xreal, yreal, xres, yres)
 
             mol_find_end = time.time()
@@ -940,18 +874,11 @@
                 dna_traces = dnatracing.dnaTrace(npdata, grains, filename, dx, yres, xres)
                 trace_end = time.time()
                 # #dna_traces.showTraces()
-<<<<<<< HEAD
-                dna_traces.saveTraceFigures(filename, channel_name, minheightscale, maxheightscale, 'processed')
-                dna_traces.writeContourLengths(filename, channel_name)
-                dna_traces.plotCurvature(4)
-                dna_traces.writeCoordinates(4)
-=======
                 if(saveTraceFigures_option):
                     print("Saving trace figures")
                     dna_traces.saveTraceFigures(filename, channel_name, minheightscale, maxheightscale, 'processed')
                 else: print("Not saving trace figures")
                 # dna_traces.writeContourLengths(filename, channel_name)
->>>>>>> d31f1314
 
                 # Update the pandas Dataframe used to monitor stats
                 try:
@@ -982,12 +909,11 @@
         # Save modified files as gwyddion files
         # savefilesasgwy(data, filename)
 
+
     # Concatenate statistics form all files into one dataframe for saving and plotting statistics
     grainstats_df = getdataforallfiles(appended_data)
     # # Search dataframes and return a new dataframe of only files containing a specific string
     # grainstats_searched = searchgrainstats(grainstats_df, 'filename', '339', 'nothing')
 
     # Saving stats to text and JSON files named by master path
-    savestats(path, grainstats_df)
-
-    print dx+    savestats(path, grainstats_df)