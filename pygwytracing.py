--- conflicted
+++ resolved
@@ -664,11 +664,7 @@
     path = '/Volumes/GoogleDrive/My Drive/AFM research group /Methods paper/Fortracing'
     # path = '/Volumes/GoogleDrive/My Drive/AFM research group /Methods paper/Data/test'
 
-<<<<<<< HEAD
-    path = 'new_data/357 bp circular'
-=======
     # path = 'new_data'
->>>>>>> 0f6e2413
 
     # Set file type to look for here
     fileend = '.spm', '.gwy', '*.[0-9]'
