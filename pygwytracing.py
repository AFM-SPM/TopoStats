--- conflicted
+++ resolved
@@ -703,7 +703,6 @@
 
 # This the main script
 if __name__ == '__main__':
-<<<<<<< HEAD
     
     # Test if config file exists
     # If it doesn't, create a new config file with default parameters
@@ -724,6 +723,8 @@
 
     # Main section
     path = config.get("MainSection", "path")
+    # Force correct path location for MacOS
+    path = os.path.abspath(path)
     print("Path: " + path)
     sample_type = config.get("MainSection","sample_type")
     print("Sample type: " + sample_type)
@@ -758,75 +759,6 @@
     print("Thresholding criteria: " + str(thresholdingcriteria))
     print(" ")
 
-
-
-=======
-    # Set various options here:
-
-    # Set the file path, i.e. the directory where the files are here'
-
-    # path = '/Volumes/GoogleDrive/My Drive/AFM research group /Methods paper/Data/Circular'
-    # path = '/Users/alicepyne/Dropbox/UCL/DNA MiniCircles/Minicircle Data Edited/Minicircle Manuscript/Nickel'
-    # path = '/Users/alicepyne/Dropbox/UCL/DNA MiniCircles/Paper/Pyne et al/Figure 1/aspectratioanalysis'
-    # path = '/Volumes/GoogleDrive/My Drive/AFM research group /Methods paper/Data/Circular/194 bp'
-    # path = '/Volumes/GoogleDrive/My Drive/AFM research group /Methods paper/Data/Circular'
-    # path = '/Volumes/GoogleDrive/My Drive/AFM research group /Methods paper/Data/NPC'
-    # path = '/Volumes/GoogleDrive/My Drive/AFM research group /Methods paper/Data/Archive/'
-    # path = '/Volumes/GoogleDrive/My Drive/AFM research group /Methods paper/Data/Fortracing'
-    # path = '/Volumes/GoogleDrive/My Drive/AFM research group /Methods paper/Data/Fortracing'
-    path = './'
-    path = os.path.abspath(path)
-    # Set sample type here
-    sample_type = 'DNA'
-    # sample_type = 'MAC'
-    # sample_type = 'protein'
-
-
-    # Set file type to look for here
-    fileend = '.spm', '.gwy', '*.[0-9]'
-    filetype = '*.[0-9]'
-    # Set extension to export files as here e.g. '.tiff'
-    extension = '.tiff'
-
-    # Set height scale values to save out
-    minheightscale = -0e-9
-    maxheightscale = 3e-9
-    # maxheightscale = 20e-9
-    # maxheightscale = 50e-9
-    # Set size of the cropped window/2 in pixels
-    # cropwidth = 100e-9
-    # cropwidth = 60e-9
-    cropwidth = 40e-9
-    splitwidth = 2e-6
-    # Set number of bins
-    bins = 25
-
-    # Set the value of different variables, based on the type of the sample. minarea is the minimum size for grain
-    # determination; maxdeviation and mindeviation are the allowable deviations from the median pixel size for
-    # removal of large and small objects
-
-    if sample_type == 'DNA':
-        minarea = 300e-9
-        maxdeviation = 1.3
-        mindeviation = 0.7
-        gaussian = 0.1e-9
-        thresholdingcriteria = 0.75
-
-    elif sample_type == 'protein':
-        minarea = 50e-9
-        maxdeviation = 2.0
-        mindeviation = 0.3
-        gaussian = 0.1e-9
-        thresholdingcriteria = 0.5
-
-    elif sample_type == 'MAC':
-        minarea = 1000e-9
-        maxdeviation = 1.5
-        mindeviation = 0.5
-        gaussian = 0.25e-9
-        thresholdingcriteria = 2.1
->>>>>>> ead3e750
-
     # Declare variables used later
     # Placed outside for loop in order that they don't overwrite data to be appended
     appended_data = []
