import sys
sys.path.append('/usr/local/opt/python@2/Frameworks/Python.framework/Versions/2.7/lib/python2.7/site-packages')
sys.path.append('/usr/local/Cellar/gwyddion/2.53_2/share/gwyddion/pygwy')
# sys.path.append('/usr/share/gwyddion/pygwy/')

import pygtk
pygtk.require20() # adds gtk-2.0 folder to sys.path
import gwy


import fnmatch
import gwyutils
import os

import numpy as np
import pandas as pd
import seaborn as sns
import matplotlib.pyplot as plt
import dnatracing

# Import height thresholding.py for processing bilayer removal images

### Set seaborn to override matplotlib for plot output
sns.set()
# The four preset contexts, in order of relative size, are paper, notebook, talk, and poster.
# The notebook style is the default
sns.set_context("notebook")
# This can be customised further here
# sns.set_context("notebook", font_scale=1, rc={"lines.linewidth": 2.5})

# sys.path.append("/usr/local/Cellar/gwyddion/2.52/share/gwyddion/pygwy")

# Set the settings for each function from the saved settings file (~/.gwyddion/settings)
s = gwy.gwy_app_settings_get()

# Generate a settings file - should be found at /Users/alice/.gwyddion/settings
# a = gwy.gwy_app_settings_get_settings_filename()
# Location of the settings file - edit to change values
# print a

# Turn colour bar off
s["/module/pixmap/ztype"] = 0

# Define the settings for image processing functions e.g. align rows here
s['/module/linematch/method'] = 2  # uses median
s["/module/linematch/max_degree"] = 2
s["/module/polylevel/col_degree"] = 2


def traversedirectories(fileend, filetype, path):
    # This function finds all the files with the file ending set in the main script as fileend (usually.spm)
    # in the path directory, and all subfolder

    # initialise the list
    spmfiles = []
    # use os.walk to search folders and subfolders and append each file with the correct filetype to the list spmfiles
    for dirpath, subdirs, files in os.walk(path):
        # Looking for files ending in fileend
        for filename in files:
            # ignore any files containing '_cs'
            if not fnmatch.fnmatch(filename, '*_cs*'):
                # Find files ending in 'fileend'
                if filename.endswith(fileend):
                    spmfiles.append(os.path.join(dirpath, filename))
                # Find files of a certain 'filetype'
                if fnmatch.fnmatch(filename, '*.*[0-9]'):
                    spmfiles.append(os.path.join(dirpath, filename))
        #
        # for filename in fnmatch.filter(files, filetype):
        #     spmfiles.append(os.path.join(dirpath, filename))
        # print the number of files found
    print( 'Files found: ' + str(len(spmfiles)))
    # return a list of files including their root and the original path specified
    return spmfiles


def getdata(filename):
    # Open file and add data to browser
    data = gwy.gwy_file_load(filename, gwy.RUN_NONINTERACTIVE)
    # Add data to browser
    gwy.gwy_app_data_browser_add(data)
    return data


def choosechannels(data, channel1, channel2):
    # Obtain the data field ids for the data file (i.e. the various channels within the file)
    ids = gwy.gwy_app_data_browser_get_data_ids(data)
    # Make an empty array for the chosen channels to be saved into
    chosen_ids = []
    # Find channels with the title ZSensor, if these do not exist, find channels with the title Height
    chosen_ids = gwy.gwy_app_data_browser_find_data_by_title(data, channel1)
    if not chosen_ids:
        chosen_ids = gwy.gwy_app_data_browser_find_data_by_title(data, channel2)
    else:
        chosen_ids = chosen_ids
    # Save out chosen_ids as a list of the channel ids for ZSensor or height if ZSensor doesnt exist
    return chosen_ids


def imagedetails(data):
    # select the channel file of chosen_ids
    gwy.gwy_app_data_browser_select_data_field(data, k)

    datafield = gwy.gwy_app_data_browser_get_current(gwy.APP_DATA_FIELD)

    xres = datafield.get_xres()
    yres = datafield.get_yres()
    xreal = datafield.get_xreal()
    yreal = datafield.get_yreal()
    dx = xreal/xres
    dy = yreal/yres
    return xres, yres, xreal, yreal, dx, dy

def heightediting(data, k):
    gwy.gwy_app_data_browser_select_data_field(data, k)

    # Flatten the data
    gwy.gwy_process_func_run('flatten_base', data, gwy.RUN_IMMEDIATE)

    datafield = gwy.gwy_app_data_browser_get_current(gwy.APP_DATA_FIELD)
    mask = gwy.DataField.new_alike(datafield, False)
    datafield.grains_mark_height(mask, 30, False)

    # Re-do polynomial correction with masked height
    s["/module/polylevel/masking"] = 1
    gwy.gwy_process_func_run('polylevel', data, gwy.RUN_IMMEDIATE)

    # Re-do align rows with masked heights
    s["/module/linematch/masking"] = 1
    gwy.gwy_process_func_run('align_rows', data, gwy.RUN_IMMEDIATE)

    # # Remove scars
    # gwy.gwy_process_func_run('scars_remove', data, gwy.RUN_IMMEDIATE)

    # Gaussian filter to remove noise
    current_data = gwy.gwy_app_data_browser_get_current(gwy.APP_DATA_FIELD)
    current_data.filter_gaussian(1)

    # Set zero to mean value
    gwy.gwy_process_func_run('zero_mean', data, gwy.RUN_IMMEDIATE)

    return data

def editfile(data, k):
    # select each channel of the file in turn
    # this is run within the for k in chosen_ids loop so k refers to the index of each chosen channel to analyse
    # NONINTERACTIVE is only for file modules
    gwy.gwy_app_data_browser_select_data_field(data, k)

    # align rows
    #gwy.gwy_process_func_run("align_rows", data, gwy.RUN_IMMEDIATE)

    # flatten the data
    gwy.gwy_process_func_run("level", data, gwy.RUN_IMMEDIATE)

    # align rows
    #gwy.gwy_process_func_run("align_rows", data, gwy.RUN_IMMEDIATE)

    datafield = gwy.gwy_app_data_browser_get_current(gwy.APP_DATA_FIELD)
    mask = gwy.DataField.new_alike(datafield, False)
    datafield.grains_mark_height(mask, 10, False)

    # Re-do polynomial correction with masked height
    s["/module/polylevel/masking"] = 0
    #gwy.gwy_process_func_run('polylevel', data, gwy.RUN_IMMEDIATE)

    # Re-do align rows with masked heights
    s["/module/linematch/masking"] = 0
    #gwy.gwy_process_func_run('align_rows', data, gwy.RUN_IMMEDIATE)

    # flatten base
    # gwy.gwy_process_func_run('flatten_base', data, gwy.RUN_IMMEDIATE)

    # Fix zero
    gwy.gwy_process_func_run('zero_mean', data, gwy.RUN_IMMEDIATE)

    # remove scars
    gwy.gwy_process_func_run('scars_remove', data, gwy.RUN_IMMEDIATE)

    # Apply a 1.5 pixel gaussian filter
    data_field = gwy.gwy_app_data_browser_get_current(gwy.APP_DATA_FIELD)
    data_field.filter_gaussian(0.5)
    # # Shift contrast - equivalent to 'fix zero'
    #datafield.add(-data_field.get_min())

    return data


def grainfinding(data, minarea, k, thresholdingcriteria, dx):
    # Select channel 'k' of the file
    gwy.gwy_app_data_browser_select_data_field(data, k)
    datafield = gwy.gwy_app_data_browser_get_current(gwy.APP_DATA_FIELD)
    #Gaussiansize = 0.25e-9 / dx
    #datafield.filter_gaussian(Gaussiansize)

    mask = gwy.DataField.new_alike(datafield, False)

    Gaussiansize = 0.2e-9 / dx
    datafield.filter_gaussian(Gaussiansize)

    # Mask data that are above thresh*sigma from average height.
    # Sigma denotes root-mean square deviation of heights.
    # This criterium corresponds to the usual Gaussian distribution outliers detection if thresh is 3.
    datafield.mask_outliers(mask, 0.75)

    # excluding mask, zero mean
    stats = datafield.area_get_stats_mask(mask, gwy.MASK_EXCLUDE, 0, 0, datafield.get_xres(), datafield.get_yres())
    datafield.add(-stats[0])

    # Set the image display to fized range and the colour scale for the images
    maximum_disp_value = data.set_int32_by_name("/" + str(k) + "/base/range-type", int(1))
    minimum_disp_value = data.set_double_by_name("/" + str(k) + "/base/min", float(minheightscale))
    maximum_disp_value = data.set_double_by_name("/" + str(k) + "/base/max", float(maxheightscale))


    ### Editing grain mask
    # Remove grains touching the edge of the mask
    mask.grains_remove_touching_border()

    # Calculate pixel width in nm
    #dx = datafield.get_dx()
    # Calculate minimum feature size in pixels (integer) from a real size specified in the main
    minsize = int(minarea / dx)
    # Remove grains smaller than the minimum size in integer pixels
    mask.grains_remove_by_size(minsize)

    # Numbering grains for grain analysis
    grains = mask.number_grains()

    # Update data to show mask, comment out to remove mask
    # data['/%d/mask' % k] = mask

    return data, mask, datafield, grains


def removelargeobjects(datafield, mask, median_pixel_area, maxdeviation, dx):
    mask2 = gwy.DataField.new_alike(datafield, False)

    # Mask data that are above thresh*sigma from average height.
    # Sigma denotes root-mean square deviation of heights.
    # This criterium corresponds to the usual Gaussian distribution outliers detection if thresh is 3.
    datafield.mask_outliers(mask2, 1)
    # Calculate pixel width in nm
    #dx = datafield.get_dx()
    # Calculate minimum feature size in pixels (integer)
    # here this is calculated as 2* the median grain size, as calculated in find_median_pixel_area()
    maxsize = int(maxdeviation * median_pixel_area)
    # Remove grains smaller than the maximum feature size in integer pixels
    # This should remove everything that you do want to keep
    # i.e. everything smaller than aggregates/junk
    mask2.grains_remove_by_size(maxsize)
    # Invert mask2 so everything smaller than aggregates/junk is masked
    mask2.grains_invert()
    # Make mask equal to the intersection of mask and mask 2, i.e. rmeove large objects unmasked by mask2
    mask.grains_intersect(mask2)

    # Numbering grains for grain analysis
    grains = mask.number_grains()

    return mask, grains


def removesmallobjects(datafield, mask, median_pixel_area, mindeviation, dx):
    mask2 = gwy.DataField.new_alike(datafield, False)
    # Mask data that are above thresh*sigma from average height.
    # Sigma denotes root-mean square deviation of heights.
    # This criterium corresponds to the usual Gaussian distribution outliers detection if thresh is 3.
    datafield.mask_outliers(mask2, 1)
    # Calculate pixel width in nm
    #dx = datafield.get_dx()
    # Calculate minimum feature size in pixels (integer)
    # here this is calculated as 2* the median grain size, as calculated in find_median_pixel_area()
    minsize = int(mindeviation * median_pixel_area)
    # Remove grains smaller than the maximum feature size in integer pixels
    # This should remove everything that you do want to keep
    # i.e. everything smaller than aggregates/junk
    mask2.grains_remove_by_size(minsize)
    # Make mask equalto the intersection of mask and mask 2, i.e. remove large objects unmasked by mask2
    mask.grains_intersect(mask2)

    # Numbering grains for grain analysis
    grains = mask.number_grains()
    print('There were ' + str(max(grains)) + ' grains found')

    return mask, grains


def grainanalysis(appended_data, filename, datafield, grains):
    # Calculating grain statistics using numbered grains file
    # Statistics to be computed should be specified here as a dictionary
    values_to_compute = {'grain_proj_area': gwy.GRAIN_VALUE_PROJECTED_AREA,
                         'grain_maximum': gwy.GRAIN_VALUE_MAXIMUM,
                         'grain_mean': gwy.GRAIN_VALUE_MEAN,
                         'grain_median': gwy.GRAIN_VALUE_MEDIAN,
                         'grain_pixel_area': gwy.GRAIN_VALUE_PIXEL_AREA,
                         'grain_half_height_area': gwy.GRAIN_VALUE_HALF_HEIGHT_AREA,
                         'grain_bound_len': gwy.GRAIN_VALUE_FLAT_BOUNDARY_LENGTH,
                         'grain_min_bound_size': gwy.GRAIN_VALUE_MINIMUM_BOUND_SIZE,
                         'grain_max_bound_size': gwy.GRAIN_VALUE_MAXIMUM_BOUND_SIZE,
                         'grain_center_x': gwy.GRAIN_VALUE_CENTER_X,
                         'grain_center_y': gwy.GRAIN_VALUE_CENTER_Y,
                         'grain_curvature1': gwy.GRAIN_VALUE_CURVATURE1,
                         'grain_curvature2': gwy.GRAIN_VALUE_CURVATURE2,
                         'grain_mean_radius': gwy.GRAIN_VALUE_MEAN_RADIUS,
                         'grain_ellipse_angle': gwy.GRAIN_VALUE_EQUIV_ELLIPSE_ANGLE,
                         'grain_ellipse_major': gwy.GRAIN_VALUE_EQUIV_ELLIPSE_MAJOR,
                         'grain_ellipse_minor': gwy.GRAIN_VALUE_EQUIV_ELLIPSE_MINOR,
                         }
    # Create empty dictionary for grain data
    grain_data_to_save = {}

    for key in values_to_compute.keys():
        # here we stave the gran stats to both a dictionary and an array in that order
        # these are basically duplicate steps - but are both included as we arent sure which to use later
        # Save grain statistics to a dictionary: grain_data_to_save
        grain_data_to_save[key] = datafield.grains_get_values(grains, values_to_compute[key])
        # Delete 0th value in all arrays - this corresponds to the background
        del grain_data_to_save[key][0]

    # Create pandas dataframe of stats
    grainstats = pd.DataFrame.from_dict(grain_data_to_save)

    # Determine directory, filename and grain number to append to dataframe
    directory = str(os.path.dirname(filename))
    directory = str(os.path.splitext(os.path.basename(directory))[0])
    filename = os.path.splitext(os.path.basename(filename))[0]
    # Append filename, directory and grain ID to dataframe
    grainstats['filename'] = pd.Series(filename, index=grainstats.index)
    grainstats['directory'] = pd.Series(directory, index=grainstats.index)
    grainstats['grain no'] = (grainstats.reset_index().index) + 1
    grainstats['image no'] = pd.Series(k, index=grainstats.index)

    # Sort dataframe columns to appear alphabetically - ensures consistency in columns order
    # when using dictionary to generate columns
    grainstats.sort_index(axis=1, inplace=True)

    # Append dataframe to appended_data as list to collect statistics on multiple files
    appended_data.append(grainstats)

    grainstatsarguments = list(values_to_compute.keys())
    grainstatsarguments = sorted(grainstatsarguments)

    return grainstatsarguments, grainstats, appended_data


def find_median_pixel_area(datafield, grains):
    # print values_to_compute.keys()
    grain_pixel_area = datafield.grains_get_values(grains, gwy.GRAIN_VALUE_PIXEL_AREA)
    grain_pixel_area = np.array(grain_pixel_area)
    median_pixel_area = np.median(grain_pixel_area)
    return median_pixel_area


def boundbox(cropwidth, datafield, grains, dx, dy, xreal, yreal, xres, yres):
    # Function to return the coordinates of the bounding box for all grains.
    # contains 4 coordinates per image
    bbox = datafield.get_grain_bounding_boxes(grains)
    # Remove all data up to index 4 (i.e. the 0th, 1st, 2nd, 3rd).
    # These are the bboxes for grain zero which is the background and should be ignored
    del bbox[:4]

    # Find the center of each grain in x
    center_x = datafield.grains_get_values(grains, gwy.GRAIN_VALUE_CENTER_X)
    # Delete the background grain center
    del center_x[0]
    # Find the center of each grain in y
    center_y = datafield.grains_get_values(grains, gwy.GRAIN_VALUE_CENTER_Y)
    # Delete the background grain center
    del center_y[0]

    # Find the centre of the grain in pixels
    # get active container
    data = gwy.gwy_app_data_browser_get_current(gwy.APP_CONTAINER)
    # get current number of files
    orig_ids = gwy.gwy_app_data_browser_get_data_ids(data)

    # Define the width of the image to crop to
    cropwidth = int((cropwidth / xreal) * xres)

    for i in range(len(center_x)):
        px_center_x = int((center_x[i] / xreal) * xres)
        px_center_y = int((center_y[i] / yreal) * yres)
        ULcol = px_center_x - cropwidth
        if ULcol < 0:
            ULcol = 0
        ULrow = px_center_y - cropwidth
        if ULrow < 0:
            ULrow = 0
        BRcol = px_center_x + cropwidth
        if BRcol > xres:
            BRcol = xres
        BRrow = px_center_y + cropwidth
        if BRrow > yres:
            BRrow = yres
        # print ULcol, ULrow, BRcol, BRrow
        crop_datafield_i = datafield.duplicate()
        crop_datafield_i.resize(ULcol, ULrow, BRcol, BRrow)
        # add cropped datafield to active container
        gwy.gwy_app_data_browser_add_data_field(crop_datafield_i, data, i + (len(orig_ids)))
    # Generate list of datafields including cropped fields
    crop_ids = gwy.gwy_app_data_browser_get_data_ids(data)

    return bbox, orig_ids, crop_ids, data


def splitimage(data, splitwidth, datafield, xreal, yreal, xres, yres):
    # get current number of images within file
    orig_ids = gwy.gwy_app_data_browser_get_data_ids(data)
    # Define the width of the image to crop to in pixels
    splitwidth_px = int((splitwidth / xreal) * xres)
    # Define the number of images to split into based on the resolution (in one direction)
    no_splits = int(round(xreal / splitwidth))
    # iterate in both x and y to get coordinates to crop image to
    for x in range(no_splits):
        xmin = splitwidth_px * x
        if xmin < 0:
            xmin = 0
        xmax = splitwidth_px * x + splitwidth_px
        if xmax > xres:
            xmax = xres
        for y in range(no_splits):
            ymin = splitwidth_px * y
            if ymin < 0:
                ymin = 0
            ymax = splitwidth_px * y + splitwidth_px
            if ymax > yres:
                ymax = yres
            # coordinates to crop to
            tiles = xmin, ymin, xmax, ymax
            # duplicate image
            crop_datafield_i = datafield.duplicate()
            # crop image
            crop_datafield_i.resize(xmin, ymin, xmax, ymax)
            # add cropped datafield to active container
            gwy.gwy_app_data_browser_add_data_field(crop_datafield_i, data, i + (len(orig_ids)))
    # Generate list of datafields including cropped fields
    crop_ids = gwy.gwy_app_data_browser_get_data_ids(data)
    return orig_ids, crop_ids, data


def grainthinning(data, mask, dx):
    # Calculate gaussian width in pixels from real value using pixel size
    Gaussiansize = 2e-9 / dx
    # Gaussiansize = 10
    # Gaussian filter data
    datafield.filter_gaussian(Gaussiansize)
    # Thin (skeletonise) gaussian filtered grains to get traces
    mask.grains_thin()
    return data, mask


def exportasnparray(datafield, mask):
    # Export the current datafield (channel) and mask (grains) as numpy arrays
    npdata = gwyutils.data_field_data_as_array(datafield)
    npmask = gwyutils.data_field_data_as_array(mask)
    return npdata, npmask


def savestats(directory, dataframetosave):
    directoryname = os.path.splitext(os.path.basename(directory))[0]
    print('Saving stats for: ' + str(directoryname))

    savedir = os.path.join(directory)
    savename = os.path.join(savedir, directoryname)
    if not os.path.exists(savedir):
        os.makedirs(savedir)

    dataframetosave.to_json(savename + '.json')
    dataframetosave.to_csv(savename + '.txt')


def saveindividualstats(filename, dataframetosave, k):

    # Get directory path and filename (including extension to avoid overwriting .000 type Bruker files)
    filedirectory, filename = os.path.split(filename)

    # print 'Saving stats for: ' + str(filename)

    savedir = os.path.join(filedirectory, 'GrainStatistics')
    savename = os.path.join(savedir, filename)
    if not os.path.exists(savedir):
        os.makedirs(savedir)

    dataframetosave.to_json(savename + str(k) + '.json')
    dataframetosave.to_csv(savename + str(k) + '.txt')


def savefiles(data, filename, extension):
    # Turn rulers on
    s["/module/pixmap/xytype"] = 1

    # Get directory path and filename (including extension to avoid overwriting .000 type Bruker files)
    directory, filename = os.path.split(filename)

    # Create a saving name format/directory
    savedir = os.path.join(directory, 'Processed')

    # If the folder Processed doest exist make it here
    if not os.path.exists(savedir):
        os.makedirs(savedir)

    # Save the data for the channels found above i.e. ZSensor/Height, as chosen_ids
    # Data is exported to a file of extension set in the main script
    # Data is exported with the string '_processed' added to the end of its filename
    gwy.gwy_app_data_browser_select_data_field(data, k)
    # change the colour map for all channels (k) in the image:
    palette = data.set_string_by_name("/%s/base/palette" % k, "Nanoscope.txt")
    # Determine the title of each channel
    title = data["/%d/data/title" % k]
    # Generate a filename to save to by removing the extension to the file, adding the suffix '_processed'
    # and an extension set in the main file
    savename = os.path.join(savedir, filename) + str(k) + '_' + str(title) + '_processed' + str(extension)
    # Save the file
    gwy.gwy_file_save(data, savename, gwy.RUN_NONINTERACTIVE)
    # Show the mask
    data['/%d/mask' % k] = mask
    # Add the sufix _masked to the previous filename
    savename = os.path.join(savedir, filename) + str(k) + '_' + str(title) + '_processed_masked' + str(extension)
    # Save the data
    gwy.gwy_file_save(data, savename, gwy.RUN_NONINTERACTIVE)
    # Print the name of the file you're saving to the command line
    # print 'Saving file: ' + str((os.path.splitext(os.path.basename(savename))[0]))


def saveunknownfiles(data, filename, extension):
    # Turn rulers on
    s["/module/pixmap/xytype"] = 1

    # Get directory path and filename (including extension to avoid overwriting .000 type Bruker files)
    directory, filename = os.path.split(filename)

    # Create a saving name format/directory
    savedir = os.path.join(directory, 'Processed_Unknown')

    # If the folder Processed doest exist make it here
    if not os.path.exists(savedir):
        os.makedirs(savedir)

    # Save the data for the channels found above i.e. ZSensor/Height, as chosen_ids
    # Data is exported to a file of extension set in the main script
    # Data is exported with the string '_processed' added to the end of its filename
    gwy.gwy_app_data_browser_select_data_field(data, k)
    # change the colour map for all channels (k) in the image:
    palette = data.set_string_by_name("/" + str(k) + "/base/palette", "Nanoscope.txt")
    # Generate a filename to save to by removing the extension to the file, adding the suffix '_processed'
    # and an extension set in the main file
    savename = os.path.join(savedir, filename) + str(k) + '_' + '_processed' + str(extension)
    # Save the file
    gwy.gwy_file_save(data, savename, gwy.RUN_NONINTERACTIVE)
    # Show the mask
    data['/%d/mask' % k] = mask
    # Add the sufix _masked to the previous filename
    savename = os.path.join(savedir, filename) + str(k) + '_' + '_processed_masked' + str(extension)
    # Save the data
    gwy.gwy_file_save(data, savename, gwy.RUN_NONINTERACTIVE)
    # Print the name of the file you're saving to the command line
    # print 'Saving file: ' + str((os.path.splitext(os.path.basename(savename))[0]))


def savefilesasgwy(data, filename):
    # Turn rulers on
    s["/module/pixmap/xytype"] = 1

    # Get directory path and filename (including extension to avoid overwriting .000 type Bruker files)
    directory, filename = os.path.split(filename)

    # Create a saving name format/directory
    savedir = os.path.join(directory)

    # If the folder Processed doest exist make it here
    if not os.path.exists(savedir):
        os.makedirs(savedir)

    # Save the data for the channels found above i.e. ZSensor/Height, as chosen_ids
    # Data is exported to a file of extension set in the main script
    # Data is exported with the string '_processed' added to the end of its filename
    gwy.gwy_app_data_browser_select_data_field(data, k)
    # change the colour map for all channels (k) in the image:
    palette = data.set_string_by_name("/" + str(k) + "/base/palette", "Nanoscope.txt")
    # Determine the title of each channel
    # title = data["/%d/data/title" % k]
    # if not title:
    #     title = 'unknown'
    # Generate a filename to save to by removing the extension to the file, adding the suffix '_processed'
    # and an extension set in the main file
    savename = os.path.join(savedir, filename) + str(k) + '.gwy'
    # Save the file
    gwy.gwy_file_save(data, savename, gwy.RUN_NONINTERACTIVE)
    # Print the name of the file you're saving to the command line
    # print 'Saving file: ' + str((os.path.splitext(os.path.basename(savename))[0]))


def savecroppedfiles(directory, data, filename, extension, orig_ids, crop_ids, minheightscale, maxheightscale):
    # Save the data for the cropped channels
    # Data is exported to a file of extension set in the main script
    # Data is exported with the string '_cropped' added to the end of its filename

    # Turn rulers off
    s["/module/pixmap/xytype"] = 0

    # Get directory path and filename (including extension to avoid overwriting .000 type Bruker files)
    directory, filename = os.path.split(filename)

    # Create a saving name format/directory
    savedir = os.path.join(directory, 'Cropped')

    # If the folder Cropped doest exist make it here
    if not os.path.exists(savedir):
        os.makedirs(savedir)
        crop_directory = savedir
    # Otherwise set the existing Cropped directory as the directory to write to
    else:
        crop_directory = savedir

    # For each cropped file, save out the data with the suffix _Cropped_#
    for i in range(len(orig_ids), len(crop_ids), 1):
        # select each channel fo the file in turn
        gwy.gwy_app_data_browser_select_data_field(data, i)
        # change the colour map for all channels (k) in the image:
        palette = data.set_string_by_name("/" + str(i) + "/base/palette", "Nanoscope.txt")
        # Set the image display to fixed range and the colour scale for the images
        maximum_disp_value = data.set_int32_by_name("/" + str(i) + "/base/range-type", int(1))
        minimum_disp_value = data.set_double_by_name("/" + str(i) + "/base/min", float(minheightscale))
        maximum_disp_value = data.set_double_by_name("/" + str(i) + "/base/max", float(maxheightscale))
        # Generate a filename to save to by removing the extension to the file and a numerical identifier (the crop no)
        # The 'crop number' is the channel number minus the original number of channels, less one to avoid starting at 0
        savenumber = i - (len(orig_ids) - 1)
        # adding the suffix '_cropped' and adding the extension set in the main file
        savename = os.path.join(crop_directory, filename) + '_cropped_' + str(savenumber) + str(extension)
        # Save the file
        gwy.gwy_file_save(data, savename, gwy.RUN_NONINTERACTIVE)
        # Print the name of the file you're saving to the command line
        # print 'Saving file: ' + str((os.path.splitext(os.path.basename(savename))[0]))

def getdataforallfiles(appended_data):
    # Get dataframe of all files within folder from appended_data list file
    grainstats_df = pd.concat(appended_data, ignore_index=True)

    return grainstats_df

def searchgrainstats(df, dfargtosearch, searchvalue1, searchvalue2):
    # Get dataframe of only files containing a certain string
    df1 = df[df[dfargtosearch].str.contains(searchvalue1)]
    df2 = df[df[dfargtosearch].str.contains(searchvalue2)]
    grainstats_searched = pd.concat([df1, df2])

    return grainstats_searched

# This the main script
if __name__ == '__main__':
    # Set various options here:

    # Set the file path, i.e. the directory where the files are here'

    path = '/Users/alicepyne/Dropbox/UCL/DNA MiniCircles/Code/Images/test'

<<<<<<< HEAD
    path = 'lengthtesting'
=======
    # path = 'test_data'
>>>>>>> 784295ed

    # Set file type to look for here
    fileend = '.spm', '.gwy', '*.[0-9]'
    filetype = '*.[0-9]'
    # Set extension to export files as here e.g. '.tiff'
    extension = '.tiff'
    # Set height scale values to save out
    minheightscale = -1e-9
    maxheightscale = 3e-9
    # Set minimum size for grain determination:
    minarea = 300e-9
    # minarea = 50e-9
    # minarea = 1000e-9
    # Set allowable deviation from the median pixel size for removal of large and small objects
    maxdeviation = 1.5
    mindeviation = 0.5
    # Set size of the cropped window/2 in pixels
    cropwidth = 40e-9
    # cropwidth = 100e-9
    splitwidth = 2e-6
    # Set number of bins
    bins = 25

    # Declare variables used later
    # Placed outside for loop in order that they don't overwrite data to be appended
    appended_data = []

    # Look through the current directory and all subdirectories for files ending in .spm and add to flist
    # spmfiles = traversedirectories(fileend, filetype, path)
    spmfiles = traversedirectories(fileend, filetype, path)
    # Iterate over all files found
    for i, filename in enumerate(spmfiles):
        print('Analysing ' + str(os.path.basename(filename)))
        # Load the data for the specified filename
        data = getdata(filename)
        # Find the channels of data you wish to use within the file e.g. ZSensor or height
        chosen_ids = choosechannels(data, 'ZSensor', 'HeightTrace')
        # chosen_ids = choosechannels(data,'U*', 'X')
        # chosen_ids = [chosen_ids[0]]

        # Iterate over the chosen channels in your file e.g. the ZSensor channel
        # for k in chosen_ids:
        # Or just use first height/height sensor channel to avoid duplicating
        # for k in chosen_ids:
        # Option if you want to only choose one channel for each file being analysed
        for k in chosen_ids:
            # Get all the image details eg resolution for your chosen channel
            xres, yres, xreal, yreal, dx, dy = imagedetails(data)

            # Perform basic image processing, to align rows, flatten and set the mean value to zero
            data = editfile(data, k)

            # Perform basic image processing, to align rows, flatten and set the mean value to zero
            # Find all grains in the mask which are both above a height threshold
            # and bigger than the min size set in the main codegrain_mean_rad
            # 1.2 works well for DNA minicircle images
            data, mask, datafield, grains = grainfinding(data, minarea, k, 1, dx)
            # # Flattening based on masked data and subsequent grain finding
            # # Used for analysing data e.g. peptide induced bilayer degradation
            # data, mask, datafield, grains = heightthresholding.otsuthresholdgrainfinding(data, k)

            # Calculate the mean pixel area for all grains to use for renmoving small and large objects from the mask
            median_pixel_area = find_median_pixel_area(datafield, grains)
            # Remove all large objects defined as 1.2* the median grain size (in pixel area)
            mask, grains = removelargeobjects(datafield, mask, median_pixel_area, maxdeviation, dx)
            # Remove all small objects defined as less than 0.5x the median grain size (in pixel area
            mask, grains = removesmallobjects(datafield, mask, median_pixel_area, mindeviation, dx)

            # Compute all grain statistics in in the 'values to compute' dictionary for grains in the file
            # Append data for each file (grainstats) to a list (appended_data) to obtain data in all files
            grainstatsarguments, grainstats, appended_data = grainanalysis(appended_data, filename, datafield, grains)

            # Create cropped datafields for every grain of size set in the main directory
            bbox, orig_ids, crop_ids, data = boundbox(cropwidth, datafield, grains, dx, dy, xreal, yreal, xres, yres)
            # orig_ids, crop_ids, data = splitimage(data, splitwidth, datafield, xreal, yreal, xres, yres)

            # Export the channels data and mask as numpy arrays
            npdata, npmask = exportasnparray(datafield, mask)

            #trace the DNA molecules - can compute stats etc as needed
            data_nparray = gwyutils.data_field_data_as_array(datafield)
            dna_traces = dnatracing.dnaTrace(npdata, grains, filename, xreal, yres, xres, True)
            dna_traces.showTraces()
            dna_traces.writeContourLengths(filename)
            # Save out cropped files as images with no scales to a subfolder
            savecroppedfiles(path, data, filename, extension, orig_ids, crop_ids, minheightscale, maxheightscale)

            # Skeletonise data after performing an aggressive gaussian to improve skeletonisation
            # data, mask = grainthinning(data, mask, dx)

            # Export the channels data and mask as numpy arrays
            npdata, npmask = exportasnparray(datafield, mask)

            # Save data as 2 images, with and without mask
            savefiles(data, filename, extension)
            # saveunknownfiles(data, filename, extension)

            # Saving stats to text and JSON files named by master path
            saveindividualstats(filename, grainstats, k)

        # Save modified files as gwyddion files
        # savefilesasgwy(data, filename)

    # Concatenate statistics form all files into one dataframe for saving and plotting statistics
    grainstats_df = getdataforallfiles(appended_data)
    # # Search dataframes and return a new dataframe of only files containing a specific string
    # grainstats_searched = searchgrainstats(grainstats_df, 'filename', '339', 'nothing')

    # Saving stats to text and JSON files named by master path
    savestats(path, grainstats_df)<|MERGE_RESOLUTION|>--- conflicted
+++ resolved
@@ -654,11 +654,7 @@
 
     path = '/Users/alicepyne/Dropbox/UCL/DNA MiniCircles/Code/Images/test'
 
-<<<<<<< HEAD
-    path = 'lengthtesting'
-=======
     # path = 'test_data'
->>>>>>> 784295ed
 
     # Set file type to look for here
     fileend = '.spm', '.gwy', '*.[0-9]'
