--- conflicted
+++ resolved
@@ -544,7 +544,7 @@
     directory, filename = os.path.split(filename)
 
     # Create a saving name format/directory
-    savedir = os.path.join(directory, 'Processed_fitted')
+    savedir = os.path.join(directory, 'Processed')
 
     # If the folder Processed doest exist make it here
     if not os.path.exists(savedir):
@@ -717,21 +717,13 @@
     # path = '/Volumes/GoogleDrive/My Drive/AFM research group /Methods paper/Data/Archive/'
     # path = '/Volumes/GoogleDrive/My Drive/AFM research group /Methods paper/Data/Fortracing'
     # path = '/Volumes/GoogleDrive/My Drive/AFM research group /Methods paper/Data/Fortracing'
-    path = 'C:\Users\dumin\Documents\PhD\Data\NDP52\Curated_data_new\DNA'
+    path = './'
     path = os.path.abspath(path)
     # Set sample type here
     sample_type = 'DNA'
     # sample_type = 'MAC'
     # sample_type = 'protein'
-<<<<<<< HEAD
-
-    # path = '/Volumes/GoogleDrive/My Drive/AFM research group /Methods paper/Data/Fortracing'
-    # path = 'C:\Users\dumin\Documents\PhD\Data\Testing\Test_rad_of_curv'
-    path = 'C:\Users\dumin\Documents\PhD\Data\Testing\TestOct2020'
-    # path = 'C:\Users\dumin\Documents\PhD\Data\AFM-Training\Curvature_testing'
-=======
     # sample_type = 'protein_with_DNA'
->>>>>>> f298e319
 
     # Set file type to look for here
     fileend = '.spm', '.gwy', '*.[0-9]'
@@ -882,7 +874,7 @@
                 dna_traces = dnatracing.dnaTrace(npdata, grains, filename, dx, yres, xres)
                 trace_end = time.time()
                 # #dna_traces.showTraces()
-                # dna_traces.saveTraceFigures(filename, channel_name, minheightscale, maxheightscale, 'processed_filtered')
+                # dna_traces.saveTraceFigures(filename, channel_name, minheightscale, maxheightscale, 'processed')
                 # dna_traces.writeContourLengths(filename, channel_name)
 
                 # Update the pandas Dataframe used to monitor stats
