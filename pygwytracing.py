import sys
sys.path.append('/opt/local/Library/Frameworks/Python.framework/Versions/2.7/lib/python2.7/site-packages') # location of gwy.so file (Macports install)
sys.path.append('/opt/local/share/gwyddion/pygwy') # # location of gwyutils.py file (Macports install)


#sys.path.append('/usr/local/opt/python@2/Frameworks/Python.framework/Versions/2.7/lib/python2.7/site-packages') # Homebrew install on Mac
#sys.path.append('/usr/local/Cellar/gwyddion/2.53_2/share/gwyddion/pygwy') # Homebrew install on Mac

# sys.path.append('/usr/share/gwyddion/pygwy/') # Windows

import pygtk
pygtk.require20() # adds gtk-2.0 folder to sys.path
import gwy
import fnmatch
import gwyutils
import os
import numpy as np
import pandas as pd
import seaborn as sns
import matplotlib.pyplot as plt
import dnatracing

# Import height thresholding.py for processing bilayer removal images

### Set seaborn to override matplotlib for plot output
sns.set()
# The four preset contexts, in order of relative size, are paper, notebook, talk, and poster.
# The notebook style is the default
sns.set_context("notebook")
# This can be customised further here
# sns.set_context("notebook", font_scale=1, rc={"lines.linewidth": 2.5})

# sys.path.append("/usr/local/Cellar/gwyddion/2.52/share/gwyddion/pygwy")

# Set the settings for each function from the saved settings file (~/.gwyddion/settings)
s = gwy.gwy_app_settings_get()

# Generate a settings file - should be found at /Users/alice/.gwyddion/settings
# a = gwy.gwy_app_settings_get_settings_filename()
# Location of the settings file - edit to change values
# print a

# Turn colour bar off
s["/module/pixmap/ztype"] = 0

# Define the settings for image processing functions e.g. align rows here
s['/module/linematch/method'] = 1  # uses median
s["/module/linematch/max_degree"] = 2
s["/module/polylevel/col_degree"] = 2


def traversedirectories(fileend, filetype, path):
    # This function finds all the files with the file ending set in the main script as fileend (usually.spm)
    # in the path directory, and all subfolder

    # initialise the list
    spmfiles = []
    # use os.walk to search folders and subfolders and append each file with the correct filetype to the list spmfiles
    for dirpath, subdirs, files in os.walk(path):
        # Looking for files ending in fileend
        for filename in files:
            # ignore any files containing '_cs'
            if not fnmatch.fnmatch(filename, '*_cs*'):
                # Find files ending in 'fileend'
                if filename.endswith(fileend):
                    spmfiles.append(os.path.join(dirpath, filename))
                # Find files of a certain 'filetype'
                if fnmatch.fnmatch(filename, '*.*[0-9]'):
                    spmfiles.append(os.path.join(dirpath, filename))
        #
        # for filename in fnmatch.filter(files, filetype):
        #     spmfiles.append(os.path.join(dirpath, filename))
        # print the number of files found
    print( 'Files found: ' + str(len(spmfiles)))
    # return a list of files including their root and the original path specified
    return spmfiles


def getdata(filename):
    # Open file and add data to browser
    data = gwy.gwy_file_load(filename, gwy.RUN_NONINTERACTIVE)
    # Add data to browser
    gwy.gwy_app_data_browser_add(data)
    return data


def choosechannels(data, channel1, channel2):
    # Obtain the data field ids for the data file (i.e. the various channels within the file)
    ids = gwy.gwy_app_data_browser_get_data_ids(data)
    # Make an empty array for the chosen channels to be saved into
    chosen_ids = []
    # Find channels with the title ZSensor, if these do not exist, find channels with the title Height
    chosen_ids = gwy.gwy_app_data_browser_find_data_by_title(data, channel1)
    if not chosen_ids:
        chosen_ids = gwy.gwy_app_data_browser_find_data_by_title(data, channel2)
    else:
        chosen_ids = chosen_ids
    # Save out chosen_ids as a list of the channel ids for ZSensor or height if ZSensor doesnt exist
    return chosen_ids


def imagedetails(data):
    # select the channel file of chosen_ids
    gwy.gwy_app_data_browser_select_data_field(data, k)

    datafield = gwy.gwy_app_data_browser_get_current(gwy.APP_DATA_FIELD)

    xres = datafield.get_xres()
    yres = datafield.get_yres()
    xreal = datafield.get_xreal()
    yreal = datafield.get_yreal()
    dx = xreal/xres
    dy = yreal/yres
    return xres, yres, xreal, yreal, dx, dy

def heightediting(data, k):
    gwy.gwy_app_data_browser_select_data_field(data, k)

    # Flatten the data
    gwy.gwy_process_func_run('flatten_base', data, gwy.RUN_IMMEDIATE)

    datafield = gwy.gwy_app_data_browser_get_current(gwy.APP_DATA_FIELD)
    mask = gwy.DataField.new_alike(datafield, False)
    datafield.grains_mark_height(mask, 30, False)

    # Re-do polynomial correction with masked height
    s["/module/polylevel/masking"] = 1
    gwy.gwy_process_func_run('polylevel', data, gwy.RUN_IMMEDIATE)

    # Re-do align rows with masked heights
    s["/module/linematch/masking"] = 1
    gwy.gwy_process_func_run('align_rows', data, gwy.RUN_IMMEDIATE)

    # # Remove scars
    # gwy.gwy_process_func_run('scars_remove', data, gwy.RUN_IMMEDIATE)

    # Gaussian filter to remove noise
    current_data = gwy.gwy_app_data_browser_get_current(gwy.APP_DATA_FIELD)

    filter_width = 5 * dx*1e9

    current_data.filter_gaussian(filter_width)

    # Set zero to mean value
    gwy.gwy_process_func_run('zero_mean', data, gwy.RUN_IMMEDIATE)

    return data

def editfile(data, k):
    # select each channel of the file in turn
    # this is run within the for k in chosen_ids loop so k refers to the index of each chosen channel to analyse
    # NONINTERACTIVE is only for file modules
    gwy.gwy_app_data_browser_select_data_field(data, k)

    # align rows (b)
    gwy.gwy_process_func_run("align_rows", data, gwy.RUN_IMMEDIATE)

    # flatten the data (c)
    gwy.gwy_process_func_run("level", data, gwy.RUN_IMMEDIATE)

    # align rows (d)
    gwy.gwy_process_func_run("align_rows", data, gwy.RUN_IMMEDIATE)

    datafield = gwy.gwy_app_data_browser_get_current(gwy.APP_DATA_FIELD)
    mask = gwy.DataField.new_alike(datafield, False)
    datafield.grains_mark_height(mask, 10, False)

    # Re-do polynomial correction with masked height (e)
    s["/module/polylevel/masking"] = 0
    gwy.gwy_process_func_run('polylevel', data, gwy.RUN_IMMEDIATE)

    # Re-do align rows with masked heights (f)
    s["/module/linematch/masking"] = 0
    gwy.gwy_process_func_run('align_rows', data, gwy.RUN_IMMEDIATE)

    # Re-do level with masked heights (g)
    s["/module/polylevel/masking"] = 1
    gwy.gwy_process_func_run('polylevel', data, gwy.RUN_IMMEDIATE)

    # flatten base (h)
    gwy.gwy_process_func_run('flatten_base', data, gwy.RUN_IMMEDIATE)

    # remove scars (i)
    gwy.gwy_process_func_run('scars_remove', data, gwy.RUN_IMMEDIATE)

    # Fix zero (j)
    gwy.gwy_process_func_run('zero_mean', data, gwy.RUN_IMMEDIATE)

    # Apply a 1.5 pixel gaussian filter (k)
    data_field = gwy.gwy_app_data_browser_get_current(gwy.APP_DATA_FIELD)
    data_field.filter_gaussian(1)
    # # Shift contrast - equivalent to 'fix zero'
    #datafield.add(-data_field.get_min())

    return data


def grainfinding(data, minarea, k, thresholdingcriteria, dx):
    # Select channel 'k' of the file
    gwy.gwy_app_data_browser_select_data_field(data, k)
    datafield = gwy.gwy_app_data_browser_get_current(gwy.APP_DATA_FIELD)
    #Gaussiansize = 0.25e-9 / dx
    #datafield.filter_gaussian(Gaussiansize)

    mask = gwy.DataField.new_alike(datafield, False)

    Gaussiansize = 0.1e-9 / dx
    datafield.filter_gaussian(Gaussiansize)

    # Mask data that are above thresh*sigma from average height.
    # Sigma denotes root-mean square deviation of heights.
    # This criterium corresponds to the usual Gaussian distribution outliers detection if thresh is 3.
    # For MAC ~2.1 works and DNA ~0.75
    # datafield.mask_outliers(mask, 2.1)
    datafield.mask_outliers(mask, 0.75)

    # excluding mask, zero mean
    stats = datafield.area_get_stats_mask(mask, gwy.MASK_EXCLUDE, 0, 0, datafield.get_xres(), datafield.get_yres())
    datafield.add(-stats[0])

    # Set the image display to fized range and the colour scale for the images
    maximum_disp_value = data.set_int32_by_name("/" + str(k) + "/base/range-type", int(1))
    minimum_disp_value = data.set_double_by_name("/" + str(k) + "/base/min", float(minheightscale))
    maximum_disp_value = data.set_double_by_name("/" + str(k) + "/base/max", float(maxheightscale))

    ### Editing grain mask
    # Remove grains touching the edge of the mask
    mask.grains_remove_touching_border()

    # Calculate pixel width in nm
    #dx = datafield.get_dx()
    # Calculate minimum feature size in pixels (integer) from a real size specified in the main
    minsize = int(minarea / dx)
    # Remove grains smaller than the minimum size in integer pixels
    mask.grains_remove_by_size(minsize)

    # Numbering grains for grain analysis
    grains = mask.number_grains()

    # Update data to show mask, comment out to remove mask
    # data['/%d/mask' % k] = mask

    return data, mask, datafield, grains


def removelargeobjects(datafield, mask, median_pixel_area, maxdeviation, dx):
    mask2 = gwy.DataField.new_alike(datafield, False)

    # Mask data that are above thresh*sigma from average height.
    # Sigma denotes root-mean square deviation of heights.
    # This criterium corresponds to the usual Gaussian distribution outliers detection if thresh is 3.
    datafield.mask_outliers(mask2, 1)
    # Calculate pixel width in nm
    #dx = datafield.get_dx()
    # Calculate minimum feature size in pixels (integer)
    # here this is calculated as 2* the median grain size, as calculated in find_median_pixel_area()
    maxsize = int(maxdeviation * median_pixel_area)
    # Remove grains smaller than the maximum feature size in integer pixels
    # This should remove everything that you do want to keep
    # i.e. everything smaller than aggregates/junk
    mask2.grains_remove_by_size(maxsize)
    # Invert mask2 so everything smaller than aggregates/junk is masked
    mask2.grains_invert()
    # Make mask equal to the intersection of mask and mask 2, i.e. rmeove large objects unmasked by mask2
    mask.grains_intersect(mask2)

    # Numbering grains for grain analysis
    grains = mask.number_grains()

    return mask, grains


def removesmallobjects(datafield, mask, median_pixel_area, mindeviation, dx):
    mask2 = gwy.DataField.new_alike(datafield, False)
    # Mask data that are above thresh*sigma from average height.
    # Sigma denotes root-mean square deviation of heights.
    # This criterium corresponds to the usual Gaussian distribution outliers detection if thresh is 3.
    datafield.mask_outliers(mask2, 1)
    # Calculate pixel width in nm
    #dx = datafield.get_dx()
    # Calculate minimum feature size in pixels (integer)
    # here this is calculated as 2* the median grain size, as calculated in find_median_pixel_area()
    minsize = int(mindeviation * median_pixel_area)
    # Remove grains smaller than the maximum feature size in integer pixels
    # This should remove everything that you do want to keep
    # i.e. everything smaller than aggregates/junk
    mask2.grains_remove_by_size(minsize)
    # Make mask equalto the intersection of mask and mask 2, i.e. remove large objects unmasked by mask2
    mask.grains_intersect(mask2)

    # Numbering grains for grain analysis
    grains = mask.number_grains()
    number_of_grains = max(grains)
    print('There were %i grains found' % (number_of_grains))

    return mask, grains, number_of_grains


def grainanalysis(appended_data, filename, datafield, grains):
    # Calculating grain statistics using numbered grains file
    # Statistics to be computed should be specified here as a dictionary
    values_to_compute = {'grain_proj_area': gwy.GRAIN_VALUE_PROJECTED_AREA,
                         'grain_maximum': gwy.GRAIN_VALUE_MAXIMUM,
                         'grain_mean': gwy.GRAIN_VALUE_MEAN,
                         'grain_median': gwy.GRAIN_VALUE_MEDIAN,
                         'grain_pixel_area': gwy.GRAIN_VALUE_PIXEL_AREA,
                         'grain_half_height_area': gwy.GRAIN_VALUE_HALF_HEIGHT_AREA,
                         'grain_bound_len': gwy.GRAIN_VALUE_FLAT_BOUNDARY_LENGTH,
                         'grain_min_bound_size': gwy.GRAIN_VALUE_MINIMUM_BOUND_SIZE,
                         'grain_max_bound_size': gwy.GRAIN_VALUE_MAXIMUM_BOUND_SIZE,
                         'grain_center_x': gwy.GRAIN_VALUE_CENTER_X,
                         'grain_center_y': gwy.GRAIN_VALUE_CENTER_Y,
                         'grain_curvature1': gwy.GRAIN_VALUE_CURVATURE1,
                         'grain_curvature2': gwy.GRAIN_VALUE_CURVATURE2,
                         'grain_mean_radius': gwy.GRAIN_VALUE_MEAN_RADIUS,
                         'grain_ellipse_angle': gwy.GRAIN_VALUE_EQUIV_ELLIPSE_ANGLE,
                         'grain_ellipse_major': gwy.GRAIN_VALUE_EQUIV_ELLIPSE_MAJOR,
                         'grain_ellipse_minor': gwy.GRAIN_VALUE_EQUIV_ELLIPSE_MINOR,
                         }
    # Create empty dictionary for grain data
    grain_data_to_save = {}

    for key in values_to_compute.keys():
        # here we stave the gran stats to both a dictionary and an array in that order
        # these are basically duplicate steps - but are both included as we arent sure which to use later
        # Save grain statistics to a dictionary: grain_data_to_save
        grain_data_to_save[key] = datafield.grains_get_values(grains, values_to_compute[key])
        # Delete 0th value in all arrays - this corresponds to the background
        del grain_data_to_save[key][0]

    # Create pandas dataframe of stats
    grainstats = pd.DataFrame.from_dict(grain_data_to_save)

    # Determine directory, filename and grain number to append to dataframe
    directory = str(os.path.dirname(filename))
    directory = str(os.path.splitext(os.path.basename(directory))[0])
    filename = os.path.splitext(os.path.basename(filename))[0]
    # Append filename, directory and grain ID to dataframe
    grainstats['filename'] = pd.Series(filename, index=grainstats.index)
    grainstats['directory'] = pd.Series(directory, index=grainstats.index)
    grainstats['grain no'] = (grainstats.reset_index().index) + 1
    grainstats['image no'] = pd.Series(k, index=grainstats.index)

    # Sort dataframe columns to appear alphabetically - ensures consistency in columns order
    # when using dictionary to generate columns
    grainstats.sort_index(axis=1, inplace=True)

    # Append dataframe to appended_data as list to collect statistics on multiple files
    appended_data.append(grainstats)

    grainstatsarguments = list(values_to_compute.keys())
    grainstatsarguments = sorted(grainstatsarguments)

    return grainstatsarguments, grainstats, appended_data


def find_median_pixel_area(datafield, grains):
    # print values_to_compute.keys()
    grain_pixel_area = datafield.grains_get_values(grains, gwy.GRAIN_VALUE_PIXEL_AREA)
    grain_pixel_area = np.array(grain_pixel_area)
    median_pixel_area = np.median(grain_pixel_area)
    return median_pixel_area


def boundbox(cropwidth, datafield, grains, dx, dy, xreal, yreal, xres, yres):
    # Function to return the coordinates of the bounding box for all grains.
    # contains 4 coordinates per image
    bbox = datafield.get_grain_bounding_boxes(grains)

    # Remove all data up to index 4 (i.e. the 0th, 1st, 2nd, 3rd).
    # These are the bboxes for grain zero which is the background and should be ignored
    del bbox[:4]

    # Find the center of each grain in x
    center_x = datafield.grains_get_values(grains, gwy.GRAIN_VALUE_CENTER_X)
    # Delete the background grain center
    del center_x[0]
    # Find the center of each grain in y
    center_y = datafield.grains_get_values(grains, gwy.GRAIN_VALUE_CENTER_Y)
    # Delete the background grain center
    del center_y[0]

    # Find the centre of the grain in pixels
    # get active container
    data = gwy.gwy_app_data_browser_get_current(gwy.APP_CONTAINER)
    # get current number of files
    orig_ids = gwy.gwy_app_data_browser_get_data_ids(data)

    # Define the width of the image to crop to
    cropwidth = int((cropwidth / xreal) * xres)

    #make 2d array for grains
    multidim_grain_array = np.reshape(np.array(grains), (xres,yres))

    for i in range(len(center_x)):
        px_center_x = int((center_x[i] / xreal) * xres)
        px_center_y = int((center_y[i] / yreal) * yres)
        #ULcol = px_center_x - cropwidth
        xmin = px_center_x - cropwidth
        #ULrow = px_center_y - cropwidth
        ymin = px_center_y - cropwidth
        #BRcol = px_center_x + cropwidth
        xmax = px_center_x + cropwidth
        #BRrow = px_center_y + cropwidth
        ymax = px_center_y + cropwidth

        #making sure cropping boxes dont run outside the image dimensions
        if xmin < 0:
            xmin = 0
            xmax = 2*cropwidth
        if ymin < 0:
            ymin = 0
            ymax = 2*cropwidth
        if xmax > xres:
            xmax = xres
            xmin = xres - 2*cropwidth
        if ymax > yres:
            ymax = yres
            ymin = yres - 2*cropwidth

        # print ULcol, ULrow, BRcol, BRrow
        #crop the data
        crop_datafield_i = datafield.duplicate()
        crop_datafield_i.resize(xmin, ymin, xmax, ymax)

        # add cropped datafield to active container
        gwy.gwy_app_data_browser_add_data_field(crop_datafield_i, data, i + (len(orig_ids)))

        #cropping the grain array:
        grain_num = i+1
        cropped_np_grain = multidim_grain_array[ymin:ymax, xmin:xmax]
        cropped_grain = [1 if i == grain_num else 0 for i in cropped_np_grain.flatten()]

        #make a list containing each of the cropped grains
        try:
            cropped_grains.append(cropped_grain)
        except NameError:
            cropped_grains = [cropped_grain]

    # Generate list of datafields including cropped fields
    crop_ids = gwy.gwy_app_data_browser_get_data_ids(data)

    return bbox, orig_ids, crop_ids, data, cropped_grains, cropwidth


def splitimage(data, splitwidth, datafield, xreal, yreal, xres, yres):
    # get current number of images within file
    orig_ids = gwy.gwy_app_data_browser_get_data_ids(data)
    # Define the width of the image to crop to in pixels
    splitwidth_px = int((splitwidth / xreal) * xres)
    # Define the number of images to split into based on the resolution (in one direction)
    no_splits = int(round(xreal / splitwidth))
    # iterate in both x and y to get coordinates to crop image to
    for x in range(no_splits):
        xmin = splitwidth_px * x
        if xmin < 0:
            xmin = 0
        xmax = splitwidth_px * x + splitwidth_px
        if xmax > xres:
            xmax = xres
        for y in range(no_splits):
            ymin = splitwidth_px * y
            if ymin < 0:
                ymin = 0
            ymax = splitwidth_px * y + splitwidth_px
            if ymax > yres:
                ymax = yres
            # coordinates to crop to
            tiles = xmin, ymin, xmax, ymax
            # duplicate image
            crop_datafield_i = datafield.duplicate()
            # crop image
            crop_datafield_i.resize(xmin, ymin, xmax, ymax)
            # add cropped datafield to active container
            gwy.gwy_app_data_browser_add_data_field(crop_datafield_i, data, i + (len(orig_ids)))
    # Generate list of datafields including cropped fields
    crop_ids = gwy.gwy_app_data_browser_get_data_ids(data)
    return orig_ids, crop_ids, data


def grainthinning(data, mask, dx):
    # Calculate gaussian width in pixels from real value using pixel size
    Gaussiansize = 2e-9 / dx
    # Gaussiansize = 10
    # Gaussian filter data
    datafield.filter_gaussian(Gaussiansize)
    # Thin (skeletonise) gaussian filtered grains to get traces
    mask.grains_thin()
    return data, mask


def exportasnparray(datafield, mask):
    # Export the current datafield (channel) and mask (grains) as numpy arrays
    npdata = gwyutils.data_field_data_as_array(datafield)
    npmask = gwyutils.data_field_data_as_array(mask)
    return npdata, npmask


def savestats(directory, dataframetosave):
    directoryname = os.path.splitext(os.path.basename(directory))[0]
    print('Saving stats for: ' + str(directoryname))

    savedir = os.path.join(directory)
    savename = os.path.join(savedir, directoryname)
    if not os.path.exists(savedir):
        os.makedirs(savedir)

    dataframetosave.to_json(savename + '.json')
    dataframetosave.to_csv(savename + '.txt')


def saveindividualstats(filename, dataframetosave, k):

    # Get directory path and filename (including extension to avoid overwriting .000 type Bruker files)
    filedirectory, filename = os.path.split(filename)

    # print 'Saving stats for: ' + str(filename)

    savedir = os.path.join(filedirectory, 'GrainStatistics')
    savename = os.path.join(savedir, filename)
    if not os.path.exists(savedir):
        os.makedirs(savedir)

    dataframetosave.to_json(savename + str(k) + '.json')
    dataframetosave.to_csv(savename + str(k) + '.txt')


def savefiles(data, filename, extension):
    # Turn rulers on
    s["/module/pixmap/xytype"] = 1

    # Get directory path and filename (including extension to avoid overwriting .000 type Bruker files)
    directory, filename = os.path.split(filename)

    # Create a saving name format/directory
    savedir = os.path.join(directory, 'Processed')

    # If the folder Processed doest exist make it here
    if not os.path.exists(savedir):
        os.makedirs(savedir)

    # Save the data for the channels found above i.e. ZSensor/Height, as chosen_ids
    # Data is exported to a file of extension set in the main script
    # Data is exported with the string '_processed' added to the end of its filename
    gwy.gwy_app_data_browser_select_data_field(data, k)
    # change the colour map for all channels (k) in the image:
    palette = data.set_string_by_name("/%s/base/palette" % k, "Nanoscope.txt")
    # Determine the title of each channel
    title = data["/%d/data/title" % k]
    # Generate a filename to save to by removing the extension to the file, adding the suffix '_processed'
    # and an extension set in the main file
    savename = os.path.join(savedir, filename) + str(k) + '_' + str(title) + '_processed' + str(extension)
    # Save the file
    gwy.gwy_file_save(data, savename, gwy.RUN_NONINTERACTIVE)
    # Show the mask
    data['/%d/mask' % k] = mask
    # Add the sufix _masked to the previous filename
    savename = os.path.join(savedir, filename) + str(k) + '_' + str(title) + '_processed_masked' + str(extension)
    # Save the data
    gwy.gwy_file_save(data, savename, gwy.RUN_NONINTERACTIVE)
    # Print the name of the file you're saving to the command line
    # print 'Saving file: ' + str((os.path.splitext(os.path.basename(savename))[0]))


def saveunknownfiles(data, filename, extension):
    # Turn rulers on
    s["/module/pixmap/xytype"] = 1

    # Get directory path and filename (including extension to avoid overwriting .000 type Bruker files)
    directory, filename = os.path.split(filename)

    # Create a saving name format/directory
    savedir = os.path.join(directory, 'Processed_Unknown')

    # If the folder Processed doest exist make it here
    if not os.path.exists(savedir):
        os.makedirs(savedir)

    # Save the data for the channels found above i.e. ZSensor/Height, as chosen_ids
    # Data is exported to a file of extension set in the main script
    # Data is exported with the string '_processed' added to the end of its filename
    gwy.gwy_app_data_browser_select_data_field(data, k)
    # change the colour map for all channels (k) in the image:
    palette = data.set_string_by_name("/" + str(k) + "/base/palette", "Nanoscope.txt")
    # Generate a filename to save to by removing the extension to the file, adding the suffix '_processed'
    # and an extension set in the main file
    savename = os.path.join(savedir, filename) + str(k) + '_' + '_processed' + str(extension)
    # Save the file
    gwy.gwy_file_save(data, savename, gwy.RUN_NONINTERACTIVE)
    # Show the mask
    data['/%d/mask' % k] = mask
    # Add the sufix _masked to the previous filename
    savename = os.path.join(savedir, filename) + str(k) + '_' + '_processed_masked' + str(extension)
    # Save the data
    gwy.gwy_file_save(data, savename, gwy.RUN_NONINTERACTIVE)
    # Print the name of the file you're saving to the command line
    # print 'Saving file: ' + str((os.path.splitext(os.path.basename(savename))[0]))


def savefilesasgwy(data, filename):
    # Turn rulers on
    s["/module/pixmap/xytype"] = 1

    # Get directory path and filename (including extension to avoid overwriting .000 type Bruker files)
    directory, filename = os.path.split(filename)

    # Create a saving name format/directory
    savedir = os.path.join(directory)

    # If the folder Processed doest exist make it here
    if not os.path.exists(savedir):
        os.makedirs(savedir)

    # Save the data for the channels found above i.e. ZSensor/Height, as chosen_ids
    # Data is exported to a file of extension set in the main script
    # Data is exported with the string '_processed' added to the end of its filename
    gwy.gwy_app_data_browser_select_data_field(data, k)
    # change the colour map for all channels (k) in the image:
    palette = data.set_string_by_name("/" + str(k) + "/base/palette", "Nanoscope.txt")
    # Determine the title of each channel
    # title = data["/%d/data/title" % k]
    # if not title:
    #     title = 'unknown'
    # Generate a filename to save to by removing the extension to the file, adding the suffix '_processed'
    # and an extension set in the main file
    savename = os.path.join(savedir, filename) + str(k) + '.gwy'
    # Save the file
    gwy.gwy_file_save(data, savename, gwy.RUN_NONINTERACTIVE)
    # Print the name of the file you're saving to the command line
    # print 'Saving file: ' + str((os.path.splitext(os.path.basename(savename))[0]))


def savecroppedfiles(directory, data, filename, extension, orig_ids, crop_ids, minheightscale, maxheightscale):
    # Save the data for the cropped channels
    # Data is exported to a file of extension set in the main script
    # Data is exported with the string '_cropped' added to the end of its filename

    # Turn rulers off
    s["/module/pixmap/xytype"] = 0

    # Get directory path and filename (including extension to avoid overwriting .000 type Bruker files)
    directory, filename = os.path.split(filename)

    # Create a saving name format/directory
    savedir = os.path.join(directory, 'Cropped')

    # If the folder Cropped doest exist make it here
    if not os.path.exists(savedir):
        os.makedirs(savedir)
        crop_directory = savedir
    # Otherwise set the existing Cropped directory as the directory to write to
    else:
        crop_directory = savedir

    # For each cropped file, save out the data with the suffix _Cropped_#
    for i in range(len(orig_ids), len(crop_ids), 1):
        # select each channel fo the file in turn
        gwy.gwy_app_data_browser_select_data_field(data, i)
        # change the colour map for all channels (k) in the image:
        palette = data.set_string_by_name("/" + str(i) + "/base/palette", "Nanoscope.txt")
        # Set the image display to fixed range and the colour scale for the images
        maximum_disp_value = data.set_int32_by_name("/" + str(i) + "/base/range-type", int(1))
        minimum_disp_value = data.set_double_by_name("/" + str(i) + "/base/min", float(minheightscale))
        maximum_disp_value = data.set_double_by_name("/" + str(i) + "/base/max", float(maxheightscale))
        # Generate a filename to save to by removing the extension to the file and a numerical identifier (the crop no)
        # The 'crop number' is the channel number minus the original number of channels, less one to avoid starting at 0
        savenumber = i - (len(orig_ids) - 1)
        # adding the suffix '_cropped' and adding the extension set in the main file
        savename = os.path.join(crop_directory, filename) + '_cropped_' + str(savenumber) + str(extension)
        # Save the file
        gwy.gwy_file_save(data, savename, gwy.RUN_NONINTERACTIVE)
        # Print the name of the file you're saving to the command line
        # print 'Saving file: ' + str((os.path.splitext(os.path.basename(savename))[0]))

def getdataforallfiles(appended_data):
    # Get dataframe of all files within folder from appended_data list file
    grainstats_df = pd.concat(appended_data, ignore_index=True)

    return grainstats_df

    # Get dataframe of only files containing a certain string
def searchgrainstats(df, dfargtosearch, searchvalue1, searchvalue2):
    df1 = df[df[dfargtosearch].str.contains(searchvalue1)]
    df2 = df[df[dfargtosearch].str.contains(searchvalue2)]
    grainstats_searched = pd.concat([df1, df2])

    return grainstats_searched

# This the main script
if __name__ == '__main__':
    # Set various options here:

    # Set the file path, i.e. the directory where the files are here'

<<<<<<< HEAD
    # path = '/Users/alicepyne/Dropbox/UCL/DNA MiniCircles/Minicircle Data Edited/Minicircle Manuscript/Nickel'
    path = '/Users/alicepyne/Dropbox/UCL/DNA MiniCircles/Paper/Pyne et al/Figure 1/aspectratioanalysis'
    # path = '/Volumes/GoogleDrive/My Drive/AFM research group /Methods paper/Data/Circular'
=======
    #path = '/Volumes/GoogleDrive/My Drive/AFM research group /Methods paper/Data/Circular'
    # path = '/Users/alicepyne/Dropbox/UCL/DNA MiniCircles/Minicircle Data Edited/Minicircle Manuscript/Nickel'
    # path = '/Users/alicepyne/Dropbox/UCL/DNA MiniCircles/Paper/Pyne et al/Figure 1/aspectratioanalysis'
    # path = '/Volumes/GoogleDrive/My Drive/AFM research group /Methods paper/Data/Circular/194 bp'
    path = '/Volumes/GoogleDrive/My Drive/AFM research group /Methods paper/Data/Circular'
>>>>>>> 0bba862d
    # path = '/Volumes/GoogleDrive/My Drive/AFM research group /Methods paper/Data/MAC'
    # path = '/Volumes/GoogleDrive/My Drive/AFM research group /Methods paper/Data/Archive/'
    # path = '/Volumes/GoogleDrive/My Drive/AFM research group /Methods paper/Data/Fortracing'

<<<<<<< HEAD
    path = 'bea/'
=======
    # path = 'Circular/210 bp/'
>>>>>>> 0bba862d

    # Set file type to look for here
    fileend = '.spm', '.gwy', '*.[0-9]'
    filetype = '*.[0-9]'
    # Set extension to export files as here e.g. '.tiff'
    extension = '.tiff'
    # Set height scale values to save out
    minheightscale = -3e-9
    maxheightscale = 3e-9
    # Set minimum size for grain determination:
    minarea = 300e-9
    # minarea = 50e-9
    # minarea = 1000e-9
    # Set allowable deviation from the median pixel size for removal of large and small objects
    maxdeviation = 1.3
    mindeviation = 0.7
    # Set size of the cropped window/2 in pixels
    cropwidth = 40e-9
    # cropwidth = 100e-9
    splitwidth = 2e-6
    # Set number of bins
    bins = 25

    # Declare variables used later
    # Placed outside for loop in order that they don't overwrite data to be appended
    appended_data = []

    # Look through the current directory and all subdirectories for files ending in .spm and add to flist
    # spmfiles = traversedirectories(fileend, filetype, path)
    spmfiles = traversedirectories(fileend, filetype, path)

    if len(spmfiles) == 0:
        quit('No .spm files were found in the folder ' + path)

    # Iterate over all files found
    for i, filename in enumerate(spmfiles):
        print('Analysing ' + str(os.path.basename(filename)))
        # Load the data for the specified filename
        data = getdata(filename)
        # Find the channels of data you wish to use within the file e.g. ZSensor or height
        channels = ['ZSensor', 'Height']
        chosen_ids = choosechannels(data, 'ZSensor', 'Height')
        # chosen_ids = choosechannels(data,'U*', 'X')
        # chosen_ids = [chosen_ids[0]]

        # Iterate over the chosen channels in your file e.g. the ZSensor channel
        # for k in chosen_ids:
        # Or just use first height/height sensor channel to avoid duplicating
        for k in chosen_ids[:1]:
        # Option if you want to only choose one channel for each file being analysed
        # for k in chosen_ids:
            # Get all the image details eg resolution for your chosen channel
            xres, yres, xreal, yreal, dx, dy = imagedetails(data)

            # Perform basic image processing, to align rows, flatten and set the mean value to zero
            data = editfile(data, k)

            # Perform basic image processing, to align rows, flatten and set the mean value to zero
            # Find all grains in the mask which are both above a height threshold
            # and bigger than the min size set in the main codegrain_mean_rad
            # 1.2 works well for DNA minicircle images
            data, mask, datafield, grains = grainfinding(data, minarea, k, 1, dx)
            # # Flattening based on masked data and subsequent grain finding
            # # Used for analysing data e.g. peptide induced bilayer degradation
            # data, mask, datafield, grains = heightthresholding.otsuthresholdgrainfinding(data, k)

            # Calculate the mean pixel area for all grains to use for renmoving small and large objects from the mask
            median_pixel_area = find_median_pixel_area(datafield, grains)
            # Remove all large objects defined as 1.2* the median grain size (in pixel area)
            mask, grains = removelargeobjects(datafield, mask, median_pixel_area, maxdeviation, dx)
            # Remove all small objects defined as less than 0.5x the median grain size (in pixel area
            mask, grains, number_of_grains = removesmallobjects(datafield, mask, median_pixel_area, mindeviation, dx)

            #if there's no grains skip this image
            if number_of_grains == 0:
                continue

            # Compute all grain statistics in in the 'values to compute' dictionary for grains in the file
            # Append data for each file (grainstats) to a list (appended_data) to obtain data in all files
            grainstatsarguments, grainstats, appended_data = grainanalysis(appended_data, filename, datafield, grains)

            # Create cropped datafields for every grain of size set in the main directory
            bbox, orig_ids, crop_ids, data, cropped_grains, cropwidth_pix = boundbox(cropwidth, datafield, grains, dx, dy, xreal, yreal, xres, yres)
            # orig_ids, crop_ids, data = splitimage(data, splitwidth, datafield, xreal, yreal, xres, yres)

            # Export the channels data and mask as numpy arrays
            npdata, npmask = exportasnparray(datafield, mask)


            try:
                channel_name = channels[k] + str(k+1)
            except IndexError:
                channel_name = 'ZSensor'

            #bbox, orig_ids, crop_ids, cropped_grains = boundbox(cropwidth, grains, grains, dx, dy, xreal, yreal, xres, yres)
            #saving plots of indidiviual grains/traces
            for grain_num, data_num in enumerate(range(len(orig_ids), len(crop_ids), 1)):
                gwy.gwy_app_data_browser_select_data_field(data, data_num)
                datafield = gwy.gwy_app_data_browser_get_current(gwy.APP_DATA_FIELD)

                np_data_array = gwyutils.data_field_data_as_array(datafield)

                dna_traces = dnatracing.dnaTrace(np_data_array, cropped_grains[grain_num], filename, dx, cropwidth_pix*2, cropwidth_pix*2)
                #dna_traces.showTraces()
                # dna_traces.saveTraceFigures(filename, channel_name+str(grain_num), 'cropped')

            # #trace the DNA molecules - can compute stats etc as needed
            dna_traces = dnatracing.dnaTrace(npdata, grains, filename, dx, yres, xres)
            # #dna_traces.showTraces()
            # dna_traces.saveTraceFigures(filename, channel_name, 'processed')
            # dna_traces.writeContourLengths(filename, channel_name)

            #Update the pandas Dataframe used to monitor stats
            try:
                tracing_stats.updateTraceStats(dna_traces)
            except NameError:
                tracing_stats = dnatracing.traceStats(dna_traces)

            # Save out cropped files as images with no scales to a subfolder
            # savecroppedfiles(path, data, filename, extension, orig_ids, crop_ids, minheightscale, maxheightscale)

            # Skeletonise data after performing an aggressive gaussian to improve skeletonisation
            # data, mask = grainthinning(data, mask, dx)

            # Export the channels data and mask as numpy arrays
            npdata, npmask = exportasnparray(datafield, mask)

            # Save data as 2 images, with and without mask
            savefiles(data, filename, extension)
            # saveunknownfiles(data, filename, extension)

            # Saving stats to text and JSON files named by master path
            # saveindividualstats(filename, grainstats, k)

        # Save modified files as gwyddion files
        # savefilesasgwy(data, filename)

    tracing_stats.saveTraceStats(path)
    # Concatenate statistics form all files into one dataframe for saving and plotting statistics
    grainstats_df = getdataforallfiles(appended_data)
    # # Search dataframes and return a new dataframe of only files containing a specific string
    # grainstats_searched = searchgrainstats(grainstats_df, 'filename', '339', 'nothing')

    # Saving stats to text and JSON files named by master path
    savestats(path, grainstats_df)<|MERGE_RESOLUTION|>--- conflicted
+++ resolved
@@ -692,26 +692,16 @@
 
     # Set the file path, i.e. the directory where the files are here'
 
-<<<<<<< HEAD
-    # path = '/Users/alicepyne/Dropbox/UCL/DNA MiniCircles/Minicircle Data Edited/Minicircle Manuscript/Nickel'
-    path = '/Users/alicepyne/Dropbox/UCL/DNA MiniCircles/Paper/Pyne et al/Figure 1/aspectratioanalysis'
-    # path = '/Volumes/GoogleDrive/My Drive/AFM research group /Methods paper/Data/Circular'
-=======
     #path = '/Volumes/GoogleDrive/My Drive/AFM research group /Methods paper/Data/Circular'
     # path = '/Users/alicepyne/Dropbox/UCL/DNA MiniCircles/Minicircle Data Edited/Minicircle Manuscript/Nickel'
     # path = '/Users/alicepyne/Dropbox/UCL/DNA MiniCircles/Paper/Pyne et al/Figure 1/aspectratioanalysis'
     # path = '/Volumes/GoogleDrive/My Drive/AFM research group /Methods paper/Data/Circular/194 bp'
     path = '/Volumes/GoogleDrive/My Drive/AFM research group /Methods paper/Data/Circular'
->>>>>>> 0bba862d
     # path = '/Volumes/GoogleDrive/My Drive/AFM research group /Methods paper/Data/MAC'
     # path = '/Volumes/GoogleDrive/My Drive/AFM research group /Methods paper/Data/Archive/'
     # path = '/Volumes/GoogleDrive/My Drive/AFM research group /Methods paper/Data/Fortracing'
 
-<<<<<<< HEAD
-    path = 'bea/'
-=======
     # path = 'Circular/210 bp/'
->>>>>>> 0bba862d
 
     # Set file type to look for here
     fileend = '.spm', '.gwy', '*.[0-9]'
