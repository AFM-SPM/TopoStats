--- conflicted
+++ resolved
@@ -25,16 +25,11 @@
 ![Grain Stats image table pt1](../_static/images/grainstats/ts2_gs_metrics.png)
 
 ## The `all_statistics.csv` file
-<<<<<<< HEAD
 The `all_statistics.csv` file lists metrics for each unique combination of `grain_number`, `class_number`, and `subgrain_number`, described below.
 Note that `class_number` will always be constant if standard grain finding or a binary U-Net model is used for segmentation, 
 but more classes will be included if multi-class segmentation approaches are used. You can define custom class names within 
 the `grainstats` section of the config file to replace numeric values in the `class_number` column with meaningful labels. 
 This can be particularly useful for downstream analysis of extracted metrics.
-=======
-
-The `all_statistics.csv` file lists metrics for each unique combination of `grain_number`, `class_number`, and `subgrain_number`, described below. Note that `class_number` will always be constant if standard grain finding or a binary U-Net model is used for segmentation, but more classes will be included if multi-class segmentation approaches are used. You can define custom class names within the `grainstats` section of the config file to replace numeric values in the `class_number` column with meaningful labels. This can be particularly useful for downstream analysis of extracted metrics.
->>>>>>> 2d95a4bd
 
 | Column Name       | Description                                                                                                                                                              |
 | ----------------- | ------------------------------------------------------------------------------------------------------------------------------------------------------------------------ | --- |
