--- conflicted
+++ resolved
@@ -105,7 +105,6 @@
 If you wish to develop features or address an existing [issue](https://github.com/AFM-SPM/TopoStats/issues) please refer
 to the [contributing](contributing) section.
 
-<<<<<<< HEAD
 If you wish to run the [Jupyter Noteooks](https://jupyter.org/) that reside under `notebooks/` then you can install all
 requirements using
 
@@ -113,8 +112,6 @@
 pip install .[notebooks]
 ```
 
-=======
->>>>>>> 08b308ba
 ## Tests
 
 One of the major changes in the refactoring is the introduction of unit tests. These require certain packages to be
