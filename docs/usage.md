--- conflicted
+++ resolved
@@ -179,23 +179,12 @@
 TopoStats will use some reasonable default parameters by default, but typically you will want to customise the
 parameters that are used. This is achieved using a [configuration](configuration) file. This is a
 [YAML](https://yaml.org) file that contains parameters for different settings. For convenience you can generate
-<<<<<<< HEAD
 a sample configuration file in your current working directory using the `topostats create-config` sub-command.  It
 takes a single argument, the name of the file to save the configuration to (e.g. `config.yaml` or `settings.yaml`), and
 it will write the current default configuration to that file.
 
 ``` bash
 topostats create-config --filename my_config.yaml
-=======
-a sample configuration file in your current working directory using the `--create-config-file` option. It takes a
-single argument, the name of the file to save the configuration to (e.g. `config.yaml` or `settings.yaml`), and it will
-write the current default configuration to that file.
-
-**NB** - This feature is only available in versions > v2.0.0 as it was introduced after v2.0.0 was released.
-
-```bash
-run_topostats --create-config-file my_config.yaml
->>>>>>> 67e298b6
 ls -l
 my_config.yaml
 sample_image_scan_2022-12-08-1204.spm
@@ -212,13 +201,8 @@
 You can now start customising the configuration you are going to run TopoStats with. All fields have defaults but the
 ones you may want to change are....
 
-<<<<<<< HEAD
 * `base_dir` (default: `./`) the directory in which to search for scans. By default this is `./` which represents the
   directory from which `topostats process` is called and it is good practice to have one configuration file per batch of
-=======
-- `base_dir` (default: `./`) the directory in which to search for scans. By default this is `./` which represents the
-  directory from which `run_topostats` is called and it is good practice to have one configuration file per batch of
->>>>>>> 67e298b6
   scans that are being processed.
 - `output_dir` (default: `output`) the location where the output is saved, by default this is the directory `output`
   which will be created if it doesn't exist. If you wish for the output to be somewhere else specify it here. If you
@@ -248,13 +232,8 @@
 you edited. That doesn't _have_ to be the case but it makes life easier for if you are not familiar with absolute
 and relative paths.
 
-<<<<<<< HEAD
 ``` bash
 topostats process --config my_config.yaml
-=======
-```bash
-run_topostats --config my_config.yaml
->>>>>>> 67e298b6
 [Tue, 15 Nov 2022 12:39:48] [INFO    ] [topostats] Configuration is valid.
 [Tue, 15 Nov 2022 12:39:48] [INFO    ] [topostats] Plotting configuration is valid.
 [Tue, 15 Nov 2022 12:39:48] [INFO    ] [topostats] Configuration file loaded from      : None
