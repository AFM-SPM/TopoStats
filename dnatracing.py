--- conflicted
+++ resolved
@@ -25,12 +25,7 @@
     '''
 
     def __init__(self, full_image_data, gwyddion_grains, afm_image_name, pixel_size,
-<<<<<<< HEAD
                  number_of_columns, number_of_rows):
-=======
-    number_of_columns, number_of_rows):
-
->>>>>>> f298e319
         self.full_image_data = full_image_data
         self.gwyddion_grains = gwyddion_grains
         self.afm_image_name = afm_image_name
@@ -54,6 +49,7 @@
         self.number_of_traces = 0
         self.num_circular = 0
         self.num_linear = 0
+
         # supresses scipy splining warnings
         warnings.filterwarnings('ignore')
 
@@ -71,6 +67,7 @@
         self.measureContourLength()
         self.measureEndtoEndDistance()
         self.reportBasicStats()
+
 
     def getNumpyArraysfromGwyddion(self):
 
@@ -530,9 +527,9 @@
         plt.pcolormesh(self.full_image_data, vmax=vmaxval, vmin=vminval)
         plt.colorbar()
         for dna_num in sorted(self.splined_traces.keys()):
-<<<<<<< HEAD
             # disordered_trace_list = self.ordered_traces[dna_num].tolist()
             # less_dense_trace = np.array([disordered_trace_list[i] for i in range(0,len(disordered_trace_list),5)])
+            # if self.contour_lengths[dna_num] > 80:
             plt.plot(self.splined_traces[dna_num][:, 0], self.splined_traces[dna_num][:, 1], color='c', linewidth=1.0)
             if self.mol_is_circular[dna_num]:
                 length = len(self.curvature[dna_num])
@@ -554,13 +551,6 @@
                          self.splined_traces[dna_num][int(length / 6 * 5), 1],
                          color='#CC79A7', markersize=6.0, marker=5)
         plt.savefig('%s_%s_splinedtrace.png' % (save_file, channel_name))
-=======
-            #disordered_trace_list = self.ordered_traces[dna_num].tolist()
-            #less_dense_trace = np.array([disordered_trace_list[i] for i in range(0,len(disordered_trace_list),5)])
-            # if self.contour_lengths[dna_num] > 80:
-            plt.plot(self.splined_traces[dna_num][:,0], self.splined_traces[dna_num][:,1], color = 'c')
-        plt.savefig('%s_%s_splinedtrace.png'  % (save_file, channel_name))
->>>>>>> f298e319
         plt.close()
 
         '''
@@ -745,8 +735,7 @@
             for dna_num in sorted(self.contour_lengths.keys()):
                 writing_file.write('%f \n' % self.contour_lengths[dna_num])
 
-<<<<<<< HEAD
-=======
+
     def measureEndtoEndDistance(self):
 
         for dna_num in sorted(self.splined_traces.keys()):
@@ -759,9 +748,6 @@
                 y2 = self.splined_traces[dna_num][-1, 1]
                 self.EndtoEnd_Distance[dna_num] = math.hypot((x1 - x2), (y1 - y2)) * self.pixel_size * 1e9
 
-
-class traceStats(object):
->>>>>>> f298e319
 
 class traceStats(object):
     ''' Class used to report on the stats for all the traced molecules in the
