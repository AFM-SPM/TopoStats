--- conflicted
+++ resolved
@@ -633,19 +633,11 @@
     "## ToDO - What are sensible values for minicircle here?\n",
     "grain_config[\"threshold_method\"] = \"absolute\"\n",
     "grain_config[\"direction\"] = \"above\"\n",
-<<<<<<< HEAD
     "grain_config[\"threshold_absolute\"][\"above\"] = [0.01, None]  # Change just the above threshold\n",
     "grain_config[\"threshold_absolute\"][\"below\"] = [-2.0, None]  # Change just the below threshold\n",
     "grain_config[\"threshold_absolute\"] = {\n",
     "    \"below\": [-2.0, None],\n",
     "    \"above\": [1.2, None],\n",
-=======
-    "grain_config[\"threshold_absolute\"][\"above\"] = 0.01  # Change just the above threshold\n",
-    "grain_config[\"threshold_absolute\"][\"below\"] = -2.0  # Change just the below threshold\n",
-    "grain_config[\"threshold_absolute\"] = {\n",
-    "    \"below\": -2.0,\n",
-    "    \"above\": 1.2,\n",
->>>>>>> 423c399c
     "}  # Change both the below and above threshold\n",
     "grains_absolute = Grains(\n",
     "    image=filtered_image.images[\"final_zero_average_background\"],\n",
